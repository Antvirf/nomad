--- conflicted
+++ resolved
@@ -257,7 +257,6 @@
 dev: GOPATH=$(shell go env GOPATH)
 dev: DEV_TARGET=pkg/$(GOOS)_$(GOARCH)/nomad
 dev: vendorfmt changelogfmt hclfmt ## Build for the current development platform
-<<<<<<< HEAD
 	@echo "==> Removing old development build..."
 	@rm -f $(PROJECT_ROOT)/$(DEV_TARGET)
 	@rm -f $(PROJECT_ROOT)/bin/nomad
@@ -276,8 +275,6 @@
 prodev: GOPATH=$(shell go env GOPATH)
 prodev: DEV_TARGET=pkg/$(GOOS)_$(GOARCH)/nomad
 prodev: vendorfmt changelogfmt ## Build for the current development platform
-=======
->>>>>>> 9210bde9
 	@echo "==> Removing old development build..."
 	@rm -f $(PROJECT_ROOT)/$(DEV_TARGET)
 	@rm -f $(PROJECT_ROOT)/bin/nomad
@@ -292,19 +289,11 @@
 	@cp $(PROJECT_ROOT)/$(DEV_TARGET) $(GOPATH)/bin
 
 .PHONY: prerelease
-<<<<<<< HEAD
 prerelease: GO_TAGS=ui codegen_generated release ent
 prerelease: generate-all ember-dist static-assets ## Generate all the static assets for a Nomad release
 
 .PHONY: release
 release: GO_TAGS=ui codegen_generated release ent
-=======
-prerelease: GO_TAGS=ui codegen_generated release
-prerelease: generate-all ember-dist static-assets ## Generate all the static assets for a Nomad release
-
-.PHONY: release
-release: GO_TAGS=ui codegen_generated release
->>>>>>> 9210bde9
 release: clean $(foreach t,$(ALL_TARGETS),pkg/$(t).zip) ## Build all release packages which can be built on this platform.
 	@echo "==> Results:"
 	@tree --dirsfirst $(PROJECT_ROOT)/pkg
@@ -337,7 +326,6 @@
 		$(if $(ENABLE_RACE),-race) $(if $(VERBOSE),-v) \
 		-cover \
 		-timeout=15m \
-<<<<<<< HEAD
 		-tags="ent $(GO_TAGS)" $(GOTEST_PKGS) $(if $(VERBOSE), >test.log ; echo $$? > exit-code)
 	@if [ $(VERBOSE) ] ; then \
 		bash -C "$(PROJECT_ROOT)/scripts/test_check.sh" ; \
@@ -351,10 +339,6 @@
 		-cover \
 		-timeout=15m \
 		-tags="pro $(GO_TAGS)" $(GOTEST_PKGS) $(if $(VERBOSE), >test.log ; echo $$? > exit-code)
-=======
-		-tags "$(GO_TAGS)" \
-		$(GOTEST_PKGS) $(if $(VERBOSE), >test.log ; echo $$? > exit-code)
->>>>>>> 9210bde9
 	@if [ $(VERBOSE) ] ; then \
 		bash -C "$(PROJECT_ROOT)/scripts/test_check.sh" ; \
 	fi
