package allocrunner

import (
	"context"
	"sync"
	"time"

	log "github.com/hashicorp/go-hclog"
	"github.com/hashicorp/nomad/client/allocrunner/interfaces"
	"github.com/hashicorp/nomad/client/serviceregistration"
	"github.com/hashicorp/nomad/client/serviceregistration/wrapper"
	"github.com/hashicorp/nomad/client/taskenv"
	agentconsul "github.com/hashicorp/nomad/command/agent/consul"
	"github.com/hashicorp/nomad/nomad/structs"
)

const (
	groupServiceHookName = "group_services"
)

type networkStatusGetter interface {
	NetworkStatus() *structs.AllocNetworkStatus
}

// groupServiceHook manages task group Consul service registration and
// deregistration.
type groupServiceHook struct {
	allocID             string
	jobID               string
	group               string
	restarter           agentconsul.WorkloadRestarter
	prerun              bool
	deregistered        bool
	networkStatusGetter networkStatusGetter
	shutdownDelayCtx    context.Context

	// namespace is the Nomad or Consul namespace in which service
	// registrations will be made.
	namespace string

	// serviceRegWrapper is the handler wrapper that is used to perform service
	// and check registration and deregistration.
	serviceRegWrapper *wrapper.HandlerWrapper

	logger log.Logger

	// The following fields may be updated
	canary         bool
	services       []*structs.Service
	networks       structs.Networks
	ports          structs.AllocatedPorts
	taskEnvBuilder *taskenv.Builder
	delay          time.Duration

	// Since Update() may be called concurrently with any other hook all
	// hook methods must be fully serialized
	mu sync.Mutex
}

type groupServiceHookConfig struct {
	alloc               *structs.Allocation
	restarter           agentconsul.WorkloadRestarter
	taskEnvBuilder      *taskenv.Builder
	networkStatusGetter networkStatusGetter
	shutdownDelayCtx    context.Context
	logger              log.Logger

	// namespace is the Nomad or Consul namespace in which service
	// registrations will be made.
	namespace string

	// serviceRegWrapper is the handler wrapper that is used to perform service
	// and check registration and deregistration.
	serviceRegWrapper *wrapper.HandlerWrapper
}

func newGroupServiceHook(cfg groupServiceHookConfig) *groupServiceHook {
	var shutdownDelay time.Duration
	tg := cfg.alloc.Job.LookupTaskGroup(cfg.alloc.TaskGroup)

	if tg.ShutdownDelay != nil {
		shutdownDelay = *tg.ShutdownDelay
	}

	h := &groupServiceHook{
		allocID:             cfg.alloc.ID,
		jobID:               cfg.alloc.JobID,
		group:               cfg.alloc.TaskGroup,
		restarter:           cfg.restarter,
		namespace:           cfg.namespace,
		taskEnvBuilder:      cfg.taskEnvBuilder,
		delay:               shutdownDelay,
		networkStatusGetter: cfg.networkStatusGetter,
		logger:              cfg.logger.Named(groupServiceHookName),
<<<<<<< HEAD
		services:            cfg.alloc.Job.LookupTaskGroup(cfg.alloc.TaskGroup).Services,
		serviceRegWrapper:   cfg.serviceRegWrapper,
=======
		services:            tg.Services,
>>>>>>> 73afdea0
		shutdownDelayCtx:    cfg.shutdownDelayCtx,
	}

	if cfg.alloc.AllocatedResources != nil {
		h.networks = cfg.alloc.AllocatedResources.Shared.Networks
		h.ports = cfg.alloc.AllocatedResources.Shared.Ports
	}

	if cfg.alloc.DeploymentStatus != nil {
		h.canary = cfg.alloc.DeploymentStatus.Canary
	}

	return h
}

func (*groupServiceHook) Name() string {
	return groupServiceHookName
}

func (h *groupServiceHook) Prerun() error {
	h.mu.Lock()
	defer func() {
		// Mark prerun as true to unblock Updates
		h.prerun = true
		h.mu.Unlock()
	}()
	return h.prerunLocked()
}

func (h *groupServiceHook) prerunLocked() error {
	if len(h.services) == 0 {
		return nil
	}

	services := h.getWorkloadServices()
	return h.serviceRegWrapper.RegisterWorkload(services)
}

func (h *groupServiceHook) Update(req *interfaces.RunnerUpdateRequest) error {
	h.mu.Lock()
	defer h.mu.Unlock()

	oldWorkloadServices := h.getWorkloadServices()

	// Store new updated values out of request
	canary := false
	if req.Alloc.DeploymentStatus != nil {
		canary = req.Alloc.DeploymentStatus.Canary
	}

	var networks structs.Networks
	if req.Alloc.AllocatedResources != nil {
		networks = req.Alloc.AllocatedResources.Shared.Networks
		h.ports = req.Alloc.AllocatedResources.Shared.Ports
	}

	tg := req.Alloc.Job.LookupTaskGroup(h.group)
	var shutdown time.Duration
	if tg.ShutdownDelay != nil {
		shutdown = *tg.ShutdownDelay
	}

	// Update group service hook fields
	h.networks = networks
	h.services = tg.Services
	h.canary = canary
	h.delay = shutdown
	h.taskEnvBuilder.UpdateTask(req.Alloc, nil)

	// Create new task services struct with those new values
	newWorkloadServices := h.getWorkloadServices()

	if !h.prerun {
		// Update called before Prerun. Update alloc and exit to allow
		// Prerun to do initial registration.
		return nil
	}

	return h.serviceRegWrapper.UpdateWorkload(oldWorkloadServices, newWorkloadServices)
}

func (h *groupServiceHook) PreTaskRestart() error {
	h.mu.Lock()
	defer func() {
		// Mark prerun as true to unblock Updates
		h.prerun = true
		h.mu.Unlock()
	}()

	h.preKillLocked()
	return h.prerunLocked()
}

func (h *groupServiceHook) PreKill() {
	h.mu.Lock()
	defer h.mu.Unlock()
	h.preKillLocked()
}

// implements the PreKill hook but requires the caller hold the lock
func (h *groupServiceHook) preKillLocked() {
	// If we have a shutdown delay deregister group services and then wait
	// before continuing to kill tasks.
	h.deregister()
	h.deregistered = true

	if h.delay == 0 {
		return
	}

	h.logger.Debug("delay before killing tasks", "group", h.group, "shutdown_delay", h.delay)

	select {
	// Wait for specified shutdown_delay unless ignored
	// This will block an agent from shutting down.
	case <-time.After(h.delay):
	case <-h.shutdownDelayCtx.Done():
	}
}

func (h *groupServiceHook) Postrun() error {
	h.mu.Lock()
	defer h.mu.Unlock()

	if !h.deregistered {
		h.deregister()
	}
	return nil
}

// deregister services from Consul.
func (h *groupServiceHook) deregister() {
	if len(h.services) > 0 {
		workloadServices := h.getWorkloadServices()
		h.serviceRegWrapper.RemoveWorkload(workloadServices)
	}
}

func (h *groupServiceHook) getWorkloadServices() *serviceregistration.WorkloadServices {
	// Interpolate with the task's environment
	interpolatedServices := taskenv.InterpolateServices(h.taskEnvBuilder.Build(), h.services)

	var netStatus *structs.AllocNetworkStatus
	if h.networkStatusGetter != nil {
		netStatus = h.networkStatusGetter.NetworkStatus()
	}

	// Create task services struct with request's driver metadata
	return &serviceregistration.WorkloadServices{
		AllocID:       h.allocID,
		JobID:         h.jobID,
		Group:         h.group,
		Namespace:     h.namespace,
		Restarter:     h.restarter,
		Services:      interpolatedServices,
		Networks:      h.networks,
		NetworkStatus: netStatus,
		Ports:         h.ports,
		Canary:        h.canary,
	}
}<|MERGE_RESOLUTION|>--- conflicted
+++ resolved
@@ -92,12 +92,8 @@
 		delay:               shutdownDelay,
 		networkStatusGetter: cfg.networkStatusGetter,
 		logger:              cfg.logger.Named(groupServiceHookName),
-<<<<<<< HEAD
-		services:            cfg.alloc.Job.LookupTaskGroup(cfg.alloc.TaskGroup).Services,
 		serviceRegWrapper:   cfg.serviceRegWrapper,
-=======
 		services:            tg.Services,
->>>>>>> 73afdea0
 		shutdownDelayCtx:    cfg.shutdownDelayCtx,
 	}
 
