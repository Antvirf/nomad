// Copyright (c) HashiCorp, Inc.
// SPDX-License-Identifier: BUSL-1.1

package allocrunner

import (
	"crypto/md5"
	"encoding/hex"
	"fmt"
	"testing"

	consulapi "github.com/hashicorp/consul/api"
	"github.com/hashicorp/nomad/ci"
	"github.com/hashicorp/nomad/client/allocrunner/interfaces"
	"github.com/hashicorp/nomad/client/consul"
	cstructs "github.com/hashicorp/nomad/client/structs"
	"github.com/hashicorp/nomad/client/widmgr"
	"github.com/hashicorp/nomad/helper/testlog"
	"github.com/hashicorp/nomad/nomad/mock"
	"github.com/hashicorp/nomad/nomad/structs"
	structsc "github.com/hashicorp/nomad/nomad/structs/config"
	"github.com/shoenig/test/must"
)

// statically assert consul hook implements the expected interfaces
var _ interfaces.RunnerPrerunHook = (*consulHook)(nil)

func consulHookTestHarness(t *testing.T) *consulHook {
	logger := testlog.HCLogger(t)

	alloc := mock.Alloc()
	task := alloc.LookupTask("web")
	task.Consul = &structs.Consul{
		Cluster: "default",
	}
	task.Identities = []*structs.WorkloadIdentity{
		{Name: fmt.Sprintf("%s_default", structs.ConsulTaskIdentityNamePrefix)},
	}
	task.Services = []*structs.Service{
		{
			Provider: structs.ServiceProviderConsul,
			Identity: &structs.WorkloadIdentity{Name: "consul-service_webservice", Audience: []string{"consul.io"}},
			Cluster:  "default",
			Name:     "webservice",
			TaskName: "web",
		},
	}

	identitiesToSign := []*structs.WorkloadIdentity{}
	identitiesToSign = append(identitiesToSign, task.Identities...)
	for _, service := range task.Services {
		identitiesToSign = append(identitiesToSign, service.Identity)
	}

	// setup mock signer and sign the identities
	mockSigner := widmgr.NewMockWIDSigner(identitiesToSign)
	signedIDs, err := mockSigner.SignIdentities(1, []*structs.WorkloadIdentityRequest{
		{
			AllocID: alloc.ID,
			WIHandle: structs.WIHandle{
				WorkloadIdentifier: task.Name,
				IdentityName:       task.Identities[0].Name,
			},
		},
		{
			AllocID: alloc.ID,
			WIHandle: structs.WIHandle{
				WorkloadIdentifier: task.Services[0].Name,
				IdentityName:       task.Services[0].Identity.Name,
				WorkloadType:       structs.WorkloadTypeService,
			},
		},
	})
	must.NoError(t, err)

	mockWIDMgr := widmgr.NewMockWIDMgr(signedIDs)

	consulConfigs := map[string]*structsc.ConsulConfig{
		"default": structsc.DefaultConsulConfig(),
	}

	hookResources := cstructs.NewAllocHookResources()

	consulHookCfg := consulHookConfig{
		alloc:                   alloc,
		allocdir:                nil,
		widmgr:                  mockWIDMgr,
		consulConfigs:           consulConfigs,
		consulClientConstructor: consul.NewMockConsulClient,
		hookResources:           hookResources,
		logger:                  logger,
	}
	return newConsulHook(consulHookCfg)
}

func Test_consulHook_prepareConsulTokensForTask(t *testing.T) {
	ci.Parallel(t)

	hook := consulHookTestHarness(t)
	task := hook.alloc.LookupTask("web")
	hashForDefaultCluster := md5.Sum([]byte("consul_default"))

	tests := []struct {
		name           string
		task           *structs.Task
		tokens         map[string]map[string]*consulapi.ACLToken
		wantErr        bool
		errMsg         string
		expectedTokens map[string]map[string]*consulapi.ACLToken
	}{
		{
			name:           "empty task",
			task:           nil,
			tokens:         map[string]map[string]*consulapi.ACLToken{},
			wantErr:        true,
			errMsg:         "no task specified",
			expectedTokens: map[string]map[string]*consulapi.ACLToken{},
		},
		{
			name:    "task with signed identity",
			task:    task,
			tokens:  map[string]map[string]*consulapi.ACLToken{},
			wantErr: false,
			errMsg:  "",
			expectedTokens: map[string]map[string]*consulapi.ACLToken{
				"default": {
					"consul_default": &consulapi.ACLToken{
						AccessorID: "consul_default",
						SecretID:   hex.EncodeToString(hashForDefaultCluster[:])},
				},
			},
		},
		{
			name: "task with unknown identity",
			task: &structs.Task{
				Identities: []*structs.WorkloadIdentity{
					{Name: structs.ConsulTaskIdentityNamePrefix + "_default"}},
				Name: "foo",
			},
			tokens:         map[string]map[string]*consulapi.ACLToken{},
			wantErr:        true,
			errMsg:         "unable to find token for workload",
			expectedTokens: map[string]map[string]*consulapi.ACLToken{},
		},
	}
	for _, tt := range tests {
		t.Run(tt.name, func(t *testing.T) {
			err := hook.prepareConsulTokensForTask(tt.task, nil, tt.tokens)
			if tt.wantErr {
				must.Error(t, err)
				must.ErrorContains(t, err, tt.errMsg)
			} else {
				must.NoError(t, err)
				must.Eq(t, tt.tokens, tt.expectedTokens)
			}
		})
	}
}

func Test_consulHook_prepareConsulTokensForServices(t *testing.T) {
	ci.Parallel(t)

	hook := consulHookTestHarness(t)
	task := hook.alloc.LookupTask("web")
	services := task.Services
	hashForServiceCluster := md5.Sum([]byte("consul-service_webservice"))

	tests := []struct {
		name           string
		services       []*structs.Service
		tokens         map[string]map[string]*consulapi.ACLToken
		wantErr        bool
		errMsg         string
		expectedTokens map[string]map[string]*consulapi.ACLToken
	}{
		{
			name:           "empty services",
			services:       nil,
			tokens:         map[string]map[string]*consulapi.ACLToken{},
			wantErr:        false,
			errMsg:         "",
			expectedTokens: map[string]map[string]*consulapi.ACLToken{},
		},
		{
			name:     "services with signed identity",
			services: services,
			tokens:   map[string]map[string]*consulapi.ACLToken{},
			wantErr:  false,
			errMsg:   "",
			expectedTokens: map[string]map[string]*consulapi.ACLToken{
				"default": {
					"consul-service_webservice": &consulapi.ACLToken{
						AccessorID: "consul-service_webservice",
						SecretID:   hex.EncodeToString(hashForServiceCluster[:])},
				},
			},
		},
		{
			name: "services with unknown identity",
			services: []*structs.Service{
				{
					Provider: structs.ServiceProviderConsul,
					Identity: &structs.WorkloadIdentity{
						Name: "consul-service_webservice", Audience: []string{"consul.io"}},
					Cluster:  "default",
					Name:     "foo",
					TaskName: "web",
				},
			},
			tokens:         map[string]map[string]*consulapi.ACLToken{},
			wantErr:        true,
			errMsg:         "unable to find token for workload",
			expectedTokens: map[string]map[string]*consulapi.ACLToken{},
		},
	}
	for _, tt := range tests {
		t.Run(tt.name, func(t *testing.T) {
			err := hook.prepareConsulTokensForServices(tt.services, nil, tt.tokens)
			if tt.wantErr {
				must.Error(t, err)
				must.ErrorContains(t, err, tt.errMsg)
			} else {
				must.NoError(t, err)
				must.Eq(t, tt.tokens, tt.expectedTokens)
			}
		})
	}
}

<<<<<<< HEAD
func consulHookEntTestHarness(t *testing.T) *consulHook {
	logger := testlog.HCLogger(t)

	alloc := mock.Alloc()
	task := alloc.LookupTask("web")
	task.Consul = &structs.Consul{
		Cluster: "foo",
	}
	task.Identities = []*structs.WorkloadIdentity{
		{Name: fmt.Sprintf("%s_foo", structs.ConsulTaskIdentityNamePrefix)},
	}
	task.Services = []*structs.Service{
		{
			Provider: structs.ServiceProviderConsul,
			Identity: &structs.WorkloadIdentity{Name: "consul-service_webservice", Audience: []string{"consul.io"}},
			Cluster:  "foo",
			Name:     "webservice",
			TaskName: "web",
		},
	}

	identitiesToSign := []*structs.WorkloadIdentity{}
	identitiesToSign = append(identitiesToSign, task.Identities...)
	for _, service := range task.Services {
		identitiesToSign = append(identitiesToSign, service.Identity)
	}

	// setup mock signer and sign the identities
	mockSigner := widmgr.NewMockWIDSigner(identitiesToSign)
	signedIDs, err := mockSigner.SignIdentities(1, []*structs.WorkloadIdentityRequest{
		{
			AllocID: alloc.ID,
			WIHandle: structs.WIHandle{
				WorkloadIdentifier: task.Name,
				IdentityName:       task.Identities[0].Name,
			},
		},
		{
			AllocID: alloc.ID,
			WIHandle: structs.WIHandle{
				WorkloadIdentifier: task.Services[0].Name,
				IdentityName:       task.Services[0].Identity.Name,
				WorkloadType:       structs.WorkloadTypeService,
			},
		},
	})
	must.NoError(t, err)

	mockWIDMgr := widmgr.NewMockWIDMgr(signedIDs)

	consulConfigs := map[string]*structsc.ConsulConfig{
		"foo": {Name: "foo"},
	}

	hookResources := cstructs.NewAllocHookResources()

	consulHookCfg := consulHookConfig{
		alloc:                   alloc,
		allocdir:                nil,
		widmgr:                  mockWIDMgr,
		consulConfigs:           consulConfigs,
		consulClientConstructor: consul.NewMockConsulClient,
		hookResources:           hookResources,
		logger:                  logger,
	}
	return newConsulHook(consulHookCfg)
}

func Test_consulHook_nonDefaultCluster(t *testing.T) {
	ci.Parallel(t)

	tokens := map[string]map[string]string{}

	hook := consulHookEntTestHarness(t)
	task := hook.alloc.LookupTask("web")
	hashForFooCluster := md5.Sum([]byte("consul_foo"))

	must.NoError(t, hook.prepareConsulTokensForTask(task, nil, tokens))

	services := task.Services
	hashForService := md5.Sum([]byte("consul-service_webservice"))

	must.NoError(t, hook.prepareConsulTokensForServices(services, nil, tokens))
	must.Eq(t, map[string]map[string]string{
		"foo": {
			"consul-service_webservice": hex.EncodeToString(hashForService[:]),
			"consul_foo":                hex.EncodeToString(hashForFooCluster[:]),
		}}, tokens)
=======
func Test_consulHook_Postrun(t *testing.T) {
	ci.Parallel(t)

	// no-op must be safe
	hook := consulHookTestHarness(t)
	must.NoError(t, hook.Postrun())

	task := hook.alloc.LookupTask("web")
	tokens := map[string]map[string]*consulapi.ACLToken{}
	must.NoError(t, hook.prepareConsulTokensForTask(task, nil, tokens))
	hook.hookResources.SetConsulTokens(tokens)
	must.MapLen(t, 1, tokens)

	// gracefully handle wrong tokens
	otherTokens := map[string]map[string]*consulapi.ACLToken{
		"default": {"foo": &consulapi.ACLToken{AccessorID: "foo", SecretID: "foo"}}}
	must.NoError(t, hook.revokeTokens(otherTokens))

	// hook resources should be cleared
	must.NoError(t, hook.Postrun())
	tokens = hook.hookResources.GetConsulTokens()
	must.MapEmpty(t, tokens["default"])
>>>>>>> 5ad715b2
}<|MERGE_RESOLUTION|>--- conflicted
+++ resolved
@@ -227,7 +227,6 @@
 	}
 }
 
-<<<<<<< HEAD
 func consulHookEntTestHarness(t *testing.T) *consulHook {
 	logger := testlog.HCLogger(t)
 
@@ -299,7 +298,7 @@
 func Test_consulHook_nonDefaultCluster(t *testing.T) {
 	ci.Parallel(t)
 
-	tokens := map[string]map[string]string{}
+	tokens := map[string]map[string]*consulapi.ACLToken{}
 
 	hook := consulHookEntTestHarness(t)
 	task := hook.alloc.LookupTask("web")
@@ -311,12 +310,19 @@
 	hashForService := md5.Sum([]byte("consul-service_webservice"))
 
 	must.NoError(t, hook.prepareConsulTokensForServices(services, nil, tokens))
-	must.Eq(t, map[string]map[string]string{
+	must.Eq(t, map[string]map[string]*consulapi.ACLToken{
 		"foo": {
-			"consul-service_webservice": hex.EncodeToString(hashForService[:]),
-			"consul_foo":                hex.EncodeToString(hashForFooCluster[:]),
+			"consul-service_webservice": &consulapi.ACLToken{
+				AccessorID: "consul-service_webservice",
+				SecretID:   hex.EncodeToString(hashForService[:]),
+			},
+			"consul_foo": &consulapi.ACLToken{
+				AccessorID: "consul_foo",
+				SecretID:   hex.EncodeToString(hashForFooCluster[:]),
+			},
 		}}, tokens)
-=======
+}
+
 func Test_consulHook_Postrun(t *testing.T) {
 	ci.Parallel(t)
 
@@ -339,5 +345,4 @@
 	must.NoError(t, hook.Postrun())
 	tokens = hook.hookResources.GetConsulTokens()
 	must.MapEmpty(t, tokens["default"])
->>>>>>> 5ad715b2
 }