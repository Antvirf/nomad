name: test-windows
on:
  pull_request:
    branches:
      - main
      - release/**
    paths-ignore:
      - 'README.md'
      - 'CHANGELOG.md'
      - '.changelog/**'
      - '.tours/**'
      - 'contributing/**'
      - 'demo/**'
      - 'dev/**'
      - 'e2e/**'
      - 'integrations/**'
      - 'pkg/**'
      - 'scripts/**'
      - 'terraform/**'
      - 'ui/**'
      - 'website/**'
  push:
    branches:
      - main
      - release/**
    paths-ignore:
      - 'README.md'
      - 'CHANGELOG.md'
      - '.changelog/**'
      - '.tours/**'
      - 'contributing/**'
      - 'demo/**'
      - 'dev/**'
      - 'e2e/**'
      - 'integrations/**'
      - 'pkg/**'
      - 'scripts/**'
      - 'terraform/**'
      - 'ui/**'
      - 'website/**'

env:
  VAULT_VERSION: 1.4.1
jobs:
  test-windows:
    runs-on: 'windows-2019-16core'
    env:
      GOTESTSUM_PATH: c:\tmp\test-reports
    steps:
      - name: Docker Info
        run: docker version
      - run: git config --global core.autocrlf false
<<<<<<< HEAD
      - uses: actions/checkout@8e5e7e5ab8b370d6c329ec480221332ada57f0ab # v3.5.2
      - name: Setup Git
        shell: bash
        run: |-
          if [ -n "${{ secrets.ELEVATED_GITHUB_TOKEN }}" ]; then
            git config --global url."https://${{ secrets.ELEVATED_GITHUB_TOKEN }}@github.com/".insteadOf "https://github.com"
          fi
          git config --global user.email "github-team-nomad-core@hashicorp.com"
          git config --global user.name "hc-github-team-nomad-core"
=======
      - uses: actions/checkout@c85c95e3d7251135ab7dc9ce3241c5835cc595a9 # v3.5.3
>>>>>>> b7ed552f
      - name: Setup go
        uses: actions/setup-go@fac708d6674e30b6ba41289acaab6d4b75aa0753 # v4.0.1
        with:
          go-version-file: ".go-version"
      - name: Show installed Go version
        shell: bash
        run: |-
          export PATH=/c/go/bin:/c/gopath/bin:$PATH
          go version
      - uses: "./.github/actions/install-vault"
        with:
          version: "$VAULT_VERSION"
      - run: vault version
      - run: choco install make
      - name: Install golang dependencies
        shell: bash
        run: |-
          make deps
      - name: Pre-download docker test image
        shell: bash
        run: |-
          docker pull docker.mirror.hashicorp.services/hashicorpdev/busybox-windows:ltsc2019
      - name: Build nomad
        shell: bash
        run: |-
          go install .
      - name: Run tests with gotestsum
        shell: bash
        env:
          BUSYBOX_IMAGE: docker.mirror.hashicorp.services/hashicorpdev/busybox-windows:ltsc2019
        run: |-
          # Only test docker driver tests for now
          export PATH=/c/go/bin:/c/gopath/bin:$PATH
          gotestsum --format=short-verbose \
            --junitfile results.xml \
            github.com/hashicorp/nomad/drivers/docker \
            github.com/hashicorp/nomad/client/lib/fifo \
            github.com/hashicorp/nomad/client/logmon
      - uses: actions/upload-artifact@0b7f8abb1508181956e8e162db84b466c27e18ce # v3.1.2
        with:
          name: results.xml
          path: results.xml
permissions:
  contents: read<|MERGE_RESOLUTION|>--- conflicted
+++ resolved
@@ -50,8 +50,7 @@
       - name: Docker Info
         run: docker version
       - run: git config --global core.autocrlf false
-<<<<<<< HEAD
-      - uses: actions/checkout@8e5e7e5ab8b370d6c329ec480221332ada57f0ab # v3.5.2
+      - uses: actions/checkout@c85c95e3d7251135ab7dc9ce3241c5835cc595a9 # v3.5.3
       - name: Setup Git
         shell: bash
         run: |-
@@ -60,9 +59,6 @@
           fi
           git config --global user.email "github-team-nomad-core@hashicorp.com"
           git config --global user.name "hc-github-team-nomad-core"
-=======
-      - uses: actions/checkout@c85c95e3d7251135ab7dc9ce3241c5835cc595a9 # v3.5.3
->>>>>>> b7ed552f
       - name: Setup go
         uses: actions/setup-go@fac708d6674e30b6ba41289acaab6d4b75aa0753 # v4.0.1
         with:
