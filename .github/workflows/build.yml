name: build

on:
  push:
    branches:
      - main
      - release/**
  workflow_dispatch:
    inputs:
      build-ref:
        description: 'The git ref to build from'
        type: string
        default: ''
        required: false
      make-prerelease:
        description: "Run prerelease to generate files"
        type: "boolean"
        required: false
        default: true

env:
  PKG_NAME: "nomad"
  GO_TAGS: "ent release"

jobs:
  get-go-version:
    runs-on: [self-hosted, linux]
    outputs:
      go-version: ${{ steps.get-go-version.outputs.go-version }}
    steps:
      - uses: actions/checkout@8e5e7e5ab8b370d6c329ec480221332ada57f0ab # v3.5.2
        with:
          ref: ${{ github.event.inputs.build-ref }}
      - name: Determine Go version
        id: get-go-version
        # We use .go-version as our source of truth for current Go
        # version, because "goenv" can react to it automatically.
        run: |
          echo "Building with Go $(cat .go-version)"
          echo "go-version=$(cat .go-version)" >> $GITHUB_OUTPUT
  get-product-version:
    runs-on: [self-hosted, linux]
    outputs:
      product-version: ${{ steps.get-product-version.outputs.product-version }}
    steps:
      - uses: actions/checkout@8e5e7e5ab8b370d6c329ec480221332ada57f0ab # v3.5.2
        with:
          ref: ${{ github.event.inputs.build-ref }}
      - name: get product version
        id: get-product-version
        run: |
          make version
          echo "product-version=$(make version)" >> $GITHUB_OUTPUT
  generate-metadata-file:
    needs: get-product-version
    runs-on: [self-hosted, linux]
    outputs:
      filepath: ${{ steps.generate-metadata-file.outputs.filepath }}
    steps:
      - name: "Checkout directory"
        uses: actions/checkout@8e5e7e5ab8b370d6c329ec480221332ada57f0ab # v3.5.2
        with:
          ref: ${{ github.event.inputs.build-ref }}
      - name: Generate metadata file
        id: generate-metadata-file
        uses: hashicorp/actions-generate-metadata@v1.1.1
        with:
          version: ${{ needs.get-product-version.outputs.product-version }}
          product: ${{ env.PKG_NAME }}
          repositoryOwner: "hashicorp"
          sha: ${{ github.event.inputs.build-ref }}
      - uses: actions/upload-artifact@0b7f8abb1508181956e8e162db84b466c27e18ce # v3.1.2
        with:
          name: metadata.json
          path: ${{ steps.generate-metadata-file.outputs.filepath }}

  build-other:
    needs: [get-go-version, get-product-version]
    runs-on: [ custom, linux, xxl, 20.04 ]
    strategy:
      matrix:
        goos: [windows]
        goarch: ["386", "amd64"]
      fail-fast: true

    name: Go ${{ needs.get-go-version.outputs.go-version }} ${{ matrix.goos }} ${{ matrix.goarch }} build
    env:
      GOPRIVATE: "github.com/hashicorp/*"
      TOKEN: ${{ secrets.ELEVATED_GITHUB_TOKEN }}
    steps:
      - uses: actions/checkout@8e5e7e5ab8b370d6c329ec480221332ada57f0ab # v3.5.2
        with:
          ref: ${{ github.event.inputs.build-ref }}
      - name: Setup go
        uses: actions/setup-go@4d34df0c2316fe8122ab82dc22947d607c0c91f9 # v4.0.0
        with:
          go-version: ${{ needs.get-go-version.outputs.go-version }}

      - name: Setup Git
        run: git config --global url."https://${{ secrets.ELEVATED_GITHUB_TOKEN }}@github.com".insteadOf "https://github.com"

      - name: Build dependencies
        run: make deps

      - name: Setup node and yarn
        uses: actions/setup-node@64ed1c7eab4cce3362f8c340dee64e5eaeef8f7c # v3.6.0
        with:
          node-version: "14"
          cache-dependency-path: "ui/yarn.lock"

      - name: Install Yarn
        run: |
          npm install -g yarn

      - name: Build prerelease
        run: make prerelease
        if: ${{ github.event_name != 'workflow_dispatch' || github.event.inputs.make-prerelease == 'true' }}

      - name: Build
        env:
          GOOS: ${{ matrix.goos }}
          GOARCH: ${{ matrix.goarch }}
          GO_TAGS: ${{ env.GO_TAGS }}
          CGO_ENABLED: 1
        run: |
          make pkg/${{ matrix.goos }}_${{ matrix.goarch }}.zip
          mv pkg/${{ matrix.goos }}_${{ matrix.goarch }}.zip ${{ env.PKG_NAME }}_${{ needs.get-product-version.outputs.product-version }}_${{ matrix.goos }}_${{ matrix.goarch }}.zip
      - uses: actions/upload-artifact@0b7f8abb1508181956e8e162db84b466c27e18ce # v3.1.2
        with:
          name: ${{ env.PKG_NAME }}_${{ needs.get-product-version.outputs.product-version }}_${{ matrix.goos }}_${{ matrix.goarch }}.zip
          path: ${{ env.PKG_NAME }}_${{ needs.get-product-version.outputs.product-version }}_${{ matrix.goos }}_${{ matrix.goarch }}.zip

  build-linux:
    needs: [get-go-version, get-product-version]
    runs-on: [ custom, linux, xxl, 20.04 ]
    strategy:
      matrix:
        goos: [linux]
        goarch: ["arm", "arm64", "386", "amd64"]
      fail-fast: true

    name: Go ${{ needs.get-go-version.outputs.go-version }} ${{ matrix.goos }} ${{ matrix.goarch }} build
    env:
      GOPRIVATE: "github.com/hashicorp/*"
      TOKEN: ${{ secrets.ELEVATED_GITHUB_TOKEN }}

    steps:
      - uses: actions/checkout@8e5e7e5ab8b370d6c329ec480221332ada57f0ab # v3.5.2
        with:
          ref: ${{ github.event.inputs.build-ref }}
      - name: Setup go
        uses: actions/setup-go@4d34df0c2316fe8122ab82dc22947d607c0c91f9 # v4.0.0
        with:
          go-version: ${{ needs.get-go-version.outputs.go-version }}

      - name: Setup Git
        run: git config --global url."https://${{ secrets.ELEVATED_GITHUB_TOKEN }}@github.com".insteadOf "https://github.com"

      - name: Build dependencies
        run: make deps

      - name: Setup node and yarn
        uses: actions/setup-node@64ed1c7eab4cce3362f8c340dee64e5eaeef8f7c # v3.6.0
        with:
          node-version: "14"
          cache-dependency-path: "ui/yarn.lock"

      - name: Install Yarn
        run: |
          npm install -g yarn

      - name: Build prerelease
        run: make prerelease
        if: ${{ github.event_name != 'workflow_dispatch' || github.event.inputs.make-prerelease == 'true' }}

      - name: Install Linux build utilties
        run: |
          sudo apt-get update
          sudo apt-get install -y software-properties-common
          sudo dpkg --add-architecture i386
          sudo apt-get update
          sudo apt-get install -y \
            libc6-dev-i386 \
            libpcre3-dev \
            linux-libc-dev:i386
          sudo apt-get install -y \
            binutils-aarch64-linux-gnu \
            binutils-arm-linux-gnueabihf \
            gcc-aarch64-linux-gnu \
            gcc-arm-linux-gnueabihf \
            gcc-multilib-arm-linux-gnueabihf

      - name: Set gcc
        run: |
          if [ "${{ matrix.goarch }}" == "arm" ]; then
            echo "CC=arm-linux-gnueabihf-gcc" >> $GITHUB_ENV
          elif [ "${{ matrix.goarch }}" == "arm64" ]; then
            echo "CC=aarch64-linux-gnu-gcc" >> $GITHUB_ENV
          fi

      - name: Build
        env:
          GOOS: ${{ matrix.goos }}
          GOARCH: ${{ matrix.goarch }}
          GO_TAGS: ${{ env.GO_TAGS }}
          CGO_ENABLED: 1
        run: |
          make pkg/${{ matrix.goos }}_${{ matrix.goarch }}.zip
          mv pkg/${{ matrix.goos }}_${{ matrix.goarch }}.zip ${{ env.PKG_NAME }}_${{ needs.get-product-version.outputs.product-version }}_${{ matrix.goos }}_${{ matrix.goarch }}.zip
      - uses: actions/upload-artifact@0b7f8abb1508181956e8e162db84b466c27e18ce # v3.1.2
        with:
          name: ${{ env.PKG_NAME }}_${{ needs.get-product-version.outputs.product-version }}_${{ matrix.goos }}_${{ matrix.goarch }}.zip
          path: ${{ env.PKG_NAME }}_${{ needs.get-product-version.outputs.product-version }}_${{ matrix.goos }}_${{ matrix.goarch }}.zip

      - name: Package
        if: ${{ matrix.goos == 'linux' }}
        uses: hashicorp/actions-packaging-linux@v1
        with:
          name: ${{ env.PKG_NAME }}-enterprise
          description: "Nomad is an easy-to-use, flexible, and performant workload orchestrator that can deploy a mix of microservice, batch, containerized, and non-containerized applications."
          arch: ${{ matrix.goarch }}
          version: ${{ needs.get-product-version.outputs.product-version }}
          maintainer: "HashiCorp"
          homepage: "https://github.com/hashicorp/nomad"
          license: "MPL-2.0"
          binary: "pkg/${{ matrix.goos }}_${{ matrix.goarch }}/${{ env.PKG_NAME }}"
          deb_depends: "openssl"
          rpm_depends: "openssl"
          config_dir: ".release/linux/package/"
          preinstall: ".release/linux/preinst"
          postinstall: ".release/linux/postinst"
          postremove: ".release/linux/postrm"

      - name: Set Package Names
        run: |
          echo "RPM_PACKAGE=$(basename out/*.rpm)" >> $GITHUB_ENV
          echo "DEB_PACKAGE=$(basename out/*.deb)" >> $GITHUB_ENV

      - uses: actions/upload-artifact@0b7f8abb1508181956e8e162db84b466c27e18ce # v3.1.2
        with:
          name: ${{ env.RPM_PACKAGE }}
          path: out/${{ env.RPM_PACKAGE }}

      - uses: actions/upload-artifact@0b7f8abb1508181956e8e162db84b466c27e18ce # v3.1.2
        with:
          name: ${{ env.DEB_PACKAGE }}
          path: out/${{ env.DEB_PACKAGE }}

  build-darwin:
    needs: [get-go-version, get-product-version]
    runs-on: [ self-hosted, macos ]
    strategy:
      matrix:
        goos: [darwin]
        goarch: ["arm64", "amd64"]
      fail-fast: true

    name: Go ${{ needs.get-go-version.outputs.go-version }} ${{ matrix.goos }} ${{ matrix.goarch }} build
    env:
      GOPRIVATE: "github.com/hashicorp/*"
      TOKEN: ${{ secrets.ELEVATED_GITHUB_TOKEN }}

    steps:
      - uses: actions/checkout@8e5e7e5ab8b370d6c329ec480221332ada57f0ab # v3.5.2
        with:
          ref: ${{ github.event.inputs.build-ref }}

      - name: Setup go
        uses: actions/setup-go@4d34df0c2316fe8122ab82dc22947d607c0c91f9 # v4.0.0
        with:
          go-version: ${{ needs.get-go-version.outputs.go-version }}

      - name: Setup Git
        run: git config --global url."https://${{ secrets.ELEVATED_GITHUB_TOKEN }}@github.com".insteadOf "https://github.com"

      - name: Build dependencies
        run: make deps

      - name: Setup node and yarn
        uses: actions/setup-node@64ed1c7eab4cce3362f8c340dee64e5eaeef8f7c # v3.6.0
        with:
          node-version: "14"
          cache-dependency-path: "ui/yarn.lock"

      - name: Install Yarn
        run: |
          npm install -g yarn

      - name: Build prerelease
        run: make prerelease
        if: ${{ github.event_name != 'workflow_dispatch' || github.event.inputs.make-prerelease == 'true' }}

      - name: Build
        env:
          GOOS: ${{ matrix.goos }}
          GOARCH: ${{ matrix.goarch }}
          GO_TAGS: "${{ env.GO_TAGS }} netcgo"
          CGO_ENABLED: 1
        run: |
          make pkg/${{ matrix.goos }}_${{ matrix.goarch }}.zip
          mv pkg/${{ matrix.goos }}_${{ matrix.goarch }}.zip ${{ env.PKG_NAME }}_${{ needs.get-product-version.outputs.product-version }}_${{ matrix.goos }}_${{ matrix.goarch }}.zip
      - uses: actions/upload-artifact@0b7f8abb1508181956e8e162db84b466c27e18ce # v3.1.2
        with:
          name: ${{ env.PKG_NAME }}_${{ needs.get-product-version.outputs.product-version }}_${{ matrix.goos }}_${{ matrix.goarch }}.zip
          path: ${{ env.PKG_NAME }}_${{ needs.get-product-version.outputs.product-version }}_${{ matrix.goos }}_${{ matrix.goarch }}.zip

  # This placed here for when the Nomad team is ready to build docker images.
  # Please reach out the RDX team for assistance or refer to the CRT Self-Serve Onboarding doc
  # [template is housed in github.com/hashicorp/crt-core-helloworld-enterprise].

  # build-docker:
  #   name: Docker ${{ matrix.arch }} build
  #   needs:
  #     - get-product-version
  #     - build
  #   runs-on: [ custom, linux, xxl, 20.04 ]
  #   strategy:
  #     matrix:
  #       arch: ["arm", "arm64", "386", "amd64"]
  #   env:
  #     repo: ${{github.event.repository.name}}
  #     version: ${{needs.get-product-version.outputs.product-version}}

  #   steps:
<<<<<<< HEAD
  #     - uses: actions/checkout@v2
  #     # we currently have the +ent as part of the verion string so removing it here
  #     # we should separate this from the version going forward
  #     - name: Replace + in version
  #       run: |
  #         echo "dockerversion=$(echo ${{ needs.get-product-version.outputs.product-version }} | sed 's/+ent/-ent/g')" >> $GITHUB_ENV
=======
  #     - uses: actions/checkout@v3
>>>>>>> ade72136
  #     - name: Docker Build (Action)
  #       uses: hashicorp/actions-docker-build@v1
  #       with:
  #         version: ${{env.dockerversion}}
  #         target: default
  #         arch: ${{matrix.arch}}
  #         zip_artifact_name: ${{ env.PKG_NAME }}_${{ needs.get-product-version.outputs.product-version }}_linux_${{ matrix.arch }}.zip
  #         tags: |
  #           docker.io/hashicorp/${{env.repo}}:${{env.dockerversion}}
  #           ecr.public.aws/hashicorp/${{env.repo}}:${{env.dockerversion}}
  #         # dev_tags are tags that get automatically pushed whenever successful
  #         # builds make it to the stable channel. The intention is for these tags
  #         # to be used for early testing of new code prior to official releases
  #         # going out. The stable channel implies that all tests and scans have
  #         # completed successfully, so these images should be _stable_ but are not
  #         # intended for production use.
  #         #
  #         # Here we have two example dev tags. The first (ending -dev) is a tag
  #         # that will be updated over-and-over as new builds arrive in stable.
  #         #
  #         # The second (using the git SHA) will produce a new separate tag for
  #         # each commit that is built. (These can still be overridden if the same
  #         # commit is built successfully a second time, but that is a less likely
  #         # scenario.) These kinds of dev tags are useful if you want to be able
  #         # to use Docker images built from those specific commits.
  #         #
  #         # NOTE: dev_tags MUST publish to the 'hashicorppreview' DockerHub org, it
  #         # will fail to any other DockerHub org or registry. You can optionally
  #         # prepend docker.io
  #         dev_tags: |
  #           hashicorppreview/${{env.repo}}:${{env.dockerversion}}-dev
  #           docker.io/hashicorppreview/${{env.repo}}:${{env.dockerversion}}-${{github.sha}}<|MERGE_RESOLUTION|>--- conflicted
+++ resolved
@@ -322,16 +322,12 @@
   #     version: ${{needs.get-product-version.outputs.product-version}}
 
   #   steps:
-<<<<<<< HEAD
-  #     - uses: actions/checkout@v2
+  #     - uses: actions/checkout@v3
   #     # we currently have the +ent as part of the verion string so removing it here
   #     # we should separate this from the version going forward
   #     - name: Replace + in version
   #       run: |
   #         echo "dockerversion=$(echo ${{ needs.get-product-version.outputs.product-version }} | sed 's/+ent/-ent/g')" >> $GITHUB_ENV
-=======
-  #     - uses: actions/checkout@v3
->>>>>>> ade72136
   #     - name: Docker Build (Action)
   #       uses: hashicorp/actions-docker-build@v1
   #       with:
