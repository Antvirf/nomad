--- conflicted
+++ resolved
@@ -332,64 +332,4 @@
             docker.io/hashicorppreview/${{ env.PKG_NAME }}:${{ env.version }}-${{ github.sha }}
 
 permissions:
-<<<<<<< HEAD
-  contents: read
-# This placed here for when the Nomad team is ready to build docker images.
-# Please reach out the RDX team for assistance or refer to the CRT Self-Serve Onboarding doc.
-# [template is housed in github.com/hashicorp/crt-core-helloworld-enterprise].
-
-  # build-docker:
-  #   name: Docker ${{ matrix.arch }} build
-  #   needs:
-  #     - get-product-version
-  #     - build
-  #   runs-on: [ custom, linux, xxl, 20.04 ]
-  #   strategy:
-  #     matrix:
-  #       arch: ["arm", "arm64", "amd64"]
-  #   env:
-  #     repo: ${{github.event.repository.name}}
-  #     version: ${{needs.get-product-version.outputs.product-version}}
-
-  #   steps:
-  #     # we currently have the +ent as part of the verion string so removing it here
-  #     # we should separate this from the version going forward
-  #     - name: Replace + in version
-  #       run: |
-  #         echo "dockerversion=$(echo ${{ needs.get-product-version.outputs.product-version }} | sed 's/+ent/-ent/g')" >> $GITHUB_ENV
-  #     - uses: actions/checkout@v3
-  #     - name: Docker Build (Action)
-  #       uses: hashicorp/actions-docker-build@v1
-  #       with:
-  #         version: ${{env.dockerversion}}
-  #         target: default
-  #         arch: ${{matrix.arch}}
-  #         zip_artifact_name: ${{ env.PKG_NAME }}_${{ needs.get-product-version.outputs.product-version }}_linux_${{ matrix.arch }}.zip
-  #         tags: |
-  #           docker.io/hashicorp/${{env.repo}}:${{env.dockerversion}}
-  #           ecr.public.aws/hashicorp/${{env.repo}}:${{env.dockerversion}}
-  #         # dev_tags are tags that get automatically pushed whenever successful
-  #         # builds make it to the stable channel. The intention is for these tags
-  #         # to be used for early testing of new code prior to official releases
-  #         # going out. The stable channel implies that all tests and scans have
-  #         # completed successfully, so these images should be _stable_ but are not
-  #         # intended for production use.
-  #         #
-  #         # Here we have two example dev tags. The first (ending -dev) is a tag
-  #         # that will be updated over-and-over as new builds arrive in stable.
-  #         #
-  #         # The second (using the git SHA) will produce a new separate tag for
-  #         # each commit that is built. (These can still be overridden if the same
-  #         # commit is built successfully a second time, but that is a less likely
-  #         # scenario.) These kinds of dev tags are useful if you want to be able
-  #         # to use Docker images built from those specific commits.
-  #         #
-  #         # NOTE: dev_tags MUST publish to the 'hashicorppreview' DockerHub org, it
-  #         # will fail to any other DockerHub org or registry. You can optionally
-  #         # prepend docker.io
-  #         dev_tags: |
-  #           hashicorppreview/${{env.repo}}:${{env.dockerversion}}-dev
-  #           docker.io/hashicorppreview/${{env.repo}}:${{env.dockerversion}}-${{github.sha}}
-=======
-  contents: read
->>>>>>> d06dfd2a
+  contents: read