name: build

on:
  push:
    branches:
      - "main"
  workflow_dispatch:
    inputs:
      build-ref:
        description: 'The git ref to build from'
        type: string
        default: ''
        required: false
      make-prerelease:
        description: "Run prerelease to generate files"
        type: "boolean"
        required: false
        default: true

env:
  PKG_NAME: "nomad"
  GO_TAGS: "ent release"

jobs:
  get-go-version:
<<<<<<< HEAD
    runs-on: [self-hosted, linux]
=======
    runs-on: ubuntu-20.04
>>>>>>> 7723e64f
    outputs:
      go-version: ${{ steps.get-go-version.outputs.go-version }}
    steps:
      - uses: actions/checkout@v2
        with:
          ref: ${{ github.event.inputs.build-ref }}
      - name: Determine Go version
        id: get-go-version
        # We use .go-version as our source of truth for current Go
        # version, because "goenv" can react to it automatically.
        run: |
          echo "Building with Go $(cat .go-version)"
          echo "::set-output name=go-version::$(cat .go-version)"
  get-product-version:
<<<<<<< HEAD
    runs-on: [self-hosted, linux]
=======
    runs-on: ubuntu-20.04
>>>>>>> 7723e64f
    outputs:
      product-version: ${{ steps.get-product-version.outputs.product-version }}
    steps:
      - uses: actions/checkout@v2
        with:
          ref: ${{ github.event.inputs.build-ref }}
      - name: get product version
        id: get-product-version
        run: |
          make version
          echo "::set-output name=product-version::$(make version)"
  generate-metadata-file:
    needs: get-product-version
<<<<<<< HEAD
    runs-on: [self-hosted, linux]
=======
    runs-on: ubuntu-20.04
>>>>>>> 7723e64f
    outputs:
      filepath: ${{ steps.generate-metadata-file.outputs.filepath }}
    steps:
      - name: "Checkout directory"
        uses: actions/checkout@v2
        with:
          ref: ${{ github.event.inputs.build-ref }}
      - name: Generate metadata file
        id: generate-metadata-file
        uses: hashicorp/actions-generate-metadata@v1.0.1
        with:
          version: ${{ needs.get-product-version.outputs.product-version }}
          product: ${{ env.PKG_NAME }}
          repositoryOwner: "hashicorp"
          sha: ${{ github.event.inputs.build-ref }}
      - uses: actions/upload-artifact@v2
        with:
          name: metadata.json
          path: ${{ steps.generate-metadata-file.outputs.filepath }}

  build-other:
    needs: [get-go-version, get-product-version]
<<<<<<< HEAD
    runs-on: [self-hosted, linux, medium]
=======
    runs-on: ubuntu-20.04
>>>>>>> 7723e64f
    strategy:
      matrix:
        goos: [windows]
        goarch: ["386", "amd64"]
      fail-fast: true

    name: Go ${{ needs.get-go-version.outputs.go-version }} ${{ matrix.goos }} ${{ matrix.goarch }} build
    env:
      GOPRIVATE: "github.com/hashicorp/*"
      TOKEN: ${{ secrets.ELEVATED_GITHUB_TOKEN }}
    steps:
      - uses: actions/checkout@v2
        with:
          ref: ${{ github.event.inputs.build-ref }}
      - name: Setup go
        uses: actions/setup-go@v2
        with:
          go-version: ${{ needs.get-go-version.outputs.go-version }}

      - name: Setup Git
        run: git config --global url."https://${{ secrets.ELEVATED_GITHUB_TOKEN }}:@github.com".insteadOf "https://github.com"

      - name: Build dependencies
        run: make deps

      - name: Setup node and yarn
        uses: actions/setup-node@v2
        with:
          node-version: "14"
          cache-dependency-path: "ui/yarn.lock"

      - name: Install Yarn
        run: |
          npm install -g yarn

      - name: Build prerelease
        run: make prerelease
        if: ${{ github.event_name != 'workflow_dispatch' || github.event.inputs.make-prerelease == 'true' }}

      - name: Build
        env:
          GOOS: ${{ matrix.goos }}
          GOARCH: ${{ matrix.goarch }}
          GO_TAGS: ${{ env.GO_TAGS }}
          CGO_ENABLED: 1
        run: |
          make pkg/${{ matrix.goos }}_${{ matrix.goarch }}.zip
          mv pkg/${{ matrix.goos }}_${{ matrix.goarch }}.zip ${{ env.PKG_NAME }}_${{ needs.get-product-version.outputs.product-version }}_${{ matrix.goos }}_${{ matrix.goarch }}.zip
      - uses: actions/upload-artifact@v2
        with:
          name: ${{ env.PKG_NAME }}_${{ needs.get-product-version.outputs.product-version }}_${{ matrix.goos }}_${{ matrix.goarch }}.zip
          path: ${{ env.PKG_NAME }}_${{ needs.get-product-version.outputs.product-version }}_${{ matrix.goos }}_${{ matrix.goarch }}.zip

  build-linux:
    needs: [get-go-version, get-product-version]
<<<<<<< HEAD
    runs-on: [self-hosted, linux, medium]
=======
    runs-on: ubuntu-20.04
>>>>>>> 7723e64f
    strategy:
      matrix:
        goos: [linux]
        goarch: ["arm", "arm64", "386", "amd64"]
      fail-fast: true

    name: Go ${{ needs.get-go-version.outputs.go-version }} ${{ matrix.goos }} ${{ matrix.goarch }} build
    env:
      GOPRIVATE: "github.com/hashicorp/*"
      TOKEN: ${{ secrets.ELEVATED_GITHUB_TOKEN }}

    steps:
      - uses: actions/checkout@v2
        with:
          ref: ${{ github.event.inputs.build-ref }}
      - name: Setup go
        uses: actions/setup-go@v2
        with:
          go-version: ${{ needs.get-go-version.outputs.go-version }}

      - name: Setup Git
        run: git config --global url."https://${{ secrets.ELEVATED_GITHUB_TOKEN }}:@github.com".insteadOf "https://github.com"

      - name: Build dependencies
        run: make deps

      - name: Setup node and yarn
        uses: actions/setup-node@v2
        with:
          node-version: "14"
          cache-dependency-path: "ui/yarn.lock"

      - name: Install Yarn
        run: |
          npm install -g yarn

      - name: Build prerelease
        run: make prerelease
        if: ${{ github.event_name != 'workflow_dispatch' || github.event.inputs.make-prerelease == 'true' }}

      - name: Install Linux build utilties
        run: |
          sudo apt-get update
          sudo apt-get install -y \
            libc6-dev-i386 \
            libpcre3-dev \
            linux-libc-dev:i386
          sudo apt-get install -y \
            binutils-aarch64-linux-gnu \
            binutils-arm-linux-gnueabihf \
            gcc-aarch64-linux-gnu \
            gcc-arm-linux-gnueabihf \
            gcc-multilib-arm-linux-gnueabihf

      - name: Set gcc
        run: |
          if [ "${{ matrix.goarch }}" == "arm" ]; then
            echo "CC=arm-linux-gnueabihf-gcc" >> $GITHUB_ENV
          elif [ "${{ matrix.goarch }}" == "arm64" ]; then
            echo "CC=aarch64-linux-gnu-gcc" >> $GITHUB_ENV
          fi

      - name: Build
        env:
          GOOS: ${{ matrix.goos }}
          GOARCH: ${{ matrix.goarch }}
          GO_TAGS: ${{ env.GO_TAGS }}
          CGO_ENABLED: 1
        run: |
          make pkg/${{ matrix.goos }}_${{ matrix.goarch }}.zip
          mv pkg/${{ matrix.goos }}_${{ matrix.goarch }}.zip ${{ env.PKG_NAME }}_${{ needs.get-product-version.outputs.product-version }}_${{ matrix.goos }}_${{ matrix.goarch }}.zip
      - uses: actions/upload-artifact@v2
        with:
          name: ${{ env.PKG_NAME }}_${{ needs.get-product-version.outputs.product-version }}_${{ matrix.goos }}_${{ matrix.goarch }}.zip
          path: ${{ env.PKG_NAME }}_${{ needs.get-product-version.outputs.product-version }}_${{ matrix.goos }}_${{ matrix.goarch }}.zip

      - name: Package
        if: ${{ matrix.goos == 'linux' }}
        uses: hashicorp/actions-packaging-linux@v1
        with:
          name: ${{ env.PKG_NAME }}-enterprise
          description: "Nomad is an easy-to-use, flexible, and performant workload orchestrator that can deploy a mix of microservice, batch, containerized, and non-containerized applications."
          arch: ${{ matrix.goarch }}
          version: ${{ needs.get-product-version.outputs.product-version }}
          maintainer: "HashiCorp"
          homepage: "https://github.com/hashicorp/nomad"
          license: "MPL-2.0"
          binary: "pkg/${{ matrix.goos }}_${{ matrix.goarch }}/${{ env.PKG_NAME }}"
          deb_depends: "openssl"
          rpm_depends: "openssl"
          config_dir: ".release/linux/package/"
          preinstall: ".release/linux/preinst"
          postinstall: ".release/linux/postinst"
          postremove: ".release/linux/postrm"

      - name: Set Package Names
        run: |
          echo "RPM_PACKAGE=$(basename out/*.rpm)" >> $GITHUB_ENV
          echo "DEB_PACKAGE=$(basename out/*.deb)" >> $GITHUB_ENV

      - uses: actions/upload-artifact@v2
        with:
          name: ${{ env.RPM_PACKAGE }}
          path: out/${{ env.RPM_PACKAGE }}

      - uses: actions/upload-artifact@v2
        with:
          name: ${{ env.DEB_PACKAGE }}
          path: out/${{ env.DEB_PACKAGE }}

  build-darwin:
    needs: [get-go-version, get-product-version]
    runs-on: macos-latest
    strategy:
      matrix:
        goos: [darwin]
        goarch: ["arm64", "amd64"]
      fail-fast: true

    name: Go ${{ needs.get-go-version.outputs.go-version }} ${{ matrix.goos }} ${{ matrix.goarch }} build
    env:
      GOPRIVATE: "github.com/hashicorp/*"
      TOKEN: ${{ secrets.ELEVATED_GITHUB_TOKEN }}

    steps:
      - uses: actions/checkout@v2
        with:
          ref: ${{ github.event.inputs.build-ref }}

      - name: Setup go
        uses: actions/setup-go@v2
        with:
          go-version: ${{ needs.get-go-version.outputs.go-version }}

      - name: Setup Git
        run: git config --global url."https://${{ secrets.ELEVATED_GITHUB_TOKEN }}:@github.com".insteadOf "https://github.com"

      - name: Build dependencies
        run: make deps

      - name: Setup node and yarn
        uses: actions/setup-node@v2
        with:
          node-version: "14"
          cache-dependency-path: "ui/yarn.lock"

      - name: Install Yarn
        run: |
          npm install -g yarn

      - name: Build prerelease
        run: make prerelease
        if: ${{ github.event_name != 'workflow_dispatch' || github.event.inputs.make-prerelease == 'true' }}

      - name: Build
        env:
          GOOS: ${{ matrix.goos }}
          GOARCH: ${{ matrix.goarch }}
          GO_TAGS: "${{ env.GO_TAGS }} netcgo"
          CGO_ENABLED: 1
        run: |
          make pkg/${{ matrix.goos }}_${{ matrix.goarch }}.zip
          mv pkg/${{ matrix.goos }}_${{ matrix.goarch }}.zip ${{ env.PKG_NAME }}_${{ needs.get-product-version.outputs.product-version }}_${{ matrix.goos }}_${{ matrix.goarch }}.zip
      - uses: actions/upload-artifact@v2
        with:
          name: ${{ env.PKG_NAME }}_${{ needs.get-product-version.outputs.product-version }}_${{ matrix.goos }}_${{ matrix.goarch }}.zip
          path: ${{ env.PKG_NAME }}_${{ needs.get-product-version.outputs.product-version }}_${{ matrix.goos }}_${{ matrix.goarch }}.zip

  # This placed here for when the Nomad team is ready to build docker images.
  # Please reach out the RDX team for assistance or refer to the CRT Self-Serve Onboarding doc
  # [template is housed in github.com/hashicorp/crt-core-helloworld-enterprise].

  # build-docker:
  #   name: Docker ${{ matrix.arch }} build
  #   needs:
  #     - get-product-version
  #     - build
<<<<<<< HEAD
  #   runs-on: [self-hosted, linux]
=======
  #   runs-on: ubuntu-20.04
>>>>>>> 7723e64f
  #   strategy:
  #     matrix:
  #       arch: ["arm", "arm64", "386", "amd64"]
  #   env:
  #     repo: ${{github.event.repository.name}}
  #     version: ${{needs.get-product-version.outputs.product-version}}

  #   steps:
  #     - uses: actions/checkout@v2
  #     # we currently have the +ent as part of the verion string so removing it here
  #     # we should separate this from the version going forward
  #     - name: Replace + in version
  #       run: |
  #         echo "dockerversion=$(echo ${{ needs.get-product-version.outputs.product-version }} | sed 's/+ent/-ent/g')" >> $GITHUB_ENV
  #     - name: Docker Build (Action)
  #       uses: hashicorp/actions-docker-build@v1
  #       with:
  #         version: ${{env.dockerversion}}
  #         target: default
  #         arch: ${{matrix.arch}}
  #         zip_artifact_name: ${{ env.PKG_NAME }}_${{ needs.get-product-version.outputs.product-version }}_linux_${{ matrix.arch }}.zip
  #         tags: |
  #           docker.io/hashicorp/${{env.repo}}:${{env.dockerversion}}
  #           ecr.public.aws/hashicorp/${{env.repo}}:${{env.dockerversion}}
  #         # dev_tags are tags that get automatically pushed whenever successful
  #         # builds make it to the stable channel. The intention is for these tags
  #         # to be used for early testing of new code prior to official releases
  #         # going out. The stable channel implies that all tests and scans have
  #         # completed successfully, so these images should be _stable_ but are not
  #         # intended for production use.
  #         #
  #         # Here we have two example dev tags. The first (ending -dev) is a tag
  #         # that will be updated over-and-over as new builds arrive in stable.
  #         #
  #         # The second (using the git SHA) will produce a new separate tag for
  #         # each commit that is built. (These can still be overridden if the same
  #         # commit is built successfully a second time, but that is a less likely
  #         # scenario.) These kinds of dev tags are useful if you want to be able
  #         # to use Docker images built from those specific commits.
  #         #
  #         # NOTE: dev_tags MUST publish to the 'hashicorppreview' DockerHub org, it
  #         # will fail to any other DockerHub org or registry. You can optionally
  #         # prepend docker.io
  #         dev_tags: |
  #           hashicorppreview/${{env.repo}}:${{env.dockerversion}}-dev
  #           docker.io/hashicorppreview/${{env.repo}}:${{env.dockerversion}}-${{github.sha}}<|MERGE_RESOLUTION|>--- conflicted
+++ resolved
@@ -23,11 +23,7 @@
 
 jobs:
   get-go-version:
-<<<<<<< HEAD
-    runs-on: [self-hosted, linux]
-=======
-    runs-on: ubuntu-20.04
->>>>>>> 7723e64f
+    runs-on: ubuntu-20.04
     outputs:
       go-version: ${{ steps.get-go-version.outputs.go-version }}
     steps:
@@ -42,11 +38,7 @@
           echo "Building with Go $(cat .go-version)"
           echo "::set-output name=go-version::$(cat .go-version)"
   get-product-version:
-<<<<<<< HEAD
-    runs-on: [self-hosted, linux]
-=======
-    runs-on: ubuntu-20.04
->>>>>>> 7723e64f
+    runs-on: ubuntu-20.04
     outputs:
       product-version: ${{ steps.get-product-version.outputs.product-version }}
     steps:
@@ -60,11 +52,7 @@
           echo "::set-output name=product-version::$(make version)"
   generate-metadata-file:
     needs: get-product-version
-<<<<<<< HEAD
-    runs-on: [self-hosted, linux]
-=======
-    runs-on: ubuntu-20.04
->>>>>>> 7723e64f
+    runs-on: ubuntu-20.04
     outputs:
       filepath: ${{ steps.generate-metadata-file.outputs.filepath }}
     steps:
@@ -87,11 +75,7 @@
 
   build-other:
     needs: [get-go-version, get-product-version]
-<<<<<<< HEAD
-    runs-on: [self-hosted, linux, medium]
-=======
-    runs-on: ubuntu-20.04
->>>>>>> 7723e64f
+    runs-on: ubuntu-20.04
     strategy:
       matrix:
         goos: [windows]
@@ -147,11 +131,7 @@
 
   build-linux:
     needs: [get-go-version, get-product-version]
-<<<<<<< HEAD
-    runs-on: [self-hosted, linux, medium]
-=======
-    runs-on: ubuntu-20.04
->>>>>>> 7723e64f
+    runs-on: ubuntu-20.04
     strategy:
       matrix:
         goos: [linux]
@@ -329,11 +309,7 @@
   #   needs:
   #     - get-product-version
   #     - build
-<<<<<<< HEAD
-  #   runs-on: [self-hosted, linux]
-=======
   #   runs-on: ubuntu-20.04
->>>>>>> 7723e64f
   #   strategy:
   #     matrix:
   #       arch: ["arm", "arm64", "386", "amd64"]
