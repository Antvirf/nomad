--- conflicted
+++ resolved
@@ -72,20 +72,6 @@
           echo "Building with Go $(cat .go-version)"
           echo "::set-output name=go-version::$(cat .go-version)"
 
-<<<<<<< HEAD
-  prepare-release:
-    needs: get-go-version
-    runs-on: ubuntu-latest
-    outputs:
-      build-ref: ${{ steps.commit-change-push.outputs.build-ref }}
-    steps:
-      - uses: actions/checkout@v2
-
-      - name: Setup Git
-        run: git config --global url."https://${{ secrets.ELEVATED_GITHUB_TOKEN }}:@github.com/".insteadOf "https://github.com"
-
-=======
->>>>>>> 4df64859
       - name: Setup go
         uses: actions/setup-go@v2
         with:
@@ -146,16 +132,8 @@
         run: |
           git add -A .
           find . -name '*.generated.go' -not -path './vendor/*' -exec git add -f '{}' \;
-<<<<<<< HEAD
-          if ! git diff-index --quiet HEAD --;
-          then
-            git config --global user.email "github-team-nomad-core@hashicorp.com"
-            git config --global user.name "hc-github-team-nomad-core"
+          if ! git diff-index --quiet HEAD --; then
             git commit --message "Generate files for ${{ github.event.inputs.version }}+ent release"
-=======
-          if ! git diff-index --quiet HEAD --; then
-            git commit --message "Generate files for ${{ github.event.inputs.version }} release"
->>>>>>> 4df64859
             git push origin "$(git rev-parse --abbrev-ref HEAD)"
             echo "committing generated files"
           else
