name: Release

on:
  workflow_dispatch:
    inputs:
      version:
        description: 'The version being released'
        required: true
        type: string
      update-changelog:
        description: 'Update CHANGELOG'
        required: true
        type: boolean
        default: false
      notification-channel:
        description: 'Slack channel to use for notifications'
        required: false
        type: string
        default: 'CUYKT2A73'

env:
  GO_TAGS: "ent consulent release"
  GOPRIVATE: "github.com/hashicorp/*"

jobs:
  prepare-release:
    runs-on: ${{ endsWith(github.repository, '-enterprise') && fromJSON('["self-hosted", "ondemand", "linux"]') || 'ubuntu-20.04' }}
    outputs:
      build-ref: ${{ steps.commit-change-push.outputs.build-ref }}
    steps:
      - name: Prevent running from main
        if: ${{ github.ref_name == 'main' }}
        run: |-
          echo "::error::Workflow not allowed to run from ${{ github.ref_name }}"
          exit 1

      - name: Print release info
        run: |-
          echo "::notice::Release v${{ github.event.inputs.version }} from branch ${{ github.ref_name }}"

      - name: Install semver CLI
        run: |-
          local_bin="${HOME}/.local/bin"
          mkdir -p "${local_bin}"
          curl -L --output "${local_bin}/semver" \
            https://raw.githubusercontent.com/fsaintjacques/semver-tool/3.3.0/src/semver
          chmod +x "${local_bin}/semver"
          echo "${local_bin}" >> "$GITHUB_PATH"

      - name: Validate release version
        run: |-
          if [ "$(semver validate ${{ github.event.inputs.version }})" == "invalid" ]; then
            echo "::error::Version ${{ github.event.inputs.version }} is invalid"
            exit 1
          fi
      - uses: actions/checkout@8e5e7e5ab8b370d6c329ec480221332ada57f0ab # v3.5.2
      - uses: ./.github/actions/vault-secrets
        with:
          paths: |-
            kv/data/github/hashicorp/nomad-enterprise/gha ELEVATED_GITHUB_TOKEN ;
      - name: Git config token
        if: endsWith(github.repository, '-enterprise')
        run: git config --global url.'https://${{ env.ELEVATED_GITHUB_TOKEN }}@github.com'.insteadOf 'https://github.com'
      - name: Git config user/name
        run: |-
<<<<<<< HEAD
          if [ -n "${{ secrets.ELEVATED_GITHUB_TOKEN }}" ]; then
            git config --global url."https://${{ secrets.ELEVATED_GITHUB_TOKEN }}@github.com/".insteadOf "https://github.com"
          fi
=======
>>>>>>> 9702b8e4
          git config --global user.email "github-team-nomad-core@hashicorp.com"
          git config --global user.name "hc-github-team-nomad-core"

      - name: Determine Go version
        id: get-go-version
        # We use .go-version as our source of truth for current Go
        # version, because "goenv" can react to it automatically.
        run: |
          echo "Building with Go $(cat .go-version)"
          echo "go-version=$(cat .go-version)" >> "$GITHUB_OUTPUT"

      - name: Setup go
        uses: actions/setup-go@4d34df0c2316fe8122ab82dc22947d607c0c91f9 # v4.0.0
        with:
          go-version: ${{ steps.get-go-version.outputs.go-version }}

      - name: Setup node and yarn
        uses: actions/setup-node@64ed1c7eab4cce3362f8c340dee64e5eaeef8f7c # v3.6.0
        with:
          node-version: "18"
          cache-dependency-path: "ui/yarn.lock"

      - name: Install Yarn
        run: |
          npm install -g yarn

      - name: Install dependencies
        run: |
          make deps

      - name: Update notification channel
        id: notification-channel
        if: ${{ github.event.inputs.notification-channel != '' }}
        run: |
          sed -i.bak -e 's|\(notification_channel * = *"\)[^"]*|\1${{ github.event.inputs.notification-channel }}|g' .release/ci.hcl
          rm -rf .release/ci.hcl.bak
          git diff --color=always .release/ci.hcl

      - name: Update version file
        run: |
          NOMAD_VERSION="${{ github.event.inputs.version }}"
          NOMAD_MAIN_VERSION=$(semver get release "$NOMAD_VERSION")
          NOMAD_PRERELEASE_VERSION=$(semver get prerel "$NOMAD_VERSION")

          echo "updating version to ${NOMAD_MAIN_VERSION}-${NOMAD_PRERELEASE_VERSION}"

          sed -i.bak -e "s|\(Version * = *\"\)[^\"]*|\1${NOMAD_MAIN_VERSION}|g" version/version.go
          sed -i.bak -e "s|\(VersionPrerelease * = *\"\)[^\"]*|\1${NOMAD_PRERELEASE_VERSION}|g" version/version.go
          rm -rf version/version.go.bak
          git diff --color=always version/version.go

      - name: Update changelog
        if: ${{ github.event.inputs.update-changelog == 'true' }}
        run: |
          echo "::group::Fetch all git repo"
          git fetch --unshallow
          echo "::endgroup::"

          echo -e "## ${{ github.event.inputs.version }} ($(date '+%B %d, %Y'))\n$(make changelog)\n\n$(cat CHANGELOG.md)" > CHANGELOG.md
          git diff --color=always CHANGELOG.md

      - name: Generate static assets
        id: generate-static-assets
        run: |
          make prerelease

      - name: Commit and push changes
        id: commit-change-push
        run: |
          git add -A .
          find . -name '*.generated.go' -not -path './vendor/*' -exec git add -f '{}' \;
          if ! git diff-index --quiet HEAD --; then
            git commit --message "Generate files for ${{ github.event.inputs.version }}+ent release"
            git push origin "$(git rev-parse --abbrev-ref HEAD)"
            echo "committing generated files"
          else
            echo "no files were updated"
          fi
          echo "build-ref=$(git rev-parse HEAD)" >> "$GITHUB_OUTPUT"

      - name: Invoke build workflow
        id: invoke-build
        env:
          GH_TOKEN: ${{ env.ELEVATED_GITHUB_TOKEN || secrets.ELEVATED_GITHUB_TOKEN }}
        run: |
          gh workflow run build.yml --ref ${{ github.ref_name }} --field build-ref=${{ steps.commit-change-push.outputs.build-ref }} --field make-prerelease=false

      - name: Revert notification channel
        if: ${{ github.event.inputs.notification-channel != '' }}
        run: |
          git reset ${{ github.sha }} -- .release/ci.hcl

          # git reset will place the original file content in the staging area
          # and leave the changes since then unstaged, so call git restore to
          # discard these changes and use --cached to display the diff in the
          # staging area.
          git restore .release/ci.hcl
          git diff --cached --color=always .release/ci.hcl

      - name: Update version file
        run: |
          # Only bump the Version value if this is not a pre-release.
          # For final releases we want `nomad -version` to display the next
          # version to indicate that the current release is done.
          if [ -z "$(semver get prerel ${{ github.event.inputs.version }})" ]; then
            next_version=$(semver bump patch ${{ github.event.inputs.version }})
            sed -i.bak -e "s|\(Version * = *\"\)[^\"]*|\1${next_version}|g" version/version.go
          fi
          # Set the VersionPrerelease variable back to dev.
          sed -i.bak -e "s|\(VersionPrerelease * = *\"\)[^\"]*|\1dev|g" version/version.go
          rm -rf version/version.go.bak
          git diff --color=always version/version.go

      - name: Update LAST_RELEASE
        run: |
          # LAST_RELEASE is used to generate the new CHANGELOG entries, so it's
          # only updated for final releases.
          if [ -z "$(semver get prerel ${{ github.event.inputs.version }})" ]; then
            sed -i.bak -re "s|^(LAST_RELEASE\s+\?=\s+v).*$|\1${{ github.event.inputs.version }}|g" GNUmakefile
            rm -fr GNUmakefile.bak
            git diff --color=always GNUmakefile
          else
            echo "Version ${{ github.event.inputs.version }} is a prerelease, skipping update of LAST_RELEASE"
          fi

      - name: Remove generated files
        run: |
          # These generated files are only needed when building the final
          # binary and should be not be present in the repository afterwards.
          find . -name '*.generated.go' -print0 | xargs -0 git rm
          git status

      - name: Commit post-release changes
        run: |
          # Display staged and unstaged diffs, skipping deleted files to avoid
          # cluttering the output with the generated files.
          git diff --diff-filter=d --color=always HEAD
          git add -A .
          if ! git diff-index --quiet HEAD --; then
            git commit --message 'Prepare for next release'
            git push origin "$(git rev-parse --abbrev-ref HEAD)"
          else
            echo "no files were updated"
          fi

permissions:
  contents: write
  id-token: write<|MERGE_RESOLUTION|>--- conflicted
+++ resolved
@@ -63,12 +63,6 @@
         run: git config --global url.'https://${{ env.ELEVATED_GITHUB_TOKEN }}@github.com'.insteadOf 'https://github.com'
       - name: Git config user/name
         run: |-
-<<<<<<< HEAD
-          if [ -n "${{ secrets.ELEVATED_GITHUB_TOKEN }}" ]; then
-            git config --global url."https://${{ secrets.ELEVATED_GITHUB_TOKEN }}@github.com/".insteadOf "https://github.com"
-          fi
-=======
->>>>>>> 9702b8e4
           git config --global user.email "github-team-nomad-core@hashicorp.com"
           git config --global user.name "hc-github-team-nomad-core"
 
