--- conflicted
+++ resolved
@@ -72,20 +72,6 @@
           echo "Building with Go $(cat .go-version)"
           echo "::set-output name=go-version::$(cat .go-version)"
 
-<<<<<<< HEAD
-  prepare-release:
-    needs: get-go-version
-    runs-on: ubuntu-latest
-    outputs:
-      build-ref: ${{ steps.commit-change-push.outputs.build-ref }}
-    steps:
-      - uses: actions/checkout@v2
-
-      - name: Setup Git
-        run: git config --global url."https://${{ secrets.ELEVATED_GITHUB_TOKEN }}:@github.com/".insteadOf "https://github.com"
-
-=======
->>>>>>> a8c89f1b
       - name: Setup go
         uses: actions/setup-go@v2
         with:
