--- conflicted
+++ resolved
@@ -79,13 +79,9 @@
     runs-on: ${{matrix.os}}
     timeout-minutes: 20
     steps:
-<<<<<<< HEAD
       - name: Configure Git
         run: git config --global url.'https://${{ secrets.ELEVATED_GITHUB_TOKEN }}@github.com'.insteadOf 'https://github.com'
-      - uses: actions/checkout@8e5e7e5ab8b370d6c329ec480221332ada57f0ab # v3.5.2
-=======
       - uses: actions/checkout@c85c95e3d7251135ab7dc9ce3241c5835cc595a9 # v3.5.3
->>>>>>> b7ed552f
       - uses: hashicorp/setup-golang@v1
       - name: Run make dev
         run: |
@@ -96,13 +92,9 @@
     runs-on: [custom, xl, 22.04]
     timeout-minutes: 8
     steps:
-<<<<<<< HEAD
       - name: Configure Git
         run: git config --global url.'https://${{ secrets.ELEVATED_GITHUB_TOKEN }}@github.com'.insteadOf 'https://github.com'
-      - uses: actions/checkout@8e5e7e5ab8b370d6c329ec480221332ada57f0ab # v3.5.2
-=======
       - uses: actions/checkout@c85c95e3d7251135ab7dc9ce3241c5835cc595a9 # v3.5.3
->>>>>>> b7ed552f
       - uses: hashicorp/setup-golang@v1
       - name: Run API tests
         env:
@@ -126,13 +118,9 @@
           - drivers
           - quick
     steps:
-<<<<<<< HEAD
       - name: Configure Git
         run: git config --global url.'https://${{ secrets.ELEVATED_GITHUB_TOKEN }}@github.com'.insteadOf 'https://github.com'
-      - uses: actions/checkout@8e5e7e5ab8b370d6c329ec480221332ada57f0ab # v3.5.2
-=======
       - uses: actions/checkout@c85c95e3d7251135ab7dc9ce3241c5835cc595a9 # v3.5.3
->>>>>>> b7ed552f
       - uses: hashicorp/setup-golang@v1
       - name: Run Matrix Tests
         env:
