--- conflicted
+++ resolved
@@ -45,13 +45,10 @@
   VAULT_VERSION: 1.12.2
   NOMAD_SLOW_TEST: 0
   NOMAD_TEST_LOG_LEVEL: OFF
-<<<<<<< HEAD
   GOPRIVATE: 'github.com/hashicorp/*'
   TOKEN: ${{secrets.ELEVATED_GITHUB_TOKEN}}
   NOMAD_LICENSE: ${{secrets.NOMAD_LICENSE}}
-=======
 
->>>>>>> 03b8a9ad
 jobs:
   # this caches dependencies for subsequent jobs, including private deps in enterprise
   mods:
