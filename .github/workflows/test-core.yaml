name: Core CI Tests
on:
  push:
    branches-ignore:
      - main
      - release-**
    paths-ignore:
      - 'README.md'
      - 'CHANGELOG.md'
      - '.changelog/**'
      - '.tours/**'
      - 'contributing/**'
      - 'demo/**'
      - 'dev/**'
      - 'e2e/terraform/**'
      - 'e2e/ui/**'
      - 'integrations/**'
      - 'pkg/**'
      - 'scripts/**'
      - 'terraform/**'
      - 'ui/**'
      - 'website/**'
env:
  VERBOSE: 1
  GO_VERSION: 1.19.1
  GOBIN: /usr/local/bin
  GOTESTARCH: amd64
  CONSUL_VERSION: 1.12.6
  VAULT_VERSION: 1.12.0
  NOMAD_SLOW_TEST: 0
  NOMAD_TEST_LOG_LEVEL: OFF
  GOPRIVATE: 'github.com/hashicorp/*'
  TOKEN: ${{secrets.ELEVATED_GITHUB_TOKEN}}
  NOMAD_LICENSE: ${{secrets.NOMAD_LICENSE}}
jobs:
  mods:
    runs-on: ubuntu-22.04
    timeout-minutes: 10
    steps:
      - uses: actions/checkout@v3
      - uses: magnetikonline/action-golang-cache@v1
        with:
          go-version: ${{env.GO_VERSION}}
          cache-key-suffix: -core
      - name: Pre-cache Go modules
        run: |
          make tidy
          make bootstrap
  checks:
    needs: [mods]
    runs-on: ubuntu-22.04
    timeout-minutes: 10
    steps:
      - uses: actions/checkout@v3
        with:
          fetch-depth: 0 # needs tags for checkproto
      - uses: magnetikonline/action-golang-cache@v1
        with:
          go-version: ${{env.GO_VERSION}}
<<<<<<< HEAD
          cache-key-suffix: -checks
      - name: Configure Git
        run: git config --global url.'https://${{ secrets.ELEVATED_GITHUB_TOKEN }}:@github.com'.insteadOf 'https://github.com'
=======
          cache-key-suffix: -core
>>>>>>> 48b7c337
      - name: Run make check
        run: |
          make missing
          make bootstrap
          make check
  compile:
    needs: [mods, checks]
    strategy:
      fail-fast: false
      matrix:
        os: [ubuntu-22.04, macos-11, windows-2019]
    runs-on: ${{matrix.os}}
    timeout-minutes: 20
    steps:
      - uses: actions/checkout@v3
      - uses: magnetikonline/action-golang-cache@v1
        with:
          go-version: ${{env.GO_VERSION}}
<<<<<<< HEAD
          cache-key-suffix: -compile
      - name: Configure Git
        run: git config --global url.'https://${{ secrets.ELEVATED_GITHUB_TOKEN }}:@github.com'.insteadOf 'https://github.com'
=======
          cache-key-suffix: -core
>>>>>>> 48b7c337
      - name: Run make dev
        env:
          GOBIN: ${{env.GOROOT}}/bin # windows kludge
        run: |
          make bootstrap
          make dev
  tests-api:
    needs: [mods]
    runs-on: ubuntu-22.04
    timeout-minutes: 30
    steps:
      - uses: actions/checkout@v3
      - uses: magnetikonline/action-golang-cache@v1
        with:
          go-version: ${{env.GO_VERSION}}
<<<<<<< HEAD
          cache-key-suffix: -api
      - name: Configure Git
        run: git config --global url.'https://${{ secrets.ELEVATED_GITHUB_TOKEN }}:@github.com'.insteadOf 'https://github.com'
=======
          cache-key-suffix: -core
>>>>>>> 48b7c337
      - name: Run API tests
        env:
          GOTEST_MOD: api
        run: |
          make bootstrap
          make generate-all
          sudo sed -i 's!Defaults!#Defaults!g' /etc/sudoers
          sudo -E env "PATH=$PATH" make test-nomad-module
  tests-groups:
    needs: [mods]
    runs-on: ubuntu-22.04
    timeout-minutes: 30
    strategy:
      fail-fast: false
      matrix:
<<<<<<< HEAD
        pkg:
          - acl/...
          - audit/...
=======
        groups:
          - nomad
>>>>>>> 48b7c337
          - client
          - command
          - drivers
          - quick
    steps:
      - uses: actions/checkout@v3
      - uses: magnetikonline/action-golang-cache@v1
        with:
          go-version: ${{env.GO_VERSION}}
<<<<<<< HEAD
          cache-key-suffix: -pkgs
      - name: Configure Git
        run: git config --global url.'https://${{ secrets.ELEVATED_GITHUB_TOKEN }}:@github.com'.insteadOf 'https://github.com'
=======
          cache-key-suffix: -core
>>>>>>> 48b7c337
      - name: Run Matrix Tests
        env:
          GOTEST_GROUP: ${{matrix.groups}}
        run: |
          make bootstrap
          make generate-all
          make dev
          sudo hc-install install -version ${{env.VAULT_VERSION}} -path /usr/local/bin vault
          sudo hc-install install -version ${{env.CONSUL_VERSION}} -path /usr/local/bin consul
          sudo sed -i 's!Defaults!#Defaults!g' /etc/sudoers
          sudo -E env "PATH=$PATH" make test-nomad
<|MERGE_RESOLUTION|>--- conflicted
+++ resolved
@@ -57,13 +57,9 @@
       - uses: magnetikonline/action-golang-cache@v1
         with:
           go-version: ${{env.GO_VERSION}}
-<<<<<<< HEAD
-          cache-key-suffix: -checks
+          cache-key-suffix: -core
       - name: Configure Git
         run: git config --global url.'https://${{ secrets.ELEVATED_GITHUB_TOKEN }}:@github.com'.insteadOf 'https://github.com'
-=======
-          cache-key-suffix: -core
->>>>>>> 48b7c337
       - name: Run make check
         run: |
           make missing
@@ -82,13 +78,9 @@
       - uses: magnetikonline/action-golang-cache@v1
         with:
           go-version: ${{env.GO_VERSION}}
-<<<<<<< HEAD
-          cache-key-suffix: -compile
+          cache-key-suffix: -core
       - name: Configure Git
         run: git config --global url.'https://${{ secrets.ELEVATED_GITHUB_TOKEN }}:@github.com'.insteadOf 'https://github.com'
-=======
-          cache-key-suffix: -core
->>>>>>> 48b7c337
       - name: Run make dev
         env:
           GOBIN: ${{env.GOROOT}}/bin # windows kludge
@@ -104,13 +96,9 @@
       - uses: magnetikonline/action-golang-cache@v1
         with:
           go-version: ${{env.GO_VERSION}}
-<<<<<<< HEAD
-          cache-key-suffix: -api
+          cache-key-suffix: -core
       - name: Configure Git
         run: git config --global url.'https://${{ secrets.ELEVATED_GITHUB_TOKEN }}:@github.com'.insteadOf 'https://github.com'
-=======
-          cache-key-suffix: -core
->>>>>>> 48b7c337
       - name: Run API tests
         env:
           GOTEST_MOD: api
@@ -126,14 +114,8 @@
     strategy:
       fail-fast: false
       matrix:
-<<<<<<< HEAD
-        pkg:
-          - acl/...
-          - audit/...
-=======
         groups:
           - nomad
->>>>>>> 48b7c337
           - client
           - command
           - drivers
@@ -143,13 +125,9 @@
       - uses: magnetikonline/action-golang-cache@v1
         with:
           go-version: ${{env.GO_VERSION}}
-<<<<<<< HEAD
-          cache-key-suffix: -pkgs
+          cache-key-suffix: -core
       - name: Configure Git
         run: git config --global url.'https://${{ secrets.ELEVATED_GITHUB_TOKEN }}:@github.com'.insteadOf 'https://github.com'
-=======
-          cache-key-suffix: -core
->>>>>>> 48b7c337
       - name: Run Matrix Tests
         env:
           GOTEST_GROUP: ${{matrix.groups}}
