--- conflicted
+++ resolved
@@ -15,17 +15,10 @@
             - /^docs-.*/
             - stable-website
 
-<<<<<<< HEAD
-#- build-darwin-binaries:
-#    # almost always build binaries as they may be needed
-#    # for e2e tests
-#    filters: *backend_branches_filter
-=======
-  - build-darwin-binaries:
-      filters: *backend_branches_filter
-  - test-windows:
-      filters: *backend_branches_filter
->>>>>>> 5ba1d54f
+#  - build-darwin-binaries:
+#      filters: *backend_branches_filter
+#  - test-windows:
+#      filters: *backend_branches_filter
 
   - test-machine:
       name: "test-client"
