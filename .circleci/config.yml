--- conflicted
+++ resolved
@@ -3,1081 +3,776 @@
 ### INSTEAD: Edit or add files in subdirectories next to this file, then run 'make ci-config'.
 ### ***
 commands:
-    install-buf:
-        steps:
-            - run:
-                command: |
-                    sudo ./scripts/vagrant-linux-priv-buf.sh
-                name: install buf
-    install-circleci-local-cli:
-        parameters:
-            sha256:
-                default: f178ea62c781aec06267017404f87983c87f171fd0e66ef3737916246ae66dd6
-                type: string
-            version:
-                default: 0.1.5879
-                type: string
-        steps:
-            - run:
-                command: |
-                    CCI_VERSION="<< parameters.version >>"
-                    CCI_SHA256="<< parameters.sha256 >>"
-
-                    URL="https://github.com/CircleCI-Public/circleci-cli/releases/download/v${CCI_VERSION}/circleci-cli_${CCI_VERSION}_linux_amd64.tar.gz"
-
-                    mkdir -p /tmp/circleci-cli/
-                    curl --fail --show-error --location \
-                      -o /tmp/circleci-cli/cli.tar.gz "${URL}"
-
-                    echo "$CCI_SHA256 /tmp/circleci-cli/cli.tar.gz" | sha256sum -c
-
-                    tar -xz --strip-components=1 \
-                      -C /tmp/circleci-cli \
-                      -f /tmp/circleci-cli/cli.tar.gz \
-                      "circleci-cli_${CCI_VERSION}_linux_amd64/circleci"
-
-                    sudo cp /tmp/circleci-cli/circleci /usr/bin/circleci-local-cli
-
-                    circleci-local-cli version
-                name: Install CircleCI CLI << parameters.version >>
-    install-consul:
-        parameters:
-            version:
-                default: 1.8.3
-                type: string
-        steps:
-            - run:
-                command: |
-                    curl -SL --fail -o /tmp/consul.zip https://releases.hashicorp.com/consul/<< parameters.version >>/consul_<< parameters.version >>_linux_amd64.zip
-                    sudo unzip -d /usr/local/bin /tmp/consul.zip
-                    rm -rf /tmp/consul*
-                name: Install Consul << parameters.version >>
-    install-golang:
-        parameters:
-            target_directory:
-                default: /usr/local
-                type: string
-        steps:
-            - run:
-                command: |
-                    set -x
-
-                    echo installing golang ${GOLANG_VERSION}
-
-                    case "${OSTYPE}" in
-                      linux*)  os="linux" ;;
-                      darwin*) os="darwin" ;;
-                      msys*)   os="windows" ;;
-                      *)       echo "unknown os: ${OSTYPE}"; exit 1 ;;
-                    esac
-
-                    if [[ "${os}" != "windows" ]]
-                    then
-                      sudo rm -rf << parameters.target_directory >>/go
-                      sudo mkdir -p << parameters.target_directory >>
-                      curl -SL --fail -o /tmp/golang.tar.gz https://dl.google.com/go/go${GOLANG_VERSION}.${os}-amd64.tar.gz
-                      sudo tar -C << parameters.target_directory >> -xzf /tmp/golang.tar.gz
-                      rm -rf /tmp/golang.tar.gz
-                    else
-                      rm -rf << parameters.target_directory >>/go
-                      mkdir -p <<parameters.target_directory >>
-                      curl -SL --fail -o /tmp/go.zip https://dl.google.com/go/go${GOLANG_VERSION}.windows-amd64.zip
-                      unzip -q -o /tmp/go.zip -d << parameters.target_directory >>
-                      rm -rf /tmp/go.zip
-                    fi
-                name: Install golang
-    install-vault:
-        parameters:
-            version:
-                default: 1.2.4
-                type: string
-        steps:
-            - run:
-                command: |
-                    set -x
-
-                    case "${OSTYPE}" in
-                      linux*)  os="linux" ;;
-                      darwin*) os="darwin" ;;
-                      msys*)   os="windows" ;;
-                      *)       echo "unknown os: ${OSTYPE}"; exit 1 ;;
-                    esac
-
-                    curl -SL --fail -o /tmp/vault.zip https://releases.hashicorp.com/vault/"<< parameters.version >>"/vault_"<< parameters.version >>"_"${os}"_amd64.zip
-
-                    if [[ "${os}" != "windows" ]]; then
-                      sudo unzip -d /usr/local/bin /tmp/vault.zip
-                      rm -rf /tmp/vault*
-                    else
-                      rm -rf c:\Windows\vault.exe
-                      unzip /tmp/vault.zip -d "/c/Windows"
-                      rm -rf /tmp/vault*
-                    fi
-                name: Install Vault
-    run-tests:
-        steps:
-            - run:
-                command: |
-                    if [ -z $GOTEST_PKGS_EXCLUDE ];
-                    then
-                      unset GOTEST_PKGS_EXCLUDE
-                    else
-                      unset GOTEST_PKGS
-                    fi
-
-                    if [ ! -z $GOTESTARCH ]; then
-                      export GOARCH="$GOTESTARCH";
-                    fi
-
-                    mkdir -p /tmp/test-reports
-                    sudo -E PATH="$GOPATH/bin:/usr/local/go/bin:$PATH" make generate-structs
-
-                    if [ ! -z $GOTEST_MOD ]; then
-                      sudo -E PATH="$GOPATH/bin:/usr/local/go/bin:$PATH" make test-nomad-module
-                    else
-                      sudo -E PATH="$GOPATH/bin:/usr/local/go/bin:$PATH" make test-nomad
-                    fi
-                name: Running Nomad Tests
-                no_output_timeout: 20m
-executors:
-    go:
-        docker:
-            - image: docker.mirror.hashicorp.services/golang:1.16
-        environment:
-            GIT_PAGER: cat
-            GOMAXPROCS: 1
-            GOPATH: /go
-            GOTESTSUM_JSONFILE: /tmp/test-reports/testjsonfile.json
-            GOTESTSUM_JUNITFILE: /tmp/test-reports/results.xml
-            NOMAD_SLOW_TEST: 1
-            PAGER: cat
-        working_directory: /go/src/github.com/hashicorp/nomad
-    go-machine:
-        environment:
-            GIT_PAGER: cat
-            GOLANG_VERSION: 1.16
-            GOMAXPROCS: 1
-            GOPATH: /home/circleci/go
-            GOTESTSUM_JSONFILE: /tmp/test-reports/testjsonfile.json
-            GOTESTSUM_JUNITFILE: /tmp/test-reports/results.xml
-            NOMAD_SLOW_TEST: 1
-            PAGER: cat
-        machine:
-            image: circleci/classic:201808-01
-        working_directory: ~/go/src/github.com/hashicorp/nomad
-    go-machine-recent:
-        environment:
-            GIT_PAGER: cat
-            GOLANG_VERSION: 1.16
-            GOMAXPROCS: 1
-            GOPATH: /home/circleci/go
-            GOTESTSUM_JSONFILE: /tmp/test-reports/testjsonfile.json
-            GOTESTSUM_JUNITFILE: /tmp/test-reports/results.xml
-            NOMAD_SLOW_TEST: 1
-            PAGER: cat
-        machine:
-            image: ubuntu-1604:201903-01
-        working_directory: ~/go/src/github.com/hashicorp/nomad
-    go-macos:
-        environment:
-            GIT_PAGER: cat
-            GOLANG_VERSION: 1.16
-            GOMAXPROCS: 1
-            GOPATH: /Users/distiller/go
-            GOTESTSUM_JSONFILE: /tmp/test-reports/testjsonfile.json
-            GOTESTSUM_JUNITFILE: /tmp/test-reports/results.xml
-            NOMAD_SLOW_TEST: 1
-            PAGER: cat
-        macos:
-            xcode: 12.4.0
-        working_directory: ~/go/src/github.com/hashicorp/nomad
-    go-windows:
-        environment:
-            GOBIN: c:\gopath\bin
-            GOLANG_VERSION: 1.16
-            GOPATH: c:\gopath
-            GOTESTSUM_PATH: c:\tmp\test-reports
-            GOTESTSUM_VERSION: 0.4.2
-            VAULT_VERSION: 1.4.1
-        machine:
-            image: windows-server-2019-vs2019:stable
-            resource_class: windows.medium
-            shell: bash --login -eo pipefail
-        working_directory: c:\gopath\src\github.com\hashicorp\nomad
-jobs:
-    algolia_index:
-        docker:
-            - image: docker.mirror.hashicorp.services/node:12
-        steps:
-            - checkout
-            - run:
-                command: |
-                    if  [ "$CIRCLE_REPOSITORY_URL" != "git@github.com:hashicorp/nomad.git" ]; then
-                      echo "Not Nomad OSS Repo, not indexing Algolia"
-                      exit 0
-                    fi
-
-                    cd website/
-                    npm install
-                    node scripts/index_search_content.js
-                name: Push content to Algolia Index
-    build-binaries:
-        executor: go
-        steps:
-            - checkout
-            - run: apt-get update; apt-get install -y sudo unzip zip
-            - run: make deps
-            - install-buf
-            - run: sudo -E PATH="$GOPATH/bin:/usr/local/go/bin:$PATH" make generate-structs
-            - run:
-                command: git log -n 1 --pretty=format:%H ui > /tmp/ui-sha
-                name: prepare ui cache
-            - restore_cache:
-                keys:
-                    - v1-binary-ui-assets-linux-{{ checksum "/tmp/ui-sha" }}
-                name: restore compiled ui assets
-            - run:
-                command: |
-                    if [[ -f /tmp/ui-assets/bindata_assetfs.go ]]; then
-                      cp /tmp/ui-assets/bindata_assetfs.go ./command/agent/bindata_assetfs.go
-                      exit 0
-                    fi
-
-                    ./scripts/vagrant-linux-unpriv-ui.sh
-
-                    export PATH="$HOME/.yarn/bin:$HOME/.config/yarn/global/node_modules/.bin:$PATH"
-                    export PATH="$GOPATH/bin:/usr/local/go/bin:$PATH"
-                    . ~/.nvm/nvm.sh
-                    cd ui && yarn install --frozen-lockfile && cd ..
-                    JOBS=2 make ember-dist static-assets
-
-                    mkdir -p /tmp/ui-assets
-                    cp ./command/agent/bindata_assetfs.go /tmp/ui-assets/bindata_assetfs.go
-                name: prepare ui
-            - save_cache:
-                key: v1-binary-ui-assets-linux-{{ checksum "/tmp/ui-sha" }}
-                name: save compiled ui assets
-                paths:
-                    - /tmp/ui-assets
-            - run:
-                command: |
-                    export GO_TAGS="ui $(grep -e '^GO_TAGS ?=' ./GNUmakefile | cut -d= -f2)"
-                    make pkg/windows_amd64.zip pkg/linux_amd64.zip
-                name: build binaries
-            - store_artifacts:
-                destination: /builds
-                path: pkg
-            - store_artifacts:
-                destination: /ui-assets
-                path: /tmp/ui-assets
-    build-darwin-binaries:
-        executor: go-macos
-        steps:
-            - checkout
-            - run:
-                command: echo 'export PATH="${GOPATH}/bin:${HOME}/goinstall/go/bin:$PATH"' >> ${BASH_ENV}
-                name: configure PATH
-            - install-golang:
-                target_directory: ~/goinstall
-            - run: source ${BASH_ENV} && make deps
-            - run: PATH="$GOPATH/bin:${HOME}/goinstall/go/bin:$PATH" make generate-structs
-            - run:
-                command: git log -n 1 --pretty=format:%H ui > /tmp/ui-sha
-                name: prepare ui cache
-            - restore_cache:
-                keys:
-                    - v1-binary-ui-assets-darwin-{{ checksum "/tmp/ui-sha" }}
-                name: restore compiled ui assets
-            - run:
-                command: |
-                    if [[ -f ~/caches/ui-assets/bindata_assetfs.go ]]; then
-                      cp ~/caches/ui-assets/bindata_assetfs.go ./command/agent/bindata_assetfs.go
-                      exit 0
-                    fi
-
-                    ./scripts/vagrant-linux-unpriv-ui.sh
-
-                    export PATH="$GOPATH/bin:/usr/local/go/bin:$PATH"
-                    source ${BASH_ENV}
-                    . ~/.nvm/nvm.sh
-                    cd ui && yarn install --frozen-lockfile && cd ..
-                    JOBS=2 make ember-dist static-assets
-
-                    mkdir -p ~/caches/ui-assets
-                    cp ./command/agent/bindata_assetfs.go ~/caches/ui-assets/bindata_assetfs.go
-                name: prepare ui
-            - save_cache:
-                key: v1-binary-ui-assets-darwin-{{ checksum "/tmp/ui-sha" }}
-                name: save compiled ui assets
-                paths:
-                    - ~/caches/ui-assets
-            - run:
-                command: |
-                    source ${BASH_ENV}
-                    export GO_TAGS="ui $(grep -e '^GO_TAGS ?=' ./GNUmakefile | cut -d= -f2)"
-                    make pkg/darwin_amd64.zip
-                name: build binaries
-            - store_artifacts:
-                destination: /builds/nomad_darwin_amd64.zip
-                path: pkg/darwin_amd64.zip
-    lint-go:
-        executor: go
-        steps:
-            - checkout
-            - run: apt-get update; apt-get install -y shellcheck sudo unzip
-            - install-buf
-            - install-circleci-local-cli
-            - run: make deps lint-deps
-            - run: make check
-            - run: make checkscripts
-            - run: mkdir -p ui/dist && make generate-all static-assets
-    merge-oss:
-        executor: go
-        parameters:
-            dest_branch:
-                default: main
-                type: string
-            origin_branch:
-                default: main
-                type: string
-        steps:
-            - run:
-                command: |
-                    # FAIL_REASON is used in the slack message below.
-                    # We don't add a custom reason for every case, just the common ones.
-                    echo "export FAIL_REASON='for an unknown reason, @mahmood please investigate: $CIRCLE_BUILD_URL'" >> $BASH_ENV
-                name: prepare initial failing reason
-            - add_ssh_keys:
-                fingerprints:
-                    - f0:d5:f2:c7:f2:76:3a:50:ec:8e:d4:50:57:c6:04:5d
-            - checkout
-            - run: apt-get update; apt-get install -y sudo
-            - install-circleci-local-cli
-            - run:
-                command: |
-                    set -eux -o pipefail
-
-                    # Configure Git
-                    git config --global user.email "github-team-nomad-core@hashicorp.com"
-                    git config --global user.name "hc-github-team-nomad-core"
-
-                    origin_branch="<< parameters.origin_branch >>"
-                    dest_branch="<< parameters.dest_branch >>"
-                    tmp_branch="ci/oss-merge-${origin_branch}-$(date -u +%Y%m%d%H%M%S)"
-
-                    # protect against dest_branch being different from current branch
-                    git checkout "${dest_branch}"
-
-                    if ! ./scripts/enterprise/merge-oss.sh "${origin_branch}" "${dest_branch}" "${tmp_branch}"; then
-                      echo "export FAIL_REASON='because git was unable to auto-merge'" >> $BASH_ENV
-                      exit 1
-                    fi
-
-                    # quick check - do basic compile build
-                    if ! make pkg/linux_amd64/nomad ; then
-                      echo "export FAIL_REASON='because nomad failed to compile after auto-merge'" >> $BASH_ENV
-                      exit 1
-                    fi
-
-                    # now merge and push
-                    git checkout ${dest_branch}
-                    git merge "${tmp_branch}"
-                    git push origin ${dest_branch}
-                name: Merge OSS branch
-            - slack/status:
-                fail_only: true
-                failure_message: |
-                    :red_circle: The Nomad OSS -> ENT merge failed today $FAIL_REASON.
-                success_message: |
-                    :tada: The Nomad OSS -> ENT merge just happened automatically.
-                webhook: $SLACK_WEBHOOK_OSS_ENT_AUTOMERGE
-    test-container:
-        environment:
-<<<<<<< HEAD
-            GOTEST_PKGS: << parameters.test_packages >>
-            GOTEST_PKGS_EXCLUDE: << parameters.exclude_packages >>
-            GOTESTARCH: << parameters.goarch >>
-        executor: go
-        parameters:
-            exclude_packages:
-                default: ""
-                type: string
-            goarch:
-                default: amd64
-                type: string
-            test_packages:
-                default: ""
-                type: string
-        steps:
-            - checkout
-            - run: apt-get update; apt-get install -y shellcheck sudo unzip
-            - run: make deps
-            - install-buf
-            - install-consul
-            - install-vault
-            - run-tests
-            - store_test_results:
-                path: /tmp/test-reports
-            - store_artifacts:
-                path: /tmp/test-reports
-    test-e2e:
-        executor: go
-        steps:
-            - checkout
-            - run: apt-get update; apt-get install -y sudo unzip
-            - run:
-                command: |
-                    groupadd --gid 3434 circleci
-                    useradd --uid 3434 --gid circleci --shell /bin/bash --create-home circleci
-                    echo 'circleci ALL=NOPASSWD: ALL' >> /etc/sudoers.d/50-circleci
-                    echo 'Defaults    env_keep += "DEBIAN_FRONTEND"' >> /etc/sudoers.d/env_keep
-                    chown -R circleci:circleci /go
-                name: prepare non-root user
-            - run: sudo -E -H -u circleci PATH=${PATH} make deps
-            - run: sudo -E -H -u circleci PATH=${PATH} make integration-test
-            - run: sudo -E -H -u circleci PATH=${PATH} make e2e-test
-    test-machine:
-        environment:
-            ENABLE_RACE: <<# parameters.enable_race_testing >>TRUE<</ parameters.enable_race_testing >>
-            GOTEST_MOD: << parameters.test_module >>
-            GOTEST_PKGS: << parameters.test_packages >>
-            GOTEST_PKGS_EXCLUDE: << parameters.exclude_packages >>
-            GOTESTARCH: << parameters.goarch >>
-        executor: << parameters.executor >>
-        parameters:
-            enable_race_testing:
-                default: false
-                type: boolean
-            exclude_packages:
-                default: ""
-                type: string
-            executor:
-                default: go-machine-recent
-                type: string
-            goarch:
-                default: amd64
-                type: string
-            test_module:
-                default: ""
-                type: string
-            test_packages:
-                default: ""
-                type: string
-        steps:
-            - checkout
-            - install-golang
-            - install-buf
-            - install-consul
-            - install-vault
-            - run:
-                command: |
-                    if [ ! -z $GOTESTARCH ] && [ $GOTESTARCH == "386" ]; then
-                      sudo apt-get update
-                      sudo apt-get install -y gcc-multilib
-                    else
-                      echo "Skipping 32bit lib installation while building for not 386"
-                    fi
-                name: Install 32bit gcc libs
-            - run: PATH="$GOPATH/bin:/usr/local/go/bin:$PATH" make bootstrap
-            - run-tests
-            - store_test_results:
-                path: /tmp/test-reports
-            - store_artifacts:
-                path: /tmp/test-reports
-    test-ui:
-        docker:
-            - environment:
-                JOBS: 2
-              image: docker.mirror.hashicorp.services/circleci/node:12-browsers
-        steps:
-            - checkout
-            - restore_cache:
-                keys:
-                    - v3-deps-{{ checksum "ui/yarn.lock" }}
-            - run:
-                command: cd ui && yarn install --frozen-lockfile
-                name: yarn install
-            - save_cache:
-                key: v3-deps-{{ checksum "ui/yarn.lock" }}
-                paths:
-                    - ./ui/node_modules
-            - run:
-                command: cd ui && yarn run lint:js
-                name: lint:js
-            - run:
-                command: cd ui && yarn run lint:hbs
-                name: lint:hbs
-            - run:
-                command: mkdir -p /tmp/test-reports && cd ui && yarn test
-                name: Ember tests
-            - store_test_results:
-                path: /tmp/test-reports
-            - store_artifacts:
-                path: /tmp/test-reports
-    test-windows:
-        executor: go-windows
-        steps:
-            - run: git config --global core.autocrlf false
-            - checkout
-            - run:
-                command: |
-                    mkdir -p $GOBIN
-                    mkdir -p $GOTESTSUM_PATH
-                name: Setup
-            - install-golang:
-                target_directory: 'c:'
-            - run: go version
-            - install-vault:
-                version: $VAULT_VERSION
-            - run: vault version
-            - run: choco install make
-            - run:
-                command: |
-                    export PATH=$PATH:/c/go/bin:/c/gopath/bin
-                    make deps
-                name: Install golang dependencies
-            - run:
-                command: docker pull docker.mirror.hashicorp.services/hashicorpnomad/busybox-windows:server2016-0.1
-                name: Pre-download docker test image
-            - run:
-                command: |
-                    export PATH=$PATH:/c/go/bin:/c/gopath/bin
-                    go build -o $GOBIN\nomad.exe
-                name: Build nomad
-            - run:
-                command: |
-                    # Only test docker driver tests for now
-                    export PATH=$PATH:/c/go/bin:/c/gopath/bin
-                    gotestsum --format=short-verbose \
-                      --junitfile $GOTESTSUM_PATH/results.xml \
-                      github.com/hashicorp/nomad/drivers/docker \
-                      github.com/hashicorp/nomad/client/lib/fifo \
-                      github.com/hashicorp/nomad/client/logmon
-                name: Run tests with gotestsum
-            - store_test_results:
-                path: c:\tmp\test-reports
-            - store_artifacts:
-                path: c:\tmp\test-reports
-    website-docker-image:
-        docker:
-            - image: docker.mirror.hashicorp.services/circleci/buildpack-deps
-        shell: /usr/bin/env bash -euo pipefail -c
-        steps:
-            - checkout
-            - run:
-                command: |
-                    # There is an edge case that would cause an issue here - if dependencies are updated to an exact copy
-                    # of a previous version, for example if packge-lock.json is reverted, we need to manually push the new
-                    # image to the "latest" tag
-                    # Ignore job if running an enterprise build
-                    IMAGE_TAG=$(cat website/Dockerfile website/package-lock.json | sha256sum | awk '{print $1;}')
-                    echo "Using $IMAGE_TAG"
-
-                    if  [ "$CIRCLE_REPOSITORY_URL" != "git@github.com:hashicorp/nomad.git" ]; then
-                      echo "Not Nomad OSS Repo, not building website docker image"
-                      circleci-agent step halt
-                    elif curl https://hub.docker.com/v2/repositories/hashicorp/nomad-website/tags/$IMAGE_TAG -fsL > /dev/null; then
-                      echo "Dependencies have not changed, not building a new website docker image."
-                      circleci-agent step halt
-                    fi
-                name: Skip building if nothing changed
-            - setup_remote_docker
-            - run:
-                command: |
-                    IMAGE_TAG=$(cat website/Dockerfile website/package-lock.json | sha256sum | awk '{print $1;}')
-                    echo "Using $IMAGE_TAG"
-
-                    cd website/
-                    docker build -t hashicorp/nomad-website:$IMAGE_TAG .
-                    docker tag hashicorp/nomad-website:$IMAGE_TAG hashicorp/nomad-website:latest
-                    docker login -u $WEBSITE_DOCKER_USER -p $WEBSITE_DOCKER_PASS
-                    docker push hashicorp/nomad-website
-                name: Build Docker Image
-orbs:
-    slack: circleci/slack@3.2.0
-references:
-    common_envs:
-        GIT_PAGER: cat
-        GOMAXPROCS: 1
-        GOTESTSUM_JSONFILE: /tmp/test-reports/testjsonfile.json
-        GOTESTSUM_JUNITFILE: /tmp/test-reports/results.xml
-        NOMAD_SLOW_TEST: 1
-        PAGER: cat
-    go-machine-image: circleci/classic:201808-01
-    go-machine-recent-image: ubuntu-1604:201903-01
-    go-windows-image: windows-server-2019-vs2019:stable
-version: 2.1
-=======
-          # See https://git.io/vdao3 for details.
-          JOBS: 2
-    steps:
-      - checkout
-      - restore_cache:
-          keys:
-            - v3-deps-{{ checksum "ui/yarn.lock" }}
-      - run:
-          name: yarn install
-          command: cd ui && yarn install --frozen-lockfile
-      - save_cache:
-          key: v3-deps-{{ checksum "ui/yarn.lock" }}
-          paths:
-            - ./ui/node_modules
-      - run:
-          name: lint:js
-          command: cd ui && yarn run lint:js
-      - run:
-          name: lint:hbs
-          command: cd ui && yarn run lint:hbs
-      - run:
-          name: Ember tests
-          command: mkdir -p /tmp/test-reports && cd ui && yarn test
-      - store_test_results:
-          path: /tmp/test-reports
-      - store_artifacts:
-          path: /tmp/test-reports
-  test-machine:
-    executor: "<< parameters.executor >>"
+  install-buf:
+    steps:
+    - run:
+        command: |
+          sudo ./scripts/vagrant-linux-priv-buf.sh
+        name: install buf
+  install-circleci-local-cli:
     parameters:
-      test_packages:
-        type: string
-        default: ""
-      test_module:
-        type: string
-        default: ""
-      exclude_packages:
-        type: string
-        default: ""
-      executor:
-        type: string
-        default: "go-machine-recent"
-      goarch:
-        type: string
-        default: "amd64"
-      enable_race_testing:
-        type: boolean
-        default: false
-    environment:
-      GOTEST_PKGS_EXCLUDE: "<< parameters.exclude_packages >>"
-      GOTEST_PKGS: "<< parameters.test_packages >>"
-      GOTEST_MOD: "<< parameters.test_module >>"
-      GOTESTARCH: "<< parameters.goarch >>"
-      ENABLE_RACE: "<<# parameters.enable_race_testing >>TRUE<</ parameters.enable_race_testing >>"
-    steps:
-      - checkout
-      - install-golang
-      - install-buf
-      - install-consul
-      - install-vault
-      - run:
-          name: Install 32bit gcc libs
-          command: |
-            if [ ! -z $GOTESTARCH ] && [ $GOTESTARCH == "386" ]; then
-              sudo apt-get update
-              sudo apt-get install -y gcc-multilib
-            else
-              echo "Skipping 32bit lib installation while building for not 386"
-            fi
-      - run: PATH="$GOPATH/bin:/usr/local/go/bin:$PATH" make bootstrap
-      - run-tests
-      - store_test_results:
-          path: /tmp/test-reports
-      - store_artifacts:
-          path: /tmp/test-reports
-  test-e2e:
-    executor: go
-    steps:
-      - checkout
-      - run: apt-get update; apt-get install -y sudo unzip
-      # e2e tests require privileged mount/umount permissions when running as root
-      # TODO: switch to using machine executor and run as root to test e2e path
-      - run:
-          name: prepare non-root user
-          command: |
-            groupadd --gid 3434 circleci
-            useradd --uid 3434 --gid circleci --shell /bin/bash --create-home circleci
-            echo 'circleci ALL=NOPASSWD: ALL' >> /etc/sudoers.d/50-circleci
-            echo 'Defaults    env_keep += "DEBIAN_FRONTEND"' >> /etc/sudoers.d/env_keep
-            chown -R circleci:circleci /go
-
-      - run: sudo -E -H -u circleci PATH=${PATH} make deps
-      - run: sudo -E -H -u circleci PATH=${PATH} make integration-test
-      - run: sudo -E -H -u circleci PATH=${PATH} make e2e-test
-  test-container:
-    executor: go
+      sha256:
+        default: f178ea62c781aec06267017404f87983c87f171fd0e66ef3737916246ae66dd6
+        type: string
+      version:
+        default: 0.1.5879
+        type: string
+    steps:
+    - run:
+        command: |
+          CCI_VERSION="<< parameters.version >>"
+          CCI_SHA256="<< parameters.sha256 >>"
+
+          URL="https://github.com/CircleCI-Public/circleci-cli/releases/download/v${CCI_VERSION}/circleci-cli_${CCI_VERSION}_linux_amd64.tar.gz"
+
+          mkdir -p /tmp/circleci-cli/
+          curl --fail --show-error --location \
+            -o /tmp/circleci-cli/cli.tar.gz "${URL}"
+
+          echo "$CCI_SHA256 /tmp/circleci-cli/cli.tar.gz" | sha256sum -c
+
+          tar -xz --strip-components=1 \
+            -C /tmp/circleci-cli \
+            -f /tmp/circleci-cli/cli.tar.gz \
+            "circleci-cli_${CCI_VERSION}_linux_amd64/circleci"
+
+          sudo cp /tmp/circleci-cli/circleci /usr/bin/circleci-local-cli
+
+          circleci-local-cli version
+        name: Install CircleCI CLI << parameters.version >>
+  install-consul:
     parameters:
-      test_packages:
-        type: string
-        default: ""
-      exclude_packages:
-        type: string
-        default: ""
-      goarch:
-        type: string
-        default: "amd64"
-    environment:
-      GOTEST_PKGS: "<< parameters.test_packages >>"
-      GOTEST_PKGS_EXCLUDE: "<< parameters.exclude_packages >>"
-      GOTESTARCH: "<< parameters.goarch >>"
-    steps:
-      - checkout
-      - run: apt-get update; apt-get install -y shellcheck sudo unzip
-      - run: make deps
-      - install-buf
-      - install-consul
-      - install-vault
-      - run-tests
-      - store_test_results:
-          path: /tmp/test-reports
-      - store_artifacts:
-          path: /tmp/test-reports
-  lint-go:
-    executor: go
-    steps:
-      - checkout
-      - run: apt-get update; apt-get install -y shellcheck sudo unzip
-      - install-buf
-      - install-circleci-local-cli
-      - run: make deps lint-deps
-      - run: make check
-      - run: make checkscripts
-      - run: mkdir -p ui/dist && make generate-all static-assets
-  build-darwin-binaries:
-    executor: go-macos
-    steps:
-      - checkout
-      - run:
-          name: configure PATH
-          command:
-            echo 'export PATH="${GOPATH}/bin:${HOME}/goinstall/go/bin:$PATH"' >> ${BASH_ENV}
-
-      - install-golang:
-          target_directory: ~/goinstall
-      - run: source ${BASH_ENV} && make deps
-      - run: PATH="$GOPATH/bin:${HOME}/goinstall/go/bin:$PATH" make generate-structs
-
-      - run:
-          name: prepare ui cache
-          command: git log -n 1 --pretty=format:%H ui > /tmp/ui-sha
-
-      - restore_cache:
-          name: restore compiled ui assets
-          keys:
-          - v1-binary-ui-assets-darwin-{{ checksum "/tmp/ui-sha" }}
-      - run:
-          name: prepare ui
-          command: |
-            if [[ -f ~/caches/ui-assets/bindata_assetfs.go ]]; then
-              cp ~/caches/ui-assets/bindata_assetfs.go ./command/agent/bindata_assetfs.go
-              exit 0
-            fi
-
-            ./scripts/vagrant-linux-unpriv-ui.sh
-
-            export PATH="$GOPATH/bin:/usr/local/go/bin:$PATH"
-            source ${BASH_ENV}
-            . ~/.nvm/nvm.sh
-            cd ui && yarn install --frozen-lockfile && cd ..
-            JOBS=2 make ember-dist static-assets
-
-            mkdir -p ~/caches/ui-assets
-            cp ./command/agent/bindata_assetfs.go ~/caches/ui-assets/bindata_assetfs.go
-      - save_cache:
-          name: save compiled ui assets
-          key: v1-binary-ui-assets-darwin-{{ checksum "/tmp/ui-sha" }}
-          paths:
-          - ~/caches/ui-assets
-      - run:
-          name: build binaries
-          command: |
-            source ${BASH_ENV}
-            export GO_TAGS="ui $(grep -e '^GO_TAGS ?=' ./GNUmakefile | cut -d= -f2)"
-            make pkg/darwin_amd64.zip
-      - store_artifacts:
-          path: pkg/darwin_amd64.zip
-          destination: /builds/nomad_darwin_amd64.zip
-  build-binaries:
-    executor: go
-    steps:
-      - checkout
-      - run: apt-get update; apt-get install -y sudo unzip zip
-      - run: make deps
-      - install-buf
-      - run: sudo -E PATH="$GOPATH/bin:/usr/local/go/bin:$PATH" make generate-structs
-
-      - run:
-          name: prepare ui cache
-          command: git log -n 1 --pretty=format:%H ui > /tmp/ui-sha
-
-      - restore_cache:
-          name: restore compiled ui assets
-          keys:
-          - v1-binary-ui-assets-linux-{{ checksum "/tmp/ui-sha" }}
-      - run:
-          name: prepare ui
-          command: |
-            if [[ -f /tmp/ui-assets/bindata_assetfs.go ]]; then
-              cp /tmp/ui-assets/bindata_assetfs.go ./command/agent/bindata_assetfs.go
-              exit 0
-            fi
-
-            ./scripts/vagrant-linux-unpriv-ui.sh
-
-            export PATH="$HOME/.yarn/bin:$HOME/.config/yarn/global/node_modules/.bin:$PATH"
-            export PATH="$GOPATH/bin:/usr/local/go/bin:$PATH"
-            . ~/.nvm/nvm.sh
-            cd ui && yarn install --frozen-lockfile && cd ..
-            JOBS=2 make ember-dist static-assets
-
-            mkdir -p /tmp/ui-assets
-            cp ./command/agent/bindata_assetfs.go /tmp/ui-assets/bindata_assetfs.go
-
-      - save_cache:
-          name: save compiled ui assets
-          key: v1-binary-ui-assets-linux-{{ checksum "/tmp/ui-sha" }}
-          paths:
-          - /tmp/ui-assets
-      - run:
-          name: build binaries
-          command: |
-            export GO_TAGS="ui $(grep -e '^GO_TAGS ?=' ./GNUmakefile | cut -d= -f2)"
-            make pkg/windows_amd64.zip pkg/linux_amd64.zip
-      - store_artifacts:
-          path: pkg
-          destination: /builds
-      - store_artifacts:
-          path: /tmp/ui-assets
-          destination: /ui-assets
-  algolia_index:
-    docker:
-      - image: docker.mirror.hashicorp.services/node:12
-    steps:
-      - checkout
-      - run:
-          name: Push content to Algolia Index
-          command: |
-            if  [ "$CIRCLE_REPOSITORY_URL" != "git@github.com:hashicorp/nomad.git" ]; then
-              echo "Not Nomad OSS Repo, not indexing Algolia"
-              exit 0
-            fi
-
-            cd website/
-            npm install
-            node scripts/index_search_content.js
+      version:
+        default: 1.8.3
+        type: string
+    steps:
+    - run:
+        command: |
+          curl -SL --fail -o /tmp/consul.zip https://releases.hashicorp.com/consul/<< parameters.version >>/consul_<< parameters.version >>_linux_amd64.zip
+          sudo unzip -d /usr/local/bin /tmp/consul.zip
+          rm -rf /tmp/consul*
+        name: Install Consul << parameters.version >>
+  install-golang:
+    parameters:
+      target_directory:
+        default: /usr/local
+        type: string
+    steps:
+    - run:
+        command: |
+          set -x
+
+          echo installing golang ${GOLANG_VERSION}
+
+          case "${OSTYPE}" in
+            linux*)  os="linux" ;;
+            darwin*) os="darwin" ;;
+            msys*)   os="windows" ;;
+            *)       echo "unknown os: ${OSTYPE}"; exit 1 ;;
+          esac
+
+          if [[ "${os}" != "windows" ]]
+          then
+            sudo rm -rf << parameters.target_directory >>/go
+            sudo mkdir -p << parameters.target_directory >>
+            curl -SL --fail -o /tmp/golang.tar.gz https://dl.google.com/go/go${GOLANG_VERSION}.${os}-amd64.tar.gz
+            sudo tar -C << parameters.target_directory >> -xzf /tmp/golang.tar.gz
+            rm -rf /tmp/golang.tar.gz
+          else
+            rm -rf << parameters.target_directory >>/go
+            mkdir -p <<parameters.target_directory >>
+            curl -SL --fail -o /tmp/go.zip https://dl.google.com/go/go${GOLANG_VERSION}.windows-amd64.zip
+            unzip -q -o /tmp/go.zip -d << parameters.target_directory >>
+            rm -rf /tmp/go.zip
+          fi
+        name: Install golang
+  install-vault:
+    parameters:
+      version:
+        default: 1.2.4
+        type: string
+    steps:
+    - run:
+        command: |
+          set -x
+
+          case "${OSTYPE}" in
+            linux*)  os="linux" ;;
+            darwin*) os="darwin" ;;
+            msys*)   os="windows" ;;
+            *)       echo "unknown os: ${OSTYPE}"; exit 1 ;;
+          esac
+
+          curl -SL --fail -o /tmp/vault.zip https://releases.hashicorp.com/vault/"<< parameters.version >>"/vault_"<< parameters.version >>"_"${os}"_amd64.zip
+
+          if [[ "${os}" != "windows" ]]; then
+            sudo unzip -d /usr/local/bin /tmp/vault.zip
+            rm -rf /tmp/vault*
+          else
+            rm -rf c:\Windows\vault.exe
+            unzip /tmp/vault.zip -d "/c/Windows"
+            rm -rf /tmp/vault*
+          fi
+        name: Install Vault
+  run-tests:
+    steps:
+    - run:
+        command: |
+          if [ -z $GOTEST_PKGS_EXCLUDE ];
+          then
+            unset GOTEST_PKGS_EXCLUDE
+          else
+            unset GOTEST_PKGS
+          fi
+
+          if [ ! -z $GOTESTARCH ]; then
+            export GOARCH="$GOTESTARCH";
+          fi
+
+          mkdir -p /tmp/test-reports
+          sudo -E PATH="$GOPATH/bin:/usr/local/go/bin:$PATH" make generate-structs
+
+          if [ ! -z $GOTEST_MOD ]; then
+            sudo -E PATH="$GOPATH/bin:/usr/local/go/bin:$PATH" make test-nomad-module
+          else
+            sudo -E PATH="$GOPATH/bin:/usr/local/go/bin:$PATH" make test-nomad
+          fi
+        name: Running Nomad Tests
+        no_output_timeout: 20m
 executors:
   go:
+    docker:
+    - image: docker.mirror.hashicorp.services/golang:1.16.3
+    environment:
+      GIT_PAGER: cat
+      GOMAXPROCS: 1
+      GOPATH: /go
+      GOTESTSUM_JSONFILE: /tmp/test-reports/testjsonfile.json
+      GOTESTSUM_JUNITFILE: /tmp/test-reports/results.xml
+      NOMAD_SLOW_TEST: 1
+      PAGER: cat
     working_directory: /go/src/github.com/hashicorp/nomad
-    docker:
-      - image: docker.mirror.hashicorp.services/golang:1.16.3
+  go-machine:
     environment:
-      <<: *common_envs
-      GOPATH: /go
-
-  go-machine:
+      GIT_PAGER: cat
+      GOLANG_VERSION: 1.16.3
+      GOMAXPROCS: 1
+      GOPATH: /home/circleci/go
+      GOTESTSUM_JSONFILE: /tmp/test-reports/testjsonfile.json
+      GOTESTSUM_JUNITFILE: /tmp/test-reports/results.xml
+      NOMAD_SLOW_TEST: 1
+      PAGER: cat
+    machine:
+      image: circleci/classic:201808-01
     working_directory: ~/go/src/github.com/hashicorp/nomad
+  go-machine-recent:
+    environment:
+      GIT_PAGER: cat
+      GOLANG_VERSION: 1.16.3
+      GOMAXPROCS: 1
+      GOPATH: /home/circleci/go
+      GOTESTSUM_JSONFILE: /tmp/test-reports/testjsonfile.json
+      GOTESTSUM_JUNITFILE: /tmp/test-reports/results.xml
+      NOMAD_SLOW_TEST: 1
+      PAGER: cat
     machine:
-      image: *go_machine_image
-    environment: &machine_env
-      <<: *common_envs
-      GOPATH: /home/circleci/go
+      image: ubuntu-1604:201903-01
+    working_directory: ~/go/src/github.com/hashicorp/nomad
+  go-macos:
+    environment:
+      GIT_PAGER: cat
       GOLANG_VERSION: 1.16.3
-
-  # uses a more recent image with unattended upgrades disabled properly
-  # but seems to break docker builds
-  go-machine-recent:
-    working_directory: ~/go/src/github.com/hashicorp/nomad
-    machine:
-      image: *go_machine_recent_image
-    environment: *machine_env
-
-  go-macos:
-    working_directory: ~/go/src/github.com/hashicorp/nomad
+      GOMAXPROCS: 1
+      GOPATH: /Users/distiller/go
+      GOTESTSUM_JSONFILE: /tmp/test-reports/testjsonfile.json
+      GOTESTSUM_JUNITFILE: /tmp/test-reports/results.xml
+      NOMAD_SLOW_TEST: 1
+      PAGER: cat
     macos:
       xcode: 12.4.0
+    working_directory: ~/go/src/github.com/hashicorp/nomad
+  go-windows:
     environment:
-      <<: *common_envs
-      GOPATH: /Users/distiller/go
+      GOBIN: c:\gopath\bin
       GOLANG_VERSION: 1.16.3
-
-  go-windows:
+      GOPATH: c:\gopath
+      GOTESTSUM_PATH: c:\tmp\test-reports
+      GOTESTSUM_VERSION: 0.4.2
+      VAULT_VERSION: 1.4.1
     machine:
-      image: *go_windows_image
+      image: windows-server-2019-vs2019:stable
       resource_class: windows.medium
       shell: bash --login -eo pipefail
     working_directory: c:\gopath\src\github.com\hashicorp\nomad
+jobs:
+  algolia_index:
+    docker:
+    - image: docker.mirror.hashicorp.services/node:12
+    steps:
+    - checkout
+    - run:
+        command: |
+          if  [ "$CIRCLE_REPOSITORY_URL" != "git@github.com:hashicorp/nomad.git" ]; then
+            echo "Not Nomad OSS Repo, not indexing Algolia"
+            exit 0
+          fi
+
+          cd website/
+          npm install
+          node scripts/index_search_content.js
+        name: Push content to Algolia Index
+  build-binaries:
+    executor: go
+    steps:
+    - checkout
+    - run: apt-get update; apt-get install -y sudo unzip zip
+    - run: make deps
+    - install-buf
+    - run: sudo -E PATH="$GOPATH/bin:/usr/local/go/bin:$PATH" make generate-structs
+    - run:
+        command: git log -n 1 --pretty=format:%H ui > /tmp/ui-sha
+        name: prepare ui cache
+    - restore_cache:
+        keys:
+        - v1-binary-ui-assets-linux-{{ checksum "/tmp/ui-sha" }}
+        name: restore compiled ui assets
+    - run:
+        command: |
+          if [[ -f /tmp/ui-assets/bindata_assetfs.go ]]; then
+            cp /tmp/ui-assets/bindata_assetfs.go ./command/agent/bindata_assetfs.go
+            exit 0
+          fi
+
+          ./scripts/vagrant-linux-unpriv-ui.sh
+
+          export PATH="$HOME/.yarn/bin:$HOME/.config/yarn/global/node_modules/.bin:$PATH"
+          export PATH="$GOPATH/bin:/usr/local/go/bin:$PATH"
+          . ~/.nvm/nvm.sh
+          cd ui && yarn install --frozen-lockfile && cd ..
+          JOBS=2 make ember-dist static-assets
+
+          mkdir -p /tmp/ui-assets
+          cp ./command/agent/bindata_assetfs.go /tmp/ui-assets/bindata_assetfs.go
+        name: prepare ui
+    - save_cache:
+        key: v1-binary-ui-assets-linux-{{ checksum "/tmp/ui-sha" }}
+        name: save compiled ui assets
+        paths:
+        - /tmp/ui-assets
+    - run:
+        command: |
+          export GO_TAGS="ui $(grep -e '^GO_TAGS ?=' ./GNUmakefile | cut -d= -f2)"
+          make pkg/windows_amd64.zip pkg/linux_amd64.zip
+        name: build binaries
+    - store_artifacts:
+        destination: /builds
+        path: pkg
+    - store_artifacts:
+        destination: /ui-assets
+        path: /tmp/ui-assets
+  build-darwin-binaries:
+    executor: go-macos
+    steps:
+    - checkout
+    - run:
+        command: echo 'export PATH="${GOPATH}/bin:${HOME}/goinstall/go/bin:$PATH"'
+          >> ${BASH_ENV}
+        name: configure PATH
+    - install-golang:
+        target_directory: ~/goinstall
+    - run: source ${BASH_ENV} && make deps
+    - run: PATH="$GOPATH/bin:${HOME}/goinstall/go/bin:$PATH" make generate-structs
+    - run:
+        command: git log -n 1 --pretty=format:%H ui > /tmp/ui-sha
+        name: prepare ui cache
+    - restore_cache:
+        keys:
+        - v1-binary-ui-assets-darwin-{{ checksum "/tmp/ui-sha" }}
+        name: restore compiled ui assets
+    - run:
+        command: |
+          if [[ -f ~/caches/ui-assets/bindata_assetfs.go ]]; then
+            cp ~/caches/ui-assets/bindata_assetfs.go ./command/agent/bindata_assetfs.go
+            exit 0
+          fi
+
+          ./scripts/vagrant-linux-unpriv-ui.sh
+
+          export PATH="$GOPATH/bin:/usr/local/go/bin:$PATH"
+          source ${BASH_ENV}
+          . ~/.nvm/nvm.sh
+          cd ui && yarn install --frozen-lockfile && cd ..
+          JOBS=2 make ember-dist static-assets
+
+          mkdir -p ~/caches/ui-assets
+          cp ./command/agent/bindata_assetfs.go ~/caches/ui-assets/bindata_assetfs.go
+        name: prepare ui
+    - save_cache:
+        key: v1-binary-ui-assets-darwin-{{ checksum "/tmp/ui-sha" }}
+        name: save compiled ui assets
+        paths:
+        - ~/caches/ui-assets
+    - run:
+        command: |
+          source ${BASH_ENV}
+          export GO_TAGS="ui $(grep -e '^GO_TAGS ?=' ./GNUmakefile | cut -d= -f2)"
+          make pkg/darwin_amd64.zip
+        name: build binaries
+    - store_artifacts:
+        destination: /builds/nomad_darwin_amd64.zip
+        path: pkg/darwin_amd64.zip
+  lint-go:
+    executor: go
+    steps:
+    - checkout
+    - run: apt-get update; apt-get install -y shellcheck sudo unzip
+    - install-buf
+    - install-circleci-local-cli
+    - run: make deps lint-deps
+    - run: make check
+    - run: make checkscripts
+    - run: mkdir -p ui/dist && make generate-all static-assets
+  merge-oss:
+    executor: go
+    parameters:
+      dest_branch:
+        default: main
+        type: string
+      origin_branch:
+        default: main
+        type: string
+    steps:
+    - run:
+        command: |
+          # FAIL_REASON is used in the slack message below.
+          # We don't add a custom reason for every case, just the common ones.
+          echo "export FAIL_REASON='for an unknown reason, @mahmood please investigate: $CIRCLE_BUILD_URL'" >> $BASH_ENV
+        name: prepare initial failing reason
+    - add_ssh_keys:
+        fingerprints:
+        - f0:d5:f2:c7:f2:76:3a:50:ec:8e:d4:50:57:c6:04:5d
+    - checkout
+    - run: apt-get update; apt-get install -y sudo
+    - install-circleci-local-cli
+    - run:
+        command: |
+          set -eux -o pipefail
+
+          # Configure Git
+          git config --global user.email "github-team-nomad-core@hashicorp.com"
+          git config --global user.name "hc-github-team-nomad-core"
+
+          origin_branch="<< parameters.origin_branch >>"
+          dest_branch="<< parameters.dest_branch >>"
+          tmp_branch="ci/oss-merge-${origin_branch}-$(date -u +%Y%m%d%H%M%S)"
+
+          # protect against dest_branch being different from current branch
+          git checkout "${dest_branch}"
+
+          if ! ./scripts/enterprise/merge-oss.sh "${origin_branch}" "${dest_branch}" "${tmp_branch}"; then
+            echo "export FAIL_REASON='because git was unable to auto-merge'" >> $BASH_ENV
+            exit 1
+          fi
+
+          # quick check - do basic compile build
+          if ! make pkg/linux_amd64/nomad ; then
+            echo "export FAIL_REASON='because nomad failed to compile after auto-merge'" >> $BASH_ENV
+            exit 1
+          fi
+
+          # now merge and push
+          git checkout ${dest_branch}
+          git merge "${tmp_branch}"
+          git push origin ${dest_branch}
+        name: Merge OSS branch
+    - slack/status:
+        fail_only: true
+        failure_message: |
+          :red_circle: The Nomad OSS -> ENT merge failed today $FAIL_REASON.
+        success_message: |
+          :tada: The Nomad OSS -> ENT merge just happened automatically.
+        webhook: $SLACK_WEBHOOK_OSS_ENT_AUTOMERGE
+  test-container:
     environment:
-      GOPATH: c:\gopath
-      GOBIN: c:\gopath\bin
-      GOTESTSUM_PATH: c:\tmp\test-reports
-      GOLANG_VERSION: 1.16.3
-      GOTESTSUM_VERSION: 0.4.2
-      VAULT_VERSION: 1.4.1
-
->>>>>>> 5157aa65
+      GOTEST_PKGS: << parameters.test_packages >>
+      GOTEST_PKGS_EXCLUDE: << parameters.exclude_packages >>
+      GOTESTARCH: << parameters.goarch >>
+    executor: go
+    parameters:
+      exclude_packages:
+        default: ""
+        type: string
+      goarch:
+        default: amd64
+        type: string
+      test_packages:
+        default: ""
+        type: string
+    steps:
+    - checkout
+    - run: apt-get update; apt-get install -y shellcheck sudo unzip
+    - run: make deps
+    - install-buf
+    - install-consul
+    - install-vault
+    - run-tests
+    - store_test_results:
+        path: /tmp/test-reports
+    - store_artifacts:
+        path: /tmp/test-reports
+  test-e2e:
+    executor: go
+    steps:
+    - checkout
+    - run: apt-get update; apt-get install -y sudo unzip
+    - run:
+        command: |
+          groupadd --gid 3434 circleci
+          useradd --uid 3434 --gid circleci --shell /bin/bash --create-home circleci
+          echo 'circleci ALL=NOPASSWD: ALL' >> /etc/sudoers.d/50-circleci
+          echo 'Defaults    env_keep += "DEBIAN_FRONTEND"' >> /etc/sudoers.d/env_keep
+          chown -R circleci:circleci /go
+        name: prepare non-root user
+    - run: sudo -E -H -u circleci PATH=${PATH} make deps
+    - run: sudo -E -H -u circleci PATH=${PATH} make integration-test
+    - run: sudo -E -H -u circleci PATH=${PATH} make e2e-test
+  test-machine:
+    environment:
+      ENABLE_RACE: <<# parameters.enable_race_testing >>TRUE<</ parameters.enable_race_testing
+        >>
+      GOTEST_MOD: << parameters.test_module >>
+      GOTEST_PKGS: << parameters.test_packages >>
+      GOTEST_PKGS_EXCLUDE: << parameters.exclude_packages >>
+      GOTESTARCH: << parameters.goarch >>
+    executor: << parameters.executor >>
+    parameters:
+      enable_race_testing:
+        default: false
+        type: boolean
+      exclude_packages:
+        default: ""
+        type: string
+      executor:
+        default: go-machine-recent
+        type: string
+      goarch:
+        default: amd64
+        type: string
+      test_module:
+        default: ""
+        type: string
+      test_packages:
+        default: ""
+        type: string
+    steps:
+    - checkout
+    - install-golang
+    - install-buf
+    - install-consul
+    - install-vault
+    - run:
+        command: |
+          if [ ! -z $GOTESTARCH ] && [ $GOTESTARCH == "386" ]; then
+            sudo apt-get update
+            sudo apt-get install -y gcc-multilib
+          else
+            echo "Skipping 32bit lib installation while building for not 386"
+          fi
+        name: Install 32bit gcc libs
+    - run: PATH="$GOPATH/bin:/usr/local/go/bin:$PATH" make bootstrap
+    - run-tests
+    - store_test_results:
+        path: /tmp/test-reports
+    - store_artifacts:
+        path: /tmp/test-reports
+  test-ui:
+    docker:
+    - environment:
+        JOBS: 2
+      image: docker.mirror.hashicorp.services/circleci/node:12-browsers
+    steps:
+    - checkout
+    - restore_cache:
+        keys:
+        - v3-deps-{{ checksum "ui/yarn.lock" }}
+    - run:
+        command: cd ui && yarn install --frozen-lockfile
+        name: yarn install
+    - save_cache:
+        key: v3-deps-{{ checksum "ui/yarn.lock" }}
+        paths:
+        - ./ui/node_modules
+    - run:
+        command: cd ui && yarn run lint:js
+        name: lint:js
+    - run:
+        command: cd ui && yarn run lint:hbs
+        name: lint:hbs
+    - run:
+        command: mkdir -p /tmp/test-reports && cd ui && yarn test
+        name: Ember tests
+    - store_test_results:
+        path: /tmp/test-reports
+    - store_artifacts:
+        path: /tmp/test-reports
+  test-windows:
+    executor: go-windows
+    steps:
+    - run: git config --global core.autocrlf false
+    - checkout
+    - run:
+        command: |
+          mkdir -p $GOBIN
+          mkdir -p $GOTESTSUM_PATH
+        name: Setup
+    - install-golang:
+        target_directory: 'c:'
+    - run: go version
+    - install-vault:
+        version: $VAULT_VERSION
+    - run: vault version
+    - run: choco install make
+    - run:
+        command: |
+          export PATH=$PATH:/c/go/bin:/c/gopath/bin
+          make deps
+        name: Install golang dependencies
+    - run:
+        command: docker pull docker.mirror.hashicorp.services/hashicorpnomad/busybox-windows:server2016-0.1
+        name: Pre-download docker test image
+    - run:
+        command: |
+          export PATH=$PATH:/c/go/bin:/c/gopath/bin
+          go build -o $GOBIN\nomad.exe
+        name: Build nomad
+    - run:
+        command: |
+          # Only test docker driver tests for now
+          export PATH=$PATH:/c/go/bin:/c/gopath/bin
+          gotestsum --format=short-verbose \
+            --junitfile $GOTESTSUM_PATH/results.xml \
+            github.com/hashicorp/nomad/drivers/docker \
+            github.com/hashicorp/nomad/client/lib/fifo \
+            github.com/hashicorp/nomad/client/logmon
+        name: Run tests with gotestsum
+    - store_test_results:
+        path: c:\tmp\test-reports
+    - store_artifacts:
+        path: c:\tmp\test-reports
+  website-docker-image:
+    docker:
+    - image: docker.mirror.hashicorp.services/circleci/buildpack-deps
+    shell: /usr/bin/env bash -euo pipefail -c
+    steps:
+    - checkout
+    - run:
+        command: |
+          # There is an edge case that would cause an issue here - if dependencies are updated to an exact copy
+          # of a previous version, for example if packge-lock.json is reverted, we need to manually push the new
+          # image to the "latest" tag
+          # Ignore job if running an enterprise build
+          IMAGE_TAG=$(cat website/Dockerfile website/package-lock.json | sha256sum | awk '{print $1;}')
+          echo "Using $IMAGE_TAG"
+
+          if  [ "$CIRCLE_REPOSITORY_URL" != "git@github.com:hashicorp/nomad.git" ]; then
+            echo "Not Nomad OSS Repo, not building website docker image"
+            circleci-agent step halt
+          elif curl https://hub.docker.com/v2/repositories/hashicorp/nomad-website/tags/$IMAGE_TAG -fsL > /dev/null; then
+            echo "Dependencies have not changed, not building a new website docker image."
+            circleci-agent step halt
+          fi
+        name: Skip building if nothing changed
+    - setup_remote_docker
+    - run:
+        command: |
+          IMAGE_TAG=$(cat website/Dockerfile website/package-lock.json | sha256sum | awk '{print $1;}')
+          echo "Using $IMAGE_TAG"
+
+          cd website/
+          docker build -t hashicorp/nomad-website:$IMAGE_TAG .
+          docker tag hashicorp/nomad-website:$IMAGE_TAG hashicorp/nomad-website:latest
+          docker login -u $WEBSITE_DOCKER_USER -p $WEBSITE_DOCKER_PASS
+          docker push hashicorp/nomad-website
+        name: Build Docker Image
+orbs:
+  slack: circleci/slack@3.2.0
+references:
+  common_envs:
+    GIT_PAGER: cat
+    GOMAXPROCS: 1
+    GOTESTSUM_JSONFILE: /tmp/test-reports/testjsonfile.json
+    GOTESTSUM_JUNITFILE: /tmp/test-reports/results.xml
+    NOMAD_SLOW_TEST: 1
+    PAGER: cat
+  go-machine-image: circleci/classic:201808-01
+  go-machine-recent-image: ubuntu-1604:201903-01
+  go-windows-image: windows-server-2019-vs2019:stable
+version: 2.1
 workflows:
-    build-test:
-        jobs:
-            - build-binaries:
-                filters:
-                    branches:
-                        ignore:
-                            - stable-website
-                            - /^.-ui\b.*/
-            - lint-go:
-                filters:
-                    branches:
-                        ignore:
-                            - /^.-ui\b.*/
-                            - /^docs-.*/
-                            - stable-website
-            - build-darwin-binaries:
-                filters:
-                    branches:
-                        ignore:
-                            - /^.-ui\b.*/
-                            - /^docs-.*/
-                            - stable-website
-            - test-e2e:
-                filters:
-                    branches:
-                        ignore:
-                            - /^.-ui\b.*/
-                            - /^docs-.*/
-                            - stable-website
-            - test-ui:
-                filters:
-                    branches:
-                        ignore:
-                            - stable-website
-                            - /^docs-.*/
-                            - /^e2e-.*/
-            - test-windows:
-                filters:
-                    branches:
-                        ignore:
-                            - /^.-ui\b.*/
-                            - /^docs-.*/
-                            - /^e2e-.*/
-                            - stable-website
-            - test-machine:
-                filters:
-                    branches:
-                        ignore:
-                            - /^.-ui\b.*/
-                            - /^docs-.*/
-                            - /^e2e-.*/
-                            - stable-website
-                name: test-client
-                test_packages: ./client/...
-            - test-machine:
-                filters:
-                    branches:
-                        ignore:
-                            - /^.-ui\b.*/
-                            - /^docs-.*/
-                            - /^e2e-.*/
-                            - stable-website
-                name: test-nomad
-                test_packages: ./nomad/...
-            - test-machine:
-                enable_race_testing: true
-                filters:
-                    branches:
-                        ignore:
-                            - /^.-ui\b.*/
-                            - /^docs-.*/
-                            - /^e2e-.*/
-                            - stable-website
-                name: test-api
-                test_module: api
-            - test-container:
-                filters:
-                    branches:
-                        ignore:
-                            - /^.-ui\b.*/
-                            - /^docs-.*/
-                            - /^e2e-.*/
-                            - stable-website
-                name: test-devices
-                test_packages: ./devices/...
-            - test-machine:
-                exclude_packages: ./api|./client|./drivers/docker|./drivers/exec|./drivers/shared/executor|./nomad|./devices|./e2e
-                filters:
-                    branches:
-                        ignore:
-                            - /^.-ui\b.*/
-                            - /^docs-.*/
-                            - /^e2e-.*/
-                            - stable-website
-                name: test-other
-            - test-machine:
-                executor: go-machine
-                filters:
-                    branches:
-                        ignore:
-                            - /^.-ui\b.*/
-                            - /^docs-.*/
-                            - /^e2e-.*/
-                            - stable-website
-                name: test-docker
-                test_packages: ./drivers/docker
-            - test-machine:
-                filters:
-                    branches:
-                        ignore:
-                            - /^.-ui\b.*/
-                            - /^docs-.*/
-                            - /^e2e-.*/
-                            - stable-website
-                name: test-exec
-                test_packages: ./drivers/exec
-            - test-machine:
-                filters:
-                    branches:
-                        ignore:
-                            - /^.-ui\b.*/
-                            - /^docs-.*/
-                            - /^e2e-.*/
-                            - stable-website
-                name: test-shared-exec
-                test_packages: ./drivers/shared/executor
-            - test-machine:
-                filters:
-                    branches:
-                        ignore:
-                            - /^.-ui\b.*/
-                            - /^docs-.*/
-                            - /^e2e-.*/
-                            - stable-website
-                goarch: "386"
-                name: test-32bit
-                test_packages: ./client/fingerprint
-    merge-oss:
-        jobs:
-            - merge-oss:
-                filters:
-                    branches:
-                        only: main
-        triggers:
-            - schedule:
-                cron: 0 4 * * 1-5
-                filters:
-                    branches:
-                        only: main
-    website:
-        jobs:
-            - website-docker-image:
-                context: static-sites
-                filters:
-                    branches:
-                        only:
-                            - main
-            - algolia_index:
-                context: static-sites
-                filters:
-                    branches:
-                        only:
-                            - stable-website
-        when:
-            equal:
-                - https://github.com/hashicorp/nomad
-                - << pipeline.project.git_url >>
+  build-test:
+    jobs:
+    - build-binaries:
+        filters:
+          branches:
+            ignore:
+            - stable-website
+            - /^.-ui\b.*/
+    - lint-go:
+        filters:
+          branches:
+            ignore:
+            - /^.-ui\b.*/
+            - /^docs-.*/
+            - stable-website
+    - build-darwin-binaries:
+        filters:
+          branches:
+            ignore:
+            - /^.-ui\b.*/
+            - /^docs-.*/
+            - stable-website
+    - test-e2e:
+        filters:
+          branches:
+            ignore:
+            - /^.-ui\b.*/
+            - /^docs-.*/
+            - stable-website
+    - test-ui:
+        filters:
+          branches:
+            ignore:
+            - stable-website
+            - /^docs-.*/
+            - /^e2e-.*/
+    - test-windows:
+        filters:
+          branches:
+            ignore:
+            - /^.-ui\b.*/
+            - /^docs-.*/
+            - /^e2e-.*/
+            - stable-website
+    - test-machine:
+        filters:
+          branches:
+            ignore:
+            - /^.-ui\b.*/
+            - /^docs-.*/
+            - /^e2e-.*/
+            - stable-website
+        name: test-client
+        test_packages: ./client/...
+    - test-machine:
+        filters:
+          branches:
+            ignore:
+            - /^.-ui\b.*/
+            - /^docs-.*/
+            - /^e2e-.*/
+            - stable-website
+        name: test-nomad
+        test_packages: ./nomad/...
+    - test-machine:
+        enable_race_testing: true
+        filters:
+          branches:
+            ignore:
+            - /^.-ui\b.*/
+            - /^docs-.*/
+            - /^e2e-.*/
+            - stable-website
+        name: test-api
+        test_module: api
+    - test-container:
+        filters:
+          branches:
+            ignore:
+            - /^.-ui\b.*/
+            - /^docs-.*/
+            - /^e2e-.*/
+            - stable-website
+        name: test-devices
+        test_packages: ./devices/...
+    - test-machine:
+        exclude_packages: ./api|./client|./drivers/docker|./drivers/exec|./drivers/shared/executor|./nomad|./devices|./e2e
+        filters:
+          branches:
+            ignore:
+            - /^.-ui\b.*/
+            - /^docs-.*/
+            - /^e2e-.*/
+            - stable-website
+        name: test-other
+    - test-machine:
+        executor: go-machine
+        filters:
+          branches:
+            ignore:
+            - /^.-ui\b.*/
+            - /^docs-.*/
+            - /^e2e-.*/
+            - stable-website
+        name: test-docker
+        test_packages: ./drivers/docker
+    - test-machine:
+        filters:
+          branches:
+            ignore:
+            - /^.-ui\b.*/
+            - /^docs-.*/
+            - /^e2e-.*/
+            - stable-website
+        name: test-exec
+        test_packages: ./drivers/exec
+    - test-machine:
+        filters:
+          branches:
+            ignore:
+            - /^.-ui\b.*/
+            - /^docs-.*/
+            - /^e2e-.*/
+            - stable-website
+        name: test-shared-exec
+        test_packages: ./drivers/shared/executor
+    - test-machine:
+        filters:
+          branches:
+            ignore:
+            - /^.-ui\b.*/
+            - /^docs-.*/
+            - /^e2e-.*/
+            - stable-website
+        goarch: "386"
+        name: test-32bit
+        test_packages: ./client/fingerprint
+  merge-oss:
+    jobs:
+    - merge-oss:
+        filters:
+          branches:
+            only: main
+    triggers:
+    - schedule:
+        cron: 0 4 * * 1-5
+        filters:
+          branches:
+            only: main
+  website:
+    jobs:
+    - website-docker-image:
+        context: static-sites
+        filters:
+          branches:
+            only:
+            - main
+    - algolia_index:
+        context: static-sites
+        filters:
+          branches:
+            only:
+            - stable-website
+    when:
+      equal:
+      - https://github.com/hashicorp/nomad
+      - << pipeline.project.git_url >>
