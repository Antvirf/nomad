--- conflicted
+++ resolved
@@ -1130,8 +1130,6 @@
 	}
 }
 
-<<<<<<< HEAD
-=======
 func TestClientEndpoint_GetAllocs_ACL(t *testing.T) {
 	t.Parallel()
 	s1, root := testACLServer(t, nil)
@@ -1221,7 +1219,6 @@
 	}
 }
 
->>>>>>> 300740ee
 func TestClientEndpoint_GetClientAllocs(t *testing.T) {
 	t.Parallel()
 	s1 := testServer(t, nil)
