--- conflicted
+++ resolved
@@ -234,10 +234,6 @@
 		return err
 	}
 
-<<<<<<< HEAD
-	// Wake up the eval cancelation reaper
-	e.srv.reapCancelableEvalsCh <- struct{}{}
-=======
 	// Wake up the eval cancelation reaper. This never blocks; if the buffer is
 	// full we know it's going to get picked up by the reaper so we don't need
 	// another send on that channel.
@@ -245,7 +241,7 @@
 	case e.srv.reapCancelableEvalsCh <- struct{}{}:
 	default:
 	}
->>>>>>> 78593daa
+
 	return nil
 }
 
