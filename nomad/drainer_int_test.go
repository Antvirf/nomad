--- conflicted
+++ resolved
@@ -56,18 +56,6 @@
 				continue
 			}
 
-<<<<<<< HEAD
-			if alloc.DeploymentStatus.HasHealth() {
-				continue // only update to healthy once
-			}
-			newAlloc := alloc.Copy()
-			newAlloc.DeploymentStatus = &structs.AllocDeploymentStatus{
-				Healthy:   pointer.Of(true),
-				Timestamp: now,
-			}
-			updates = append(updates, newAlloc)
-			logger.Trace("marking deployment health for alloc", "alloc_id", alloc.ID)
-=======
 			switch alloc.DesiredStatus {
 			case structs.AllocDesiredStatusRun:
 				if alloc.DeploymentStatus.HasHealth() {
@@ -91,7 +79,6 @@
 				logger.Trace("marking alloc complete", "alloc_id", alloc.ID)
 			}
 
->>>>>>> f91bf84e
 		}
 
 		if len(updates) == 0 {
