--- conflicted
+++ resolved
@@ -110,18 +110,11 @@
 	ServiceRegistrationUpsertRequestType         MessageType = 47
 	ServiceRegistrationDeleteByIDRequestType     MessageType = 48
 	ServiceRegistrationDeleteByNodeIDRequestType MessageType = 49
-<<<<<<< HEAD
-	SecureVariableUpsertRequestType              MessageType = 50
-	SecureVariableDeleteRequestType              MessageType = 51
-	RootKeyMetaUpsertRequestType                 MessageType = 52
-	RootKeyMetaDeleteRequestType                 MessageType = 53
-	ACLRolesUpsertRequestType                    MessageType = 54
-	ACLRolesDeleteByIDRequestType                MessageType = 55
-=======
 	SVApplyStateRequestType                      MessageType = 50
 	RootKeyMetaUpsertRequestType                 MessageType = 51
 	RootKeyMetaDeleteRequestType                 MessageType = 52
->>>>>>> 546bdb8b
+	ACLRolesUpsertRequestType                    MessageType = 53
+	ACLRolesDeleteByIDRequestType                MessageType = 54
 
 	// Namespace types were moved from enterprise and therefore start at 64
 	NamespaceUpsertRequestType MessageType = 64
