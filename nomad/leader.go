// Copyright (c) HashiCorp, Inc.
// SPDX-License-Identifier: BUSL-1.1

package nomad

import (
	"bytes"
	"context"
	"fmt"
	"math/rand"
	"net"
	"strings"
	"sync"
	"time"

	"github.com/armon/go-metrics"
	"github.com/hashicorp/go-hclog"
	"github.com/hashicorp/go-memdb"
	"github.com/hashicorp/go-version"
	"github.com/hashicorp/nomad/helper"
	"github.com/hashicorp/nomad/helper/uuid"
	"github.com/hashicorp/nomad/nomad/state"
	"github.com/hashicorp/nomad/nomad/structs"
	"github.com/hashicorp/raft"
	"github.com/hashicorp/serf/serf"
	"golang.org/x/time/rate"
)

const (
	// failedEvalUnblockInterval is the interval at which failed evaluations are
	// unblocked to re-enter the scheduler. A failed evaluation occurs under
	// high contention when the schedulers plan does not make progress.
	failedEvalUnblockInterval = 1 * time.Minute

	// replicationRateLimit is used to rate limit how often data is replicated
	// between the authoritative region and the local region
	replicationRateLimit rate.Limit = 10.0

	// barrierWriteTimeout is used to give Raft a chance to process a
	// possible loss of leadership event if we are unable to get a barrier
	// while leader.
	barrierWriteTimeout = 2 * time.Minute
)

var minAutopilotVersion = version.Must(version.NewVersion("0.8.0"))

var minSchedulerConfigVersion = version.Must(version.NewVersion("0.9.0"))

var minClusterIDVersion = version.Must(version.NewVersion("0.10.4"))

var minOneTimeAuthenticationTokenVersion = version.Must(version.NewVersion("1.1.0"))

// minACLRoleVersion is the Nomad version at which the ACL role table was
// introduced. It forms the minimum version all federated servers must meet
// before the feature can be used.
var minACLRoleVersion = version.Must(version.NewVersion("1.4.0"))

// minACLAuthMethodVersion is the Nomad version at which the ACL auth methods
// table was introduced. It forms the minimum version all federated servers must
// meet before the feature can be used.
var minACLAuthMethodVersion = version.Must(version.NewVersion("1.5.0"))

// minACLJWTAuthMethodVersion is the Nomad version at which the ACL JWT auth method type
// was introduced. It forms the minimum version all federated servers must
// meet before the feature can be used.
var minACLJWTAuthMethodVersion = version.Must(version.NewVersion("1.5.4"))

// minACLBindingRuleVersion is the Nomad version at which the ACL binding rules
// table was introduced. It forms the minimum version all federated servers
// must meet before the feature can be used.
var minACLBindingRuleVersion = version.Must(version.NewVersion("1.5.0"))

// minNomadServiceRegistrationVersion is the Nomad version at which the service
// registrations table was introduced. It forms the minimum version all local
// servers must meet before the feature can be used.
var minNomadServiceRegistrationVersion = version.Must(version.NewVersion("1.3.0"))

// Any writes to node pools requires that all servers are on version 1.6.0 to
// prevent older versions of the server from crashing.
var minNodePoolsVersion = version.Must(version.NewVersion("1.6.0"))

// monitorLeadership is used to monitor if we acquire or lose our role
// as the leader in the Raft cluster. There is some work the leader is
// expected to do, so we must react to changes
func (s *Server) monitorLeadership() {
	var weAreLeaderCh chan struct{}
	var leaderLoop sync.WaitGroup

	leaderCh := s.raft.LeaderCh()

	leaderStep := func(isLeader bool) {
		if isLeader {
			if weAreLeaderCh != nil {
				s.logger.Error("attempted to start the leader loop while running")
				return
			}

			weAreLeaderCh = make(chan struct{})
			leaderLoop.Add(1)
			go func(ch chan struct{}) {
				defer leaderLoop.Done()
				s.leaderLoop(ch)
			}(weAreLeaderCh)
			s.logger.Info("cluster leadership acquired")
			return
		}

		if weAreLeaderCh == nil {
			s.logger.Error("attempted to stop the leader loop while not running")
			return
		}

		s.logger.Debug("shutting down leader loop")
		close(weAreLeaderCh)
		leaderLoop.Wait()
		weAreLeaderCh = nil
		s.logger.Info("cluster leadership lost")
	}

	wasLeader := false
	for {
		select {
		case isLeader := <-leaderCh:
			if wasLeader != isLeader {
				wasLeader = isLeader
				// normal case where we went through a transition
				leaderStep(isLeader)
			} else if wasLeader && isLeader {
				// Server lost but then gained leadership immediately.
				// During this time, this server may have received
				// Raft transitions that haven't been applied to the FSM
				// yet.
				// Ensure that that FSM caught up and eval queues are refreshed
				s.logger.Warn("cluster leadership lost and gained leadership immediately.  Could indicate network issues, memory paging, or high CPU load.")

				leaderStep(false)
				leaderStep(true)
			} else {
				// Server gained but lost leadership immediately
				// before it reacted; nothing to do, move on
				s.logger.Warn("cluster leadership gained and lost leadership immediately.  Could indicate network issues, memory paging, or high CPU load.")
			}
		case <-s.shutdownCh:
			if weAreLeaderCh != nil {
				leaderStep(false)
			}
			return
		}
	}
}

func (s *Server) leadershipTransferToServer(to structs.RaftIDAddress) error {
	if l := structs.NewRaftIDAddress(s.raft.LeaderWithID()); l == to {
		s.logger.Debug("leadership transfer to current leader is a no-op")
		return nil
	}
	retryCount := 3
	var lastError error
	for i := 0; i < retryCount; i++ {
		err := s.raft.LeadershipTransferToServer(to.ID, to.Address).Error()
		if err == nil {
			s.logger.Info("successfully transferred leadership")
			return nil
		}

		// "cannot transfer leadership to itself"
		// Handled at top of function, but reapplied here to prevent retrying if
		// it occurs while we are retrying
		if err.Error() == "cannot transfer leadership to itself" {
			s.logger.Debug("leadership transfer to current leader is a no-op")
			return nil
		}

		// ErrRaftShutdown: Don't retry if raft is shut down.
		if err == raft.ErrRaftShutdown {
			return err
		}

		// ErrUnsupportedProtocol: Don't retry if the Raft version doesn't
		// support leadership transfer since this will never succeed.
		if err == raft.ErrUnsupportedProtocol {
			return fmt.Errorf("leadership transfer not supported with Raft version lower than 3")
		}

		// ErrEnqueueTimeout: This seems to be the valid time to retry.
		s.logger.Error("failed to transfer leadership attempt, will retry",
			"attempt", i,
			"retry_limit", retryCount,
			"error", err,
		)
		lastError = err
	}
	return fmt.Errorf("failed to transfer leadership in %d attempts. last error: %w", retryCount, lastError)
}

func (s *Server) leadershipTransfer() error {
	retryCount := 3
	for i := 0; i < retryCount; i++ {
		err := s.raft.LeadershipTransfer().Error()
		if err == nil {
			s.logger.Info("successfully transferred leadership")
			return nil
		}

		// Don't retry if the Raft version doesn't support leadership transfer
		// since this will never succeed.
		if err == raft.ErrUnsupportedProtocol {
			return fmt.Errorf("leadership transfer not supported with Raft version lower than 3")
		}

		s.logger.Error("failed to transfer leadership attempt, will retry",
			"attempt", i,
			"retry_limit", retryCount,
			"error", err,
		)
	}
	return fmt.Errorf("failed to transfer leadership in %d attempts", retryCount)
}

// leaderLoop runs as long as we are the leader to run various
// maintenance activities
func (s *Server) leaderLoop(stopCh chan struct{}) {
	var reconcileCh chan serf.Member
	establishedLeader := false

RECONCILE:
	// Setup a reconciliation timer
	reconcileCh = nil
	interval := time.After(s.config.ReconcileInterval)

	// Apply a raft barrier to ensure our FSM is caught up
	start := time.Now()
	barrier := s.raft.Barrier(barrierWriteTimeout)
	if err := barrier.Error(); err != nil {
		s.logger.Error("failed to wait for barrier", "error", err)
		goto WAIT
	}
	metrics.MeasureSince([]string{"nomad", "leader", "barrier"}, start)

	// Check if we need to handle initial leadership actions
	if !establishedLeader {
		if err := s.establishLeadership(stopCh); err != nil {
			s.logger.Error("failed to establish leadership", "error", err)

			// Immediately revoke leadership since we didn't successfully
			// establish leadership.
			if err := s.revokeLeadership(); err != nil {
				s.logger.Error("failed to revoke leadership", "error", err)
			}

			// Attempt to transfer leadership. If successful, leave the
			// leaderLoop since this node is no longer the leader. Otherwise
			// try to establish leadership again after 5 seconds.
			if err := s.leadershipTransfer(); err != nil {
				s.logger.Error("failed to transfer leadership", "error", err)
				interval = time.After(5 * time.Second)
				goto WAIT
			}
			return
		}

		establishedLeader = true
		defer func() {
			if err := s.revokeLeadership(); err != nil {
				s.logger.Error("failed to revoke leadership", "error", err)
			}
		}()
	}

	// Reconcile any missing data
	if err := s.reconcile(); err != nil {
		s.logger.Error("failed to reconcile", "error", err)
		goto WAIT
	}

	// Initial reconcile worked, now we can process the channel
	// updates
	reconcileCh = s.reconcileCh

	// Poll the stop channel to give it priority so we don't waste time
	// trying to perform the other operations if we have been asked to shut
	// down.
	select {
	case <-stopCh:
		return
	default:
	}

WAIT:
	// Wait until leadership is lost or periodically reconcile as long as we
	// are the leader, or when Serf events arrive.
	for {
		select {
		case <-stopCh:
			// Lost leadership.
			return
		case <-s.shutdownCh:
			return
		case <-interval:
			goto RECONCILE
		case member := <-reconcileCh:
			s.reconcileMember(member)
		case errCh := <-s.reassertLeaderCh:
			// Recompute leader state, by asserting leadership and
			// repopulating leader states.

			// Check first if we are indeed the leaders first. We
			// can get into this state when the initial
			// establishLeadership has failed.
			// Afterwards we will be waiting for the interval to
			// trigger a reconciliation and can potentially end up
			// here. There is no point to reassert because this
			// agent was never leader in the first place.
			if !establishedLeader {
				errCh <- fmt.Errorf("leadership has not been established")
				continue
			}

			// refresh leadership state
			s.revokeLeadership()
			err := s.establishLeadership(stopCh)
			errCh <- err

			// In case establishLeadership fails, try to transfer leadership.
			// At this point Raft thinks we are the leader, but Nomad did not
			// complete the required steps to act as the leader.
			if err != nil {
				if err := s.leadershipTransfer(); err != nil {
					// establishedLeader was true before, but it no longer is
					// since we revoked leadership and leadershipTransfer also
					// failed.
					// Stay in the leaderLoop with establishedLeader set to
					// false so we try to establish leadership again in the
					// next loop.
					establishedLeader = false
					interval = time.After(5 * time.Second)
					goto WAIT
				}

				// leadershipTransfer was successful and it is
				// time to leave the leaderLoop.
				return
			}
		}
	}
}

// establishLeadership is invoked once we become leader and are able
// to invoke an initial barrier. The barrier is used to ensure any
// previously inflight transactions have been committed and that our
// state is up-to-date.
func (s *Server) establishLeadership(stopCh chan struct{}) error {
	defer metrics.MeasureSince([]string{"nomad", "leader", "establish_leadership"}, time.Now())

	// Generate a leader ACL token. This will allow the leader to issue work
	// that requires a valid ACL token.
	s.setLeaderAcl(uuid.Generate())

	// Disable workers to free half the cores for use in the plan queue and
	// evaluation broker
	s.handlePausableWorkers(true)

	// Initialize and start the autopilot routine
	s.getOrCreateAutopilotConfig()
	s.autopilot.Start(s.shutdownCtx)

	// Initialize scheduler configuration.
	schedulerConfig := s.getOrCreateSchedulerConfig()

	// Initialize the Cluster metadata
<<<<<<< HEAD
	clusterMetadata, err := s.ClusterMetadata()
	if err != nil {
		return err
	}
=======
	clusterMetadata, err := s.ClusterMetaData()
	if err != nil {
		return err
	}
	// todo: use cluster ID for stuff, later!
>>>>>>> fbf792f8

	// Enable the plan queue, since we are now the leader
	s.planQueue.SetEnabled(true)

	// Start the plan evaluator
	go s.planApply()

	// Start the eval broker and blocked eval broker if these are not paused by
	// the operator.
	restoreEvals := s.handleEvalBrokerStateChange(schedulerConfig)

	// Enable the deployment watcher, since we are now the leader
	s.deploymentWatcher.SetEnabled(true, s.State())

	// Enable the NodeDrainer
	s.nodeDrainer.SetEnabled(true, s.State())

	// Enable the volume watcher, since we are now the leader
	s.volumeWatcher.SetEnabled(true, s.State(), s.getLeaderAcl())

	// Restore the eval broker state and blocked eval state. If these are
	// currently paused, we do not need to do this.
	if restoreEvals {
		if err := s.restoreEvals(); err != nil {
			return err
		}
	}

	// Activate the vault client
	s.vault.SetActive(true)

	// Enable the periodic dispatcher, since we are now the leader.
	s.periodicDispatcher.SetEnabled(true)

	// Activate RPC now that local FSM caught up with Raft (as evident by Barrier call success)
	// and all leader related components (e.g. broker queue) are enabled.
	// Auxiliary processes (e.g. background, bookkeeping, and cleanup tasks can start after)
	s.setConsistentReadReady()

	// Further clean ups and follow up that don't block RPC consistency

	// Create the first root key if it doesn't already exist
	go s.initializeKeyring(stopCh)

	// Restore the periodic dispatcher state
	if err := s.restorePeriodicDispatcher(); err != nil {
		return err
	}

	// Schedule periodic jobs which include expired local ACL token garbage
	// collection.
	go s.schedulePeriodic(stopCh)

	// Reap any failed evaluations
	go s.reapFailedEvaluations(stopCh)

	// Reap any duplicate blocked evaluations
	go s.reapDupBlockedEvaluations(stopCh)

	// Reap any cancelable evaluations
	s.reapCancelableEvalsCh = s.reapCancelableEvaluations(stopCh)

	// Periodically unblock failed allocations
	go s.periodicUnblockFailedEvals(stopCh)

	// Periodically publish job summary metrics
	go s.publishJobSummaryMetrics(stopCh)

	// Periodically publish job status metrics
	go s.publishJobStatusMetrics(stopCh)

	// Populate the variable lock TTL timers, so we can start tracking renewals
	// and expirations.
	if err := s.restoreLockTTLTimers(); err != nil {
		return err
	}

	// Periodically publish metrics for the lock timer trackers which are only
	// run on the leader.
	go s.lockTTLTimer.EmitMetrics(1*time.Second, stopCh)
	go s.lockDelayTimer.EmitMetrics(1*time.Second, stopCh)

	// Setup the heartbeat timers. This is done both when starting up or when
	// a leader fail over happens. Since the timers are maintained by the leader
	// node, effectively this means all the timers are renewed at the time of failover.
	// The TTL contract is that the session will not be expired before the TTL,
	// so expiring it later is allowable.
	//
	// This MUST be done after the initial barrier to ensure the latest Nodes
	// are available to be initialized. Otherwise initialization may use stale
	// data.
	if err := s.initializeHeartbeatTimers(); err != nil {
		s.logger.Error("heartbeat timer setup failed", "error", err)
		return err
	}

	// If ACLs are enabled, the leader needs to start a number of long-lived
	// routines. Exactly which routines, depends on whether this leader is
	// running within the authoritative region or not.
	if s.config.ACLEnabled {

		// The authoritative region is responsible for garbage collecting
		// expired global tokens. Otherwise, non-authoritative regions need to
		// replicate policies, tokens, and namespaces.
		switch s.config.AuthoritativeRegion {
		case s.config.Region:
			go s.schedulePeriodicAuthoritative(stopCh)
		default:
			go s.replicateACLPolicies(stopCh)
			go s.replicateACLTokens(stopCh)
			go s.replicateACLRoles(stopCh)
			go s.replicateACLAuthMethods(stopCh)
			go s.replicateACLBindingRules(stopCh)
			go s.replicateNamespaces(stopCh)
			go s.replicateNodePools(stopCh)
		}
	}

	// Setup any enterprise systems required.
	if err := s.establishEnterpriseLeadership(stopCh, clusterMetadata); err != nil {
		return err
	}

	// Cleanup orphaned Vault token accessors
	if err := s.revokeVaultAccessorsOnRestore(); err != nil {
		return err
	}

	// Cleanup orphaned Service Identity token accessors
	if err := s.revokeSITokenAccessorsOnRestore(); err != nil {
		return err
	}

	return nil
}

// replicateNamespaces is used to replicate namespaces from the authoritative
// region to this region.
func (s *Server) replicateNamespaces(stopCh chan struct{}) {
	req := structs.NamespaceListRequest{
		QueryOptions: structs.QueryOptions{
			Region:     s.config.AuthoritativeRegion,
			AllowStale: true,
		},
	}
	limiter := rate.NewLimiter(replicationRateLimit, int(replicationRateLimit))
	s.logger.Debug("starting namespace replication from authoritative region", "region", req.Region)

START:
	for {
		select {
		case <-stopCh:
			return
		default:
		}

		// Rate limit how often we attempt replication
		limiter.Wait(context.Background())

		// Fetch the list of namespaces
		var resp structs.NamespaceListResponse
		req.AuthToken = s.ReplicationToken()
		err := s.forwardRegion(s.config.AuthoritativeRegion, "Namespace.ListNamespaces", &req, &resp)
		if err != nil {
			s.logger.Error("failed to fetch namespaces from authoritative region", "error", err)
			goto ERR_WAIT
		}

		// Perform a two-way diff
		delete, update := diffNamespaces(s.State(), req.MinQueryIndex, resp.Namespaces)

		// Delete namespaces that should not exist
		if len(delete) > 0 {
			args := &structs.NamespaceDeleteRequest{
				Namespaces: delete,
			}
			_, _, err := s.raftApply(structs.NamespaceDeleteRequestType, args)
			if err != nil {
				s.logger.Error("failed to delete namespaces", "error", err)
				goto ERR_WAIT
			}
		}

		// Fetch any outdated namespaces
		var fetched []*structs.Namespace
		if len(update) > 0 {
			req := structs.NamespaceSetRequest{
				Namespaces: update,
				QueryOptions: structs.QueryOptions{
					Region:        s.config.AuthoritativeRegion,
					AuthToken:     s.ReplicationToken(),
					AllowStale:    true,
					MinQueryIndex: resp.Index - 1,
				},
			}
			var reply structs.NamespaceSetResponse
			if err := s.forwardRegion(s.config.AuthoritativeRegion, "Namespace.GetNamespaces", &req, &reply); err != nil {
				s.logger.Error("failed to fetch namespaces from authoritative region", "error", err)
				goto ERR_WAIT
			}
			for _, namespace := range reply.Namespaces {
				fetched = append(fetched, namespace)
			}
		}

		// Update local namespaces
		if len(fetched) > 0 {
			args := &structs.NamespaceUpsertRequest{
				Namespaces: fetched,
			}
			_, _, err := s.raftApply(structs.NamespaceUpsertRequestType, args)
			if err != nil {
				s.logger.Error("failed to update namespaces", "error", err)
				goto ERR_WAIT
			}
		}

		// Update the minimum query index, blocks until there is a change.
		req.MinQueryIndex = resp.Index
	}

ERR_WAIT:
	select {
	case <-time.After(s.config.ReplicationBackoff):
		goto START
	case <-stopCh:
		return
	}
}

func (s *Server) handlePausableWorkers(isLeader bool) {
	for _, w := range s.pausableWorkers() {
		if isLeader {
			w.Pause()
		} else {
			w.Resume()
		}
	}
}

// diffNamespaces is used to perform a two-way diff between the local namespaces
// and the remote namespaces to determine which namespaces need to be deleted or
// updated.
func diffNamespaces(state *state.StateStore, minIndex uint64, remoteList []*structs.Namespace) (delete []string, update []string) {
	// Construct a set of the local and remote namespaces
	local := make(map[string][]byte)
	remote := make(map[string]struct{})

	// Add all the local namespaces
	iter, err := state.Namespaces(nil)
	if err != nil {
		panic("failed to iterate local namespaces")
	}
	for {
		raw := iter.Next()
		if raw == nil {
			break
		}
		namespace := raw.(*structs.Namespace)
		local[namespace.Name] = namespace.Hash
	}

	// Iterate over the remote namespaces
	for _, rns := range remoteList {
		remote[rns.Name] = struct{}{}

		// Check if the namespace is missing locally
		if localHash, ok := local[rns.Name]; !ok {
			update = append(update, rns.Name)

			// Check if the namespace is newer remotely and there is a hash
			// mis-match.
		} else if rns.ModifyIndex > minIndex && !bytes.Equal(localHash, rns.Hash) {
			update = append(update, rns.Name)
		}
	}

	// Check if namespaces should be deleted
	for lns := range local {
		if _, ok := remote[lns]; !ok {
			delete = append(delete, lns)
		}
	}
	return
}

// replicateNodePools is used to replicate node pools from the authoritative
// region to this region.
func (s *Server) replicateNodePools(stopCh chan struct{}) {
	req := structs.NodePoolListRequest{
		QueryOptions: structs.QueryOptions{
			Region:     s.config.AuthoritativeRegion,
			AllowStale: true,
		},
	}
	limiter := rate.NewLimiter(replicationRateLimit, int(replicationRateLimit))
	s.logger.Debug("starting node pool replication from authoritative region", "region", req.Region)

	for {
		select {
		case <-stopCh:
			return
		default:
		}

		// Rate limit how often we attempt replication
		limiter.Wait(context.Background())

		if !ServersMeetMinimumVersion(
			s.serf.Members(), s.Region(), minNodePoolsVersion, true) {
			s.logger.Trace(
				"all servers must be upgraded to 1.6.0 before Node Pools can be replicated")
			if s.replicationBackoffContinue(stopCh) {
				continue
			} else {
				return
			}
		}

		var resp structs.NodePoolListResponse
		req.AuthToken = s.ReplicationToken()
		err := s.forwardRegion(s.config.AuthoritativeRegion, "NodePool.List", &req, &resp)
		if err != nil {
			s.logger.Error("failed to fetch node pools from authoritative region", "error", err)
			if s.replicationBackoffContinue(stopCh) {
				continue
			} else {
				return
			}
		}

		// Perform a two-way diff
		delete, update := diffNodePools(s.State(), req.MinQueryIndex, resp.NodePools)

		// A significant amount of time could pass between the last check
		// on whether we should stop the replication process. Therefore, do
		// a check here, before calling Raft.
		select {
		case <-stopCh:
			return
		default:
		}

		// Delete node pools that should not exist
		if len(delete) > 0 {
			args := &structs.NodePoolDeleteRequest{
				Names: delete,
			}
			_, _, err := s.raftApply(structs.NodePoolDeleteRequestType, args)
			if err != nil {
				s.logger.Error("failed to delete node pools", "error", err)
				if s.replicationBackoffContinue(stopCh) {
					continue
				} else {
					return
				}
			}
		}

		// Update local node pools
		if len(update) > 0 {
			args := &structs.NodePoolUpsertRequest{
				NodePools: update,
			}
			_, _, err := s.raftApply(structs.NodePoolUpsertRequestType, args)
			if err != nil {
				s.logger.Error("failed to update node pools", "error", err)
				if s.replicationBackoffContinue(stopCh) {
					continue
				} else {
					return
				}
			}
		}

		// Update the minimum query index, blocks until there is a change.
		req.MinQueryIndex = resp.Index
	}
}

// diffNodePools is used to perform a two-way diff between the local node pools
// and the remote node pools to determine which node pools need to be deleted or
// updated.
func diffNodePools(store *state.StateStore, minIndex uint64, remoteList []*structs.NodePool) (delete []string, update []*structs.NodePool) {
	// Construct a set of the local and remote node pools
	local := make(map[string][]byte)
	remote := make(map[string]struct{})

	// Add all the local node pools
	iter, err := store.NodePools(nil, state.SortDefault)
	if err != nil {
		panic("failed to iterate local node pools")
	}
	for {
		raw := iter.Next()
		if raw == nil {
			break
		}
		pool := raw.(*structs.NodePool)
		local[pool.Name] = pool.Hash
	}

	for _, rnp := range remoteList {
		remote[rnp.Name] = struct{}{}

		if localHash, ok := local[rnp.Name]; !ok {
			// Node pools that are missing locally should be added
			update = append(update, rnp)

		} else if rnp.ModifyIndex > minIndex && !bytes.Equal(localHash, rnp.Hash) {
			// Node pools that have been added/updated more recently than the
			// last index we saw, and have a hash mismatch with what we have
			// locally, should be updated.
			update = append(update, rnp)
		}
	}

	// Node pools that don't exist on the remote should be deleted
	for lnp := range local {
		if _, ok := remote[lnp]; !ok {
			delete = append(delete, lnp)
		}
	}
	return
}

// restoreEvals is used to restore pending evaluations into the eval broker and
// blocked evaluations into the blocked eval tracker. The broker and blocked
// eval tracker is maintained only by the leader, so it must be restored anytime
// a leadership transition takes place.
func (s *Server) restoreEvals() error {
	// Get an iterator over every evaluation
	ws := memdb.NewWatchSet()
	iter, err := s.fsm.State().Evals(ws, false)
	if err != nil {
		return fmt.Errorf("failed to get evaluations: %v", err)
	}

	for {
		raw := iter.Next()
		if raw == nil {
			break
		}
		eval := raw.(*structs.Evaluation)

		if eval.ShouldEnqueue() {
			s.evalBroker.Enqueue(eval)
		} else if eval.ShouldBlock() {
			s.blockedEvals.Block(eval)
		}
	}
	return nil
}

// revokeVaultAccessorsOnRestore is used to restore Vault accessors that should be
// revoked.
func (s *Server) revokeVaultAccessorsOnRestore() error {
	// An accessor should be revoked if its allocation or node is terminal
	ws := memdb.NewWatchSet()
	state := s.fsm.State()
	iter, err := state.VaultAccessors(ws)
	if err != nil {
		return fmt.Errorf("failed to get vault accessors: %v", err)
	}

	var revoke []*structs.VaultAccessor
	for {
		raw := iter.Next()
		if raw == nil {
			break
		}

		va := raw.(*structs.VaultAccessor)

		// Check the allocation
		alloc, err := state.AllocByID(ws, va.AllocID)
		if err != nil {
			return fmt.Errorf("failed to lookup allocation %q: %v", va.AllocID, err)
		}
		if alloc == nil || alloc.Terminated() {
			// No longer running and should be revoked
			revoke = append(revoke, va)
			continue
		}

		// Check the node
		node, err := state.NodeByID(ws, va.NodeID)
		if err != nil {
			return fmt.Errorf("failed to lookup node %q: %v", va.NodeID, err)
		}
		if node == nil || node.TerminalStatus() {
			// Node is terminal so any accessor from it should be revoked
			revoke = append(revoke, va)
			continue
		}
	}

	if len(revoke) != 0 {
		s.logger.Info("revoking vault accessors after becoming leader", "accessors", len(revoke))

		if err := s.vault.MarkForRevocation(revoke); err != nil {
			return fmt.Errorf("failed to revoke tokens: %v", err)
		}
	}

	return nil
}

// revokeSITokenAccessorsOnRestore is used to revoke Service Identity token
// accessors on behalf of allocs that are now gone / terminal.
func (s *Server) revokeSITokenAccessorsOnRestore() error {
	ws := memdb.NewWatchSet()
	fsmState := s.fsm.State()
	iter, err := fsmState.SITokenAccessors(ws)
	if err != nil {
		return fmt.Errorf("failed to get SI token accessors: %w", err)
	}

	var toRevoke []*structs.SITokenAccessor
	for raw := iter.Next(); raw != nil; raw = iter.Next() {
		accessor := raw.(*structs.SITokenAccessor)

		// Check the allocation
		alloc, err := fsmState.AllocByID(ws, accessor.AllocID)
		if err != nil {
			return fmt.Errorf("failed to lookup alloc %q: %w", accessor.AllocID, err)
		}
		if alloc == nil || alloc.Terminated() {
			// no longer running and associated accessors should be revoked
			toRevoke = append(toRevoke, accessor)
			continue
		}

		// Check the node
		node, err := fsmState.NodeByID(ws, accessor.NodeID)
		if err != nil {
			return fmt.Errorf("failed to lookup node %q: %w", accessor.NodeID, err)
		}
		if node == nil || node.TerminalStatus() {
			// node is terminal and associated accessors should be revoked
			toRevoke = append(toRevoke, accessor)
			continue
		}
	}

	if len(toRevoke) > 0 {
		s.logger.Info("revoking consul accessors after becoming leader", "accessors", len(toRevoke))
		s.consulACLs.MarkForRevocation(toRevoke)
	}

	return nil
}

// restorePeriodicDispatcher is used to restore all periodic jobs into the
// periodic dispatcher. It also determines if a periodic job should have been
// created during the leadership transition and force runs them. The periodic
// dispatcher is maintained only by the leader, so it must be restored anytime a
// leadership transition takes place.
func (s *Server) restorePeriodicDispatcher() error {
	logger := s.logger.Named("periodic")
	ws := memdb.NewWatchSet()
	iter, err := s.fsm.State().JobsByPeriodic(ws, true)
	if err != nil {
		return fmt.Errorf("failed to get periodic jobs: %v", err)
	}

	now := time.Now()
	for i := iter.Next(); i != nil; i = iter.Next() {
		job := i.(*structs.Job)

		// We skip adding parameterized jobs because they themselves aren't
		// tracked, only the dispatched children are.
		if job.IsParameterized() {
			continue
		}

		if err := s.periodicDispatcher.Add(job); err != nil {
			logger.Error("failed to add job to periodic dispatcher", "error", err)
			continue
		}

		// We do not need to force run the job since it isn't active.
		if !job.IsPeriodicActive() {
			continue
		}

		// If the periodic job has never been launched before, launch will hold
		// the time the periodic job was added. Otherwise it has the last launch
		// time of the periodic job.
		launch, err := s.fsm.State().PeriodicLaunchByID(ws, job.Namespace, job.ID)
		if err != nil {
			return fmt.Errorf("failed to get periodic launch time: %v", err)
		}
		if launch == nil {
			return fmt.Errorf("no recorded periodic launch time for job %q in namespace %q",
				job.ID, job.Namespace)
		}

		// nextLaunch is the next launch that should occur.
		nextLaunch, err := job.Periodic.Next(launch.Launch.In(job.Periodic.GetLocation()))
		if err != nil {
			logger.Error("failed to determine next periodic launch for job", "job", job.NamespacedID(), "error", err)
			continue
		}

		// We skip force launching the job if  there should be no next launch
		// (the zero case) or if the next launch time is in the future. If it is
		// in the future, it will be handled by the periodic dispatcher.
		if nextLaunch.IsZero() || !nextLaunch.Before(now) {
			continue
		}

		// We skip if the job doesn't allow overlap and there are already
		// instances running
		allowed, err := s.cronJobOverlapAllowed(job)
		if err != nil {
			return fmt.Errorf("failed to get job status: %v", err)
		}
		if !allowed {
			continue
		}

		if _, err := s.periodicDispatcher.ForceEval(job.Namespace, job.ID); err != nil {
			logger.Error("force run of periodic job failed", "job", job.NamespacedID(), "error", err)
			return fmt.Errorf("force run of periodic job %q failed: %v", job.NamespacedID(), err)
		}

		logger.Debug("periodic job force run during leadership establishment", "job", job.NamespacedID())
	}

	return nil
}

// cronJobOverlapAllowed checks if the job allows for overlap and if there are already
// instances of the job running in order to determine if a new evaluation needs to
// be created upon periodic dispatcher restore
func (s *Server) cronJobOverlapAllowed(job *structs.Job) (bool, error) {
	if job.Periodic.ProhibitOverlap {
		running, err := s.periodicDispatcher.dispatcher.RunningChildren(job)
		if err != nil {
			return false, fmt.Errorf("failed to determine if periodic job has running children %q error %q", job.NamespacedID(), err)
		}

		if running {
			return false, nil
		}
	}

	return true, nil
}

// schedulePeriodic is used to do periodic job dispatch while we are leader
func (s *Server) schedulePeriodic(stopCh chan struct{}) {
	evalGC := time.NewTicker(s.config.EvalGCInterval)
	defer evalGC.Stop()
	nodeGC := time.NewTicker(s.config.NodeGCInterval)
	defer nodeGC.Stop()
	jobGC := time.NewTicker(s.config.JobGCInterval)
	defer jobGC.Stop()
	deploymentGC := time.NewTicker(s.config.DeploymentGCInterval)
	defer deploymentGC.Stop()
	csiPluginGC := time.NewTicker(s.config.CSIPluginGCInterval)
	defer csiPluginGC.Stop()
	csiVolumeClaimGC := time.NewTicker(s.config.CSIVolumeClaimGCInterval)
	defer csiVolumeClaimGC.Stop()
	oneTimeTokenGC := time.NewTicker(s.config.OneTimeTokenGCInterval)
	defer oneTimeTokenGC.Stop()
	rootKeyGC := time.NewTicker(s.config.RootKeyGCInterval)
	defer rootKeyGC.Stop()
	variablesRekey := time.NewTicker(s.config.VariablesRekeyInterval)
	defer variablesRekey.Stop()

	// Set up the expired ACL local token garbage collection timer.
	localTokenExpiredGC, localTokenExpiredGCStop := helper.NewSafeTimer(s.config.ACLTokenExpirationGCInterval)
	defer localTokenExpiredGCStop()

	for {

		select {
		case <-evalGC.C:
			if index, ok := s.getLatestIndex(); ok {
				s.evalBroker.Enqueue(s.coreJobEval(structs.CoreJobEvalGC, index))
			}
		case <-nodeGC.C:
			if index, ok := s.getLatestIndex(); ok {
				s.evalBroker.Enqueue(s.coreJobEval(structs.CoreJobNodeGC, index))
			}
		case <-jobGC.C:
			if index, ok := s.getLatestIndex(); ok {
				s.evalBroker.Enqueue(s.coreJobEval(structs.CoreJobJobGC, index))
			}
		case <-deploymentGC.C:
			if index, ok := s.getLatestIndex(); ok {
				s.evalBroker.Enqueue(s.coreJobEval(structs.CoreJobDeploymentGC, index))
			}
		case <-csiPluginGC.C:
			if index, ok := s.getLatestIndex(); ok {
				s.evalBroker.Enqueue(s.coreJobEval(structs.CoreJobCSIPluginGC, index))
			}
		case <-csiVolumeClaimGC.C:
			if index, ok := s.getLatestIndex(); ok {
				s.evalBroker.Enqueue(s.coreJobEval(structs.CoreJobCSIVolumeClaimGC, index))
			}
		case <-oneTimeTokenGC.C:
			if !ServersMeetMinimumVersion(s.Members(), s.Region(), minOneTimeAuthenticationTokenVersion, false) {
				continue
			}

			if index, ok := s.getLatestIndex(); ok {
				s.evalBroker.Enqueue(s.coreJobEval(structs.CoreJobOneTimeTokenGC, index))
			}
		case <-localTokenExpiredGC.C:
			if index, ok := s.getLatestIndex(); ok {
				s.evalBroker.Enqueue(s.coreJobEval(structs.CoreJobLocalTokenExpiredGC, index))
			}
			localTokenExpiredGC.Reset(s.config.ACLTokenExpirationGCInterval)
		case <-rootKeyGC.C:
			if index, ok := s.getLatestIndex(); ok {
				s.evalBroker.Enqueue(s.coreJobEval(structs.CoreJobRootKeyRotateOrGC, index))
			}
		case <-variablesRekey.C:
			if index, ok := s.getLatestIndex(); ok {
				s.evalBroker.Enqueue(s.coreJobEval(structs.CoreJobVariablesRekey, index))
			}
		case <-stopCh:
			return
		}
	}
}

// schedulePeriodicAuthoritative is a long-lived routine intended for use on
// the leader within the authoritative region only. It periodically queues work
// onto the _core scheduler for ACL based activities such as removing expired
// global ACL tokens.
func (s *Server) schedulePeriodicAuthoritative(stopCh chan struct{}) {

	// Set up the expired ACL global token garbage collection timer.
	globalTokenExpiredGC, globalTokenExpiredGCStop := helper.NewSafeTimer(s.config.ACLTokenExpirationGCInterval)
	defer globalTokenExpiredGCStop()

	for {
		select {
		case <-globalTokenExpiredGC.C:
			if index, ok := s.getLatestIndex(); ok {
				s.evalBroker.Enqueue(s.coreJobEval(structs.CoreJobGlobalTokenExpiredGC, index))
			}
			globalTokenExpiredGC.Reset(s.config.ACLTokenExpirationGCInterval)
		case <-stopCh:
			return
		}
	}
}

// getLatestIndex is a helper function which returns the latest index from the
// state store. The boolean return indicates whether the call has been
// successful or not.
func (s *Server) getLatestIndex() (uint64, bool) {
	snapshotIndex, err := s.fsm.State().LatestIndex()
	if err != nil {
		s.logger.Error("failed to determine state store's index", "error", err)
		return 0, false
	}
	return snapshotIndex, true
}

// coreJobEval returns an evaluation for a core job
func (s *Server) coreJobEval(job string, modifyIndex uint64) *structs.Evaluation {
	return &structs.Evaluation{
		ID:          uuid.Generate(),
		Namespace:   "-",
		Priority:    structs.CoreJobPriority,
		Type:        structs.JobTypeCore,
		TriggeredBy: structs.EvalTriggerScheduled,
		JobID:       job,
		LeaderACL:   s.getLeaderAcl(),
		Status:      structs.EvalStatusPending,
		ModifyIndex: modifyIndex,
	}
}

// reapFailedEvaluations is used to reap evaluations that
// have reached their delivery limit and should be failed
func (s *Server) reapFailedEvaluations(stopCh chan struct{}) {
	for {
		select {
		case <-stopCh:
			return
		default:
			// Scan for a failed evaluation
			eval, token, err := s.evalBroker.Dequeue([]string{failedQueue}, time.Second)
			if err != nil {
				return
			}
			if eval == nil {
				continue
			}

			// Update the status to failed
			updateEval := eval.Copy()
			updateEval.Status = structs.EvalStatusFailed
			updateEval.StatusDescription = fmt.Sprintf("evaluation reached delivery limit (%d)", s.config.EvalDeliveryLimit)
			s.logger.Warn("eval reached delivery limit, marking as failed",
				"eval", hclog.Fmt("%#v", updateEval))

			// Core job evals that fail or span leader elections will never
			// succeed because the follow-up doesn't have the leader ACL. We
			// rely on the leader to schedule new core jobs periodically
			// instead.
			if eval.Type != structs.JobTypeCore {

				// Create a follow-up evaluation that will be used to retry the
				// scheduling for the job after the cluster is hopefully more stable
				// due to the fairly large backoff.
				followupEvalWait := s.config.EvalFailedFollowupBaselineDelay +
					time.Duration(rand.Int63n(int64(s.config.EvalFailedFollowupDelayRange)))

				followupEval := eval.CreateFailedFollowUpEval(followupEvalWait)
				updateEval.NextEval = followupEval.ID
				updateEval.UpdateModifyTime()

				// Update via Raft
				req := structs.EvalUpdateRequest{
					Evals: []*structs.Evaluation{updateEval, followupEval},
				}
				if _, _, err := s.raftApply(structs.EvalUpdateRequestType, &req); err != nil {
					s.logger.Error("failed to update failed eval and create a follow-up",
						"eval", hclog.Fmt("%#v", updateEval), "error", err)
					continue
				}
			}
			// Ack completion
			s.evalBroker.Ack(eval.ID, token)
		}
	}
}

// reapDupBlockedEvaluations is used to reap duplicate blocked evaluations and
// should be cancelled.
func (s *Server) reapDupBlockedEvaluations(stopCh chan struct{}) {
	for {
		select {
		case <-stopCh:
			return
		default:
			// Scan for duplicate blocked evals.
			dups := s.blockedEvals.GetDuplicates(time.Second)
			if dups == nil {
				continue
			}

			cancel := make([]*structs.Evaluation, len(dups))
			for i, dup := range dups {
				// Update the status to cancelled
				newEval := dup.Copy()
				newEval.Status = structs.EvalStatusCancelled
				newEval.StatusDescription = fmt.Sprintf("existing blocked evaluation exists for job %q", newEval.JobID)
				newEval.UpdateModifyTime()
				cancel[i] = newEval
			}

			// Update via Raft
			req := structs.EvalUpdateRequest{
				Evals: cancel,
			}
			if _, _, err := s.raftApply(structs.EvalUpdateRequestType, &req); err != nil {
				s.logger.Error("failed to update duplicate evals", "evals", hclog.Fmt("%#v", cancel), "error", err)
				continue
			}
		}
	}
}

// reapCancelableEvaluations is used to reap evaluations that were marked
// cancelable by the eval broker and should be canceled. These get swept up
// whenever an eval Acks, but this ensures that we don't have a straggling batch
// when the cluster doesn't have any more work to do. Returns a wake-up channel
// that can be used to trigger a new reap without waiting for the timer
func (s *Server) reapCancelableEvaluations(stopCh chan struct{}) chan struct{} {

	wakeCh := make(chan struct{}, 1)
	go func() {

		timer, cancel := helper.NewSafeTimer(s.config.EvalReapCancelableInterval)
		defer cancel()
		for {
			select {
			case <-stopCh:
				return
			case <-wakeCh:
				cancelCancelableEvals(s)
			case <-timer.C:
				cancelCancelableEvals(s)
				timer.Reset(s.config.EvalReapCancelableInterval)
			}
		}
	}()

	return wakeCh
}

const cancelableEvalsBatchSize = 728 // structs.MaxUUIDsPerWriteRequest / 10

// cancelCancelableEvals pulls a batch of cancelable evaluations from the eval
// broker and updates their status to canceled.
func cancelCancelableEvals(srv *Server) error {

	const cancelDesc = "canceled after more recent eval was processed"

	// We *can* send larger raft logs but rough benchmarks show that a smaller
	// page size strikes a balance between throughput and time we block the FSM
	// apply for other operations
	cancelable := srv.evalBroker.Cancelable(cancelableEvalsBatchSize)
	if len(cancelable) > 0 {
		for i, eval := range cancelable {
			eval = eval.Copy()
			eval.Status = structs.EvalStatusCancelled
			eval.StatusDescription = cancelDesc
			eval.UpdateModifyTime()
			cancelable[i] = eval
		}

		update := &structs.EvalUpdateRequest{
			Evals:        cancelable,
			WriteRequest: structs.WriteRequest{Region: srv.Region()},
		}
		_, _, err := srv.raftApply(structs.EvalUpdateRequestType, update)
		if err != nil {
			srv.logger.Warn("eval cancel failed", "error", err, "method", "ack")
			return err
		}
	}
	return nil
}

// periodicUnblockFailedEvals periodically unblocks failed, blocked evaluations.
func (s *Server) periodicUnblockFailedEvals(stopCh chan struct{}) {
	ticker := time.NewTicker(failedEvalUnblockInterval)
	defer ticker.Stop()
	for {
		select {
		case <-stopCh:
			return
		case <-ticker.C:
			// Unblock the failed allocations
			s.blockedEvals.UnblockFailed()
		}
	}
}

// publishJobSummaryMetrics publishes the job summaries as metrics
func (s *Server) publishJobSummaryMetrics(stopCh chan struct{}) {
	timer := time.NewTimer(0)
	defer timer.Stop()

	for {
		select {
		case <-stopCh:
			return
		case <-timer.C:
			timer.Reset(s.config.StatsCollectionInterval)
			state, err := s.State().Snapshot()
			if err != nil {
				s.logger.Error("failed to get state", "error", err)
				continue
			}
			ws := memdb.NewWatchSet()
			iter, err := state.JobSummaries(ws)
			if err != nil {
				s.logger.Error("failed to get job summaries", "error", err)
				continue
			}

			for {
				raw := iter.Next()
				if raw == nil {
					break
				}
				summary := raw.(*structs.JobSummary)
				if s.config.DisableDispatchedJobSummaryMetrics {
					job, err := state.JobByID(ws, summary.Namespace, summary.JobID)
					if err != nil {
						s.logger.Error("error getting job for summary", "error", err)
						continue
					}
					if job.Dispatched {
						continue
					}
				}
				s.iterateJobSummaryMetrics(summary)
			}
		}
	}
}

func (s *Server) iterateJobSummaryMetrics(summary *structs.JobSummary) {
	for name, tgSummary := range summary.Summary {
		labels := []metrics.Label{
			{
				Name:  "job",
				Value: summary.JobID,
			},
			{
				Name:  "task_group",
				Value: name,
			},
			{
				Name:  "namespace",
				Value: summary.Namespace,
			},
		}

		if strings.Contains(summary.JobID, "/dispatch-") {
			jobInfo := strings.Split(summary.JobID, "/dispatch-")
			labels = append(labels, metrics.Label{
				Name:  "parent_id",
				Value: jobInfo[0],
			}, metrics.Label{
				Name:  "dispatch_id",
				Value: jobInfo[1],
			})
		}

		if strings.Contains(summary.JobID, "/periodic-") {
			jobInfo := strings.Split(summary.JobID, "/periodic-")
			labels = append(labels, metrics.Label{
				Name:  "parent_id",
				Value: jobInfo[0],
			}, metrics.Label{
				Name:  "periodic_id",
				Value: jobInfo[1],
			})
		}

		metrics.SetGaugeWithLabels([]string{"nomad", "job_summary", "queued"},
			float32(tgSummary.Queued), labels)
		metrics.SetGaugeWithLabels([]string{"nomad", "job_summary", "complete"},
			float32(tgSummary.Complete), labels)
		metrics.SetGaugeWithLabels([]string{"nomad", "job_summary", "failed"},
			float32(tgSummary.Failed), labels)
		metrics.SetGaugeWithLabels([]string{"nomad", "job_summary", "running"},
			float32(tgSummary.Running), labels)
		metrics.SetGaugeWithLabels([]string{"nomad", "job_summary", "starting"},
			float32(tgSummary.Starting), labels)
		metrics.SetGaugeWithLabels([]string{"nomad", "job_summary", "lost"},
			float32(tgSummary.Lost), labels)
		metrics.SetGaugeWithLabels([]string{"nomad", "job_summary", "unknown"},
			float32(tgSummary.Unknown), labels)
	}
}

// publishJobStatusMetrics publishes the job statuses as metrics
func (s *Server) publishJobStatusMetrics(stopCh chan struct{}) {
	timer := time.NewTimer(0)
	defer timer.Stop()

	for {
		select {
		case <-stopCh:
			return
		case <-timer.C:
			timer.Reset(s.config.StatsCollectionInterval)
			state, err := s.State().Snapshot()
			if err != nil {
				s.logger.Error("failed to get state", "error", err)
				continue
			}
			ws := memdb.NewWatchSet()
			iter, err := state.Jobs(ws)
			if err != nil {
				s.logger.Error("failed to get job statuses", "error", err)
				continue
			}

			s.iterateJobStatusMetrics(&iter)
		}
	}
}

func (s *Server) iterateJobStatusMetrics(jobs *memdb.ResultIterator) {
	var pending int64 // Sum of all jobs in 'pending' state
	var running int64 // Sum of all jobs in 'running' state
	var dead int64    // Sum of all jobs in 'dead' state

	for {
		raw := (*jobs).Next()
		if raw == nil {
			break
		}

		job := raw.(*structs.Job)

		switch job.Status {
		case structs.JobStatusPending:
			pending++
		case structs.JobStatusRunning:
			running++
		case structs.JobStatusDead:
			dead++
		}
	}

	metrics.SetGauge([]string{"nomad", "job_status", "pending"}, float32(pending))
	metrics.SetGauge([]string{"nomad", "job_status", "running"}, float32(running))
	metrics.SetGauge([]string{"nomad", "job_status", "dead"}, float32(dead))
}

// revokeLeadership is invoked once we step down as leader.
// This is used to cleanup any state that may be specific to a leader.
func (s *Server) revokeLeadership() error {
	defer metrics.MeasureSince([]string{"nomad", "leader", "revoke_leadership"}, time.Now())

	s.resetConsistentReadReady()

	// Clear the leader token since we are no longer the leader.
	s.setLeaderAcl("")

	// Disable autopilot
	s.autopilot.Stop()

	// Disable the plan queue, since we are no longer leader
	s.planQueue.SetEnabled(false)

	// Disable the eval broker and blocked evals. We do not need to check the
	// scheduler configuration paused eval broker value, as the brokers should
	// always be paused on the non-leader.
	s.brokerLock.Lock()
	s.evalBroker.SetEnabled(false)
	s.blockedEvals.SetEnabled(false)
	s.brokerLock.Unlock()

	// Disable the periodic dispatcher, since it is only useful as a leader
	s.periodicDispatcher.SetEnabled(false)

	// Disable the Vault client as it is only useful as a leader.
	s.vault.SetActive(false)

	// Disable the deployment watcher as it is only useful as a leader.
	s.deploymentWatcher.SetEnabled(false, nil)

	// Disable the node drainer
	s.nodeDrainer.SetEnabled(false, nil)

	// Disable the volume watcher
	s.volumeWatcher.SetEnabled(false, nil, "")

	// Disable any enterprise systems required.
	if err := s.revokeEnterpriseLeadership(); err != nil {
		return err
	}

	// Stop all the tracked variable lock TTL and delay timers.
	s.lockTTLTimer.StopAndRemoveAll()
	s.lockDelayTimer.RemoveAll()

	// Clear the heartbeat timers on either shutdown or step down,
	// since we are no longer responsible for TTL expirations.
	if err := s.clearAllHeartbeatTimers(); err != nil {
		s.logger.Error("clearing heartbeat timers failed", "error", err)
		return err
	}

	// Unpause our worker if we paused previously
	s.handlePausableWorkers(false)

	return nil
}

// pausableWorkers returns a slice of the workers
// to pause on leader transitions.
//
// Upon leadership establishment, pause workers to free half
// the cores for use in the plan queue and evaluation broker
func (s *Server) pausableWorkers() []*Worker {
	n := len(s.workers)
	if n <= 1 {
		return []*Worker{}
	}

	// Disabling 3/4 of the workers frees CPU for raft and the
	// plan applier which uses 1/2 the cores.
	return s.workers[:3*n/4]
}

// reconcile is used to reconcile the differences between Serf
// membership and what is reflected in our strongly consistent store.
func (s *Server) reconcile() error {
	defer metrics.MeasureSince([]string{"nomad", "leader", "reconcile"}, time.Now())
	members := s.serf.Members()
	for _, member := range members {
		if err := s.reconcileMember(member); err != nil {
			return err
		}
	}
	return nil
}

// reconcileMember is used to do an async reconcile of a single serf member
func (s *Server) reconcileMember(member serf.Member) error {
	// Check if this is a member we should handle
	valid, parts := isNomadServer(member)
	if !valid || parts.Region != s.config.Region {
		return nil
	}
	defer metrics.MeasureSince([]string{"nomad", "leader", "reconcileMember"}, time.Now())

	var err error
	switch member.Status {
	case serf.StatusAlive:
		err = s.addRaftPeer(member, parts)
	case serf.StatusLeft, StatusReap:
		err = s.removeRaftPeer(member, parts)
	}
	if err != nil {
		s.logger.Error("failed to reconcile member", "member", member, "error", err)
		return err
	}
	return nil
}

// addRaftPeer is used to add a new Raft peer when a Nomad server joins
func (s *Server) addRaftPeer(m serf.Member, parts *serverParts) error {
	// Check for possibility of multiple bootstrap nodes
	members := s.serf.Members()
	if parts.Bootstrap {
		for _, member := range members {
			valid, p := isNomadServer(member)
			if valid && member.Name != m.Name && p.Bootstrap {
				s.logger.Error("skipping adding Raft peer because an existing peer is in bootstrap mode and only one server should be in bootstrap mode",
					"existing_peer", member.Name, "joining_peer", m.Name)
				return nil
			}
		}
	}

	// Processing ourselves could result in trying to remove ourselves to
	// fix up our address, which would make us step down. This is only
	// safe to attempt if there are multiple servers available.
	addr := (&net.TCPAddr{IP: m.Addr, Port: parts.Port}).String()
	configFuture := s.raft.GetConfiguration()
	if err := configFuture.Error(); err != nil {
		s.logger.Error("failed to get raft configuration", "error", err)
		return err
	}

	if m.Name == s.config.NodeName {
		if l := len(configFuture.Configuration().Servers); l < 3 {
			s.logger.Debug("skipping self join check for peer since the cluster is too small", "peer", m.Name)
			return nil
		}
	}

	// See if it's already in the configuration. It's harmless to re-add it
	// but we want to avoid doing that if possible to prevent useless Raft
	// log entries. If the address is the same but the ID changed, remove the
	// old server before adding the new one.
	minRaftProtocol, err := s.MinRaftProtocol()
	if err != nil {
		return err
	}
	for _, server := range configFuture.Configuration().Servers {
		// No-op if the raft version is too low
		if server.Address == raft.ServerAddress(addr) && (minRaftProtocol < 2 || parts.RaftVersion < 3) {
			return nil
		}

		// If the address or ID matches an existing server, see if we need to remove the old one first
		if server.Address == raft.ServerAddress(addr) || server.ID == raft.ServerID(parts.ID) {
			// Exit with no-op if this is being called on an existing server and both the ID and address match
			if server.Address == raft.ServerAddress(addr) && server.ID == raft.ServerID(parts.ID) {
				return nil
			}
			future := s.raft.RemoveServer(server.ID, 0, 0)
			if server.Address == raft.ServerAddress(addr) {
				if err := future.Error(); err != nil {
					return fmt.Errorf("error removing server with duplicate address %q: %s", server.Address, err)
				}
				s.logger.Info("removed server with duplicate address", "address", server.Address)
			} else {
				if err := future.Error(); err != nil {
					return fmt.Errorf("error removing server with duplicate ID %q: %s", server.ID, err)
				}
				s.logger.Info("removed server with duplicate ID", "id", server.ID)
			}
		}
	}

	// Attempt to add as a peer
	switch {
	case minRaftProtocol >= 3:
		addFuture := s.raft.AddNonvoter(raft.ServerID(parts.ID), raft.ServerAddress(addr), 0, 0)
		if err := addFuture.Error(); err != nil {
			s.logger.Error("failed to add raft peer", "error", err)
			return err
		}
	case minRaftProtocol == 2 && parts.RaftVersion >= 3:
		addFuture := s.raft.AddVoter(raft.ServerID(parts.ID), raft.ServerAddress(addr), 0, 0)
		if err := addFuture.Error(); err != nil {
			s.logger.Error("failed to add raft peer", "error", err)
			return err
		}
	default:
		addFuture := s.raft.AddPeer(raft.ServerAddress(addr))
		if err := addFuture.Error(); err != nil {
			s.logger.Error("failed to add raft peer", "error", err)
			return err
		}
	}

	return nil
}

// removeRaftPeer is used to remove a Raft peer when a Nomad server leaves
// or is reaped
func (s *Server) removeRaftPeer(m serf.Member, parts *serverParts) error {
	addr := (&net.TCPAddr{IP: m.Addr, Port: parts.Port}).String()

	// See if it's already in the configuration. It's harmless to re-remove it
	// but we want to avoid doing that if possible to prevent useless Raft
	// log entries.
	configFuture := s.raft.GetConfiguration()
	if err := configFuture.Error(); err != nil {
		s.logger.Error("failed to get raft configuration", "error", err)
		return err
	}

	minRaftProtocol, err := s.MinRaftProtocol()
	if err != nil {
		return err
	}

	// Pick which remove API to use based on how the server was added.
	for _, server := range configFuture.Configuration().Servers {
		// Check if this is the server to remove based on how it was registered.
		// Raft v2 servers are registered by address.
		// Raft v3 servers are registered by ID.
		if server.ID == raft.ServerID(parts.ID) || server.Address == raft.ServerAddress(addr) {
			// Use the new add/remove APIs if we understand them.
			if minRaftProtocol >= 2 {
				s.logger.Info("removing server by ID", "id", server.ID)
				future := s.raft.RemoveServer(server.ID, 0, 0)
				if err := future.Error(); err != nil {
					s.logger.Error("failed to remove raft peer", "id", server.ID, "error", err)
					return err
				}
			} else {
				// If not, use the old remove API
				s.logger.Info("removing server by address", "address", server.Address)
				future := s.raft.RemovePeer(raft.ServerAddress(addr))
				if err := future.Error(); err != nil {
					s.logger.Error("failed to remove raft peer", "address", addr, "error", err)
					return err
				}
			}
			break
		}
	}

	return nil
}

// replicateACLPolicies is used to replicate ACL policies from
// the authoritative region to this region.
func (s *Server) replicateACLPolicies(stopCh chan struct{}) {
	req := structs.ACLPolicyListRequest{
		QueryOptions: structs.QueryOptions{
			Region:     s.config.AuthoritativeRegion,
			AllowStale: true,
		},
	}
	limiter := rate.NewLimiter(replicationRateLimit, int(replicationRateLimit))
	s.logger.Debug("starting ACL policy replication from authoritative region", "authoritative_region", req.Region)

START:
	for {
		select {
		case <-stopCh:
			return
		default:
			// Rate limit how often we attempt replication
			limiter.Wait(context.Background())

			// Fetch the list of policies
			var resp structs.ACLPolicyListResponse
			req.AuthToken = s.ReplicationToken()
			err := s.forwardRegion(s.config.AuthoritativeRegion,
				"ACL.ListPolicies", &req, &resp)
			if err != nil {
				s.logger.Error("failed to fetch policies from authoritative region", "error", err)
				goto ERR_WAIT
			}

			// Perform a two-way diff
			delete, update := diffACLPolicies(s.State(), req.MinQueryIndex, resp.Policies)

			// Delete policies that should not exist
			if len(delete) > 0 {
				args := &structs.ACLPolicyDeleteRequest{
					Names: delete,
				}
				_, _, err := s.raftApply(structs.ACLPolicyDeleteRequestType, args)
				if err != nil {
					s.logger.Error("failed to delete policies", "error", err)
					goto ERR_WAIT
				}
			}

			// Fetch any outdated policies
			var fetched []*structs.ACLPolicy
			if len(update) > 0 {
				req := structs.ACLPolicySetRequest{
					Names: update,
					QueryOptions: structs.QueryOptions{
						Region:        s.config.AuthoritativeRegion,
						AuthToken:     s.ReplicationToken(),
						AllowStale:    true,
						MinQueryIndex: resp.Index - 1,
					},
				}
				var reply structs.ACLPolicySetResponse
				if err := s.forwardRegion(s.config.AuthoritativeRegion,
					"ACL.GetPolicies", &req, &reply); err != nil {
					s.logger.Error("failed to fetch policies from authoritative region", "error", err)
					goto ERR_WAIT
				}
				for _, policy := range reply.Policies {
					fetched = append(fetched, policy)
				}
			}

			// Update local policies
			if len(fetched) > 0 {
				args := &structs.ACLPolicyUpsertRequest{
					Policies: fetched,
				}
				_, _, err := s.raftApply(structs.ACLPolicyUpsertRequestType, args)
				if err != nil {
					s.logger.Error("failed to update policies", "error", err)
					goto ERR_WAIT
				}
			}

			// Update the minimum query index, blocks until there
			// is a change.
			req.MinQueryIndex = resp.Index
		}
	}

ERR_WAIT:
	select {
	case <-time.After(s.config.ReplicationBackoff):
		goto START
	case <-stopCh:
		return
	}
}

// diffACLPolicies is used to perform a two-way diff between the local
// policies and the remote policies to determine which policies need to
// be deleted or updated.
func diffACLPolicies(state *state.StateStore, minIndex uint64, remoteList []*structs.ACLPolicyListStub) (delete []string, update []string) {
	// Construct a set of the local and remote policies
	local := make(map[string][]byte)
	remote := make(map[string]struct{})

	// Add all the local policies
	iter, err := state.ACLPolicies(nil)
	if err != nil {
		panic("failed to iterate local policies")
	}
	for {
		raw := iter.Next()
		if raw == nil {
			break
		}
		policy := raw.(*structs.ACLPolicy)
		local[policy.Name] = policy.Hash
	}

	// Iterate over the remote policies
	for _, rp := range remoteList {
		remote[rp.Name] = struct{}{}

		// Check if the policy is missing locally
		if localHash, ok := local[rp.Name]; !ok {
			update = append(update, rp.Name)

			// Check if policy is newer remotely and there is a hash mis-match.
		} else if rp.ModifyIndex > minIndex && !bytes.Equal(localHash, rp.Hash) {
			update = append(update, rp.Name)
		}
	}

	// Check if policy should be deleted
	for lp := range local {
		if _, ok := remote[lp]; !ok {
			delete = append(delete, lp)
		}
	}
	return
}

// replicateACLTokens is used to replicate global ACL tokens from
// the authoritative region to this region.
func (s *Server) replicateACLTokens(stopCh chan struct{}) {
	req := structs.ACLTokenListRequest{
		GlobalOnly: true,
		QueryOptions: structs.QueryOptions{
			Region:     s.config.AuthoritativeRegion,
			AllowStale: true,
		},
	}
	limiter := rate.NewLimiter(replicationRateLimit, int(replicationRateLimit))
	s.logger.Debug("starting ACL token replication from authoritative region", "authoritative_region", req.Region)

START:
	for {
		select {
		case <-stopCh:
			return
		default:
			// Rate limit how often we attempt replication
			limiter.Wait(context.Background())

			// Fetch the list of tokens
			var resp structs.ACLTokenListResponse
			req.AuthToken = s.ReplicationToken()
			err := s.forwardRegion(s.config.AuthoritativeRegion,
				"ACL.ListTokens", &req, &resp)
			if err != nil {
				s.logger.Error("failed to fetch tokens from authoritative region", "error", err)
				goto ERR_WAIT
			}

			// Perform a two-way diff
			delete, update := diffACLTokens(s.State(), req.MinQueryIndex, resp.Tokens)

			// Delete tokens that should not exist
			if len(delete) > 0 {
				args := &structs.ACLTokenDeleteRequest{
					AccessorIDs: delete,
				}
				_, _, err := s.raftApply(structs.ACLTokenDeleteRequestType, args)
				if err != nil {
					s.logger.Error("failed to delete tokens", "error", err)
					goto ERR_WAIT
				}
			}

			// Fetch any outdated policies.
			var fetched []*structs.ACLToken
			if len(update) > 0 {
				req := structs.ACLTokenSetRequest{
					AccessorIDS: update,
					QueryOptions: structs.QueryOptions{
						Region:        s.config.AuthoritativeRegion,
						AuthToken:     s.ReplicationToken(),
						AllowStale:    true,
						MinQueryIndex: resp.Index - 1,
					},
				}
				var reply structs.ACLTokenSetResponse
				if err := s.forwardRegion(s.config.AuthoritativeRegion,
					"ACL.GetTokens", &req, &reply); err != nil {
					s.logger.Error("failed to fetch tokens from authoritative region", "error", err)
					goto ERR_WAIT
				}
				for _, token := range reply.Tokens {
					fetched = append(fetched, token)
				}
			}

			// Update local tokens
			if len(fetched) > 0 {
				args := &structs.ACLTokenUpsertRequest{
					Tokens: fetched,
				}
				_, _, err := s.raftApply(structs.ACLTokenUpsertRequestType, args)
				if err != nil {
					s.logger.Error("failed to update tokens", "error", err)
					goto ERR_WAIT
				}
			}

			// Update the minimum query index, blocks until there
			// is a change.
			req.MinQueryIndex = resp.Index
		}
	}

ERR_WAIT:
	select {
	case <-time.After(s.config.ReplicationBackoff):
		goto START
	case <-stopCh:
		return
	}
}

// diffACLTokens is used to perform a two-way diff between the local
// tokens and the remote tokens to determine which tokens need to
// be deleted or updated.
func diffACLTokens(store *state.StateStore, minIndex uint64, remoteList []*structs.ACLTokenListStub) (delete []string, update []string) {
	// Construct a set of the local and remote policies
	local := make(map[string][]byte)
	remote := make(map[string]struct{})

	// Add all the local global tokens
	iter, err := store.ACLTokensByGlobal(nil, true, state.SortDefault)
	if err != nil {
		panic("failed to iterate local tokens")
	}
	for {
		raw := iter.Next()
		if raw == nil {
			break
		}
		token := raw.(*structs.ACLToken)
		local[token.AccessorID] = token.Hash
	}

	// Iterate over the remote tokens
	for _, rp := range remoteList {
		remote[rp.AccessorID] = struct{}{}

		// Check if the token is missing locally
		if localHash, ok := local[rp.AccessorID]; !ok {
			update = append(update, rp.AccessorID)

			// Check if policy is newer remotely and there is a hash mis-match.
		} else if rp.ModifyIndex > minIndex && !bytes.Equal(localHash, rp.Hash) {
			update = append(update, rp.AccessorID)
		}
	}

	// Check if local token should be deleted
	for lp := range local {
		if _, ok := remote[lp]; !ok {
			delete = append(delete, lp)
		}
	}
	return
}

// replicateACLRoles is used to replicate ACL Roles from the authoritative
// region to this region. The loop should only be run on the leader within the
// federated region.
func (s *Server) replicateACLRoles(stopCh chan struct{}) {

	// Generate our request object. We only need to do this once and reuse it
	// for every RPC request. The MinQueryIndex is updated after every
	// successful replication loop, so the next query acts as a blocking query
	// and only returns upon a change in the authoritative region.
	req := structs.ACLRolesListRequest{
		QueryOptions: structs.QueryOptions{
			AllowStale: true,
			Region:     s.config.AuthoritativeRegion,
		},
	}

	// Create our replication rate limiter for ACL roles and log a lovely
	// message to indicate the process is starting.
	limiter := rate.NewLimiter(replicationRateLimit, int(replicationRateLimit))
	s.logger.Debug("starting ACL Role replication from authoritative region",
		"authoritative_region", req.Region)

	// Enter the main ACL Role replication loop that will only exit when the
	// stopCh is closed.
	//
	// Any error encountered will use the replicationBackoffContinue function
	// which handles replication backoff and shutdown coordination in the event
	// of an error inside the loop.
	for {
		select {
		case <-stopCh:
			return
		default:

			// Rate limit how often we attempt replication. It is OK to ignore
			// the error as the context will never be cancelled and the limit
			// parameters are controlled internally.
			_ = limiter.Wait(context.Background())

			if !ServersMeetMinimumVersion(
				s.serf.Members(), s.Region(), minACLRoleVersion, true) {
				s.logger.Trace(
					"all servers must be upgraded to 1.4.0 or later before ACL Roles can be replicated")
				if s.replicationBackoffContinue(stopCh) {
					continue
				} else {
					return
				}
			}

			// Set the replication token on each replication iteration so that
			// it is always current and can handle agent SIGHUP reloads.
			req.AuthToken = s.ReplicationToken()

			var resp structs.ACLRolesListResponse

			// Make the list RPC request to the authoritative region, so we
			// capture the latest ACL role listing.
			err := s.forwardRegion(s.config.AuthoritativeRegion, structs.ACLListRolesRPCMethod, &req, &resp)
			if err != nil {
				s.logger.Error("failed to fetch ACL Roles from authoritative region", "error", err)
				if s.replicationBackoffContinue(stopCh) {
					continue
				} else {
					return
				}
			}

			// Perform a two-way diff on the ACL roles.
			toDelete, toUpdate := diffACLRoles(s.State(), req.MinQueryIndex, resp.ACLRoles)

			// A significant amount of time could pass between the last check
			// on whether we should stop the replication process. Therefore, do
			// a check here, before calling Raft.
			select {
			case <-stopCh:
				return
			default:
			}

			// If we have ACL roles to delete, make this call directly to Raft.
			if len(toDelete) > 0 {
				args := structs.ACLRolesDeleteByIDRequest{ACLRoleIDs: toDelete}
				_, _, err := s.raftApply(structs.ACLRolesDeleteByIDRequestType, &args)

				// If the error was because we lost leadership while calling
				// Raft, avoid logging as this can be confusing to operators.
				if err != nil {
					if err != raft.ErrLeadershipLost {
						s.logger.Error("failed to delete ACL roles", "error", err)
					}
					if s.replicationBackoffContinue(stopCh) {
						continue
					} else {
						return
					}
				}
			}

			// Fetch any outdated policies.
			var fetched []*structs.ACLRole
			if len(toUpdate) > 0 {
				req := structs.ACLRolesByIDRequest{
					ACLRoleIDs: toUpdate,
					QueryOptions: structs.QueryOptions{
						Region:        s.config.AuthoritativeRegion,
						AuthToken:     s.ReplicationToken(),
						AllowStale:    true,
						MinQueryIndex: resp.Index - 1,
					},
				}
				var reply structs.ACLRolesByIDResponse
				if err := s.forwardRegion(s.config.AuthoritativeRegion, structs.ACLGetRolesByIDRPCMethod, &req, &reply); err != nil {
					s.logger.Error("failed to fetch ACL Roles from authoritative region", "error", err)
					if s.replicationBackoffContinue(stopCh) {
						continue
					} else {
						return
					}
				}
				for _, aclRole := range reply.ACLRoles {
					fetched = append(fetched, aclRole)
				}
			}

			// Update local tokens
			if len(fetched) > 0 {

				// The replication of ACL roles and policies are independent,
				// therefore we cannot ensure the policies linked within the
				// role are present. We must set allow missing to true.
				args := structs.ACLRolesUpsertRequest{
					ACLRoles:             fetched,
					AllowMissingPolicies: true,
				}

				// Perform the upsert directly via Raft.
				_, _, err := s.raftApply(structs.ACLRolesUpsertRequestType, &args)
				if err != nil {
					s.logger.Error("failed to update ACL roles", "error", err)
					if s.replicationBackoffContinue(stopCh) {
						continue
					} else {
						return
					}
				}
			}

			// Update the minimum query index, blocks until there is a change.
			req.MinQueryIndex = resp.Index
		}
	}
}

// diffACLRoles is used to perform a two-way diff between the local ACL Roles
// and the remote Roles to determine which tokens need to be deleted or
// updated. The returned array's contain ACL Role IDs.
func diffACLRoles(
	store *state.StateStore, minIndex uint64, remoteList []*structs.ACLRoleListStub) (
	delete []string, update []string) {

	// The local ACL role tracking is keyed by the role ID and the value is the
	// hash of the role.
	local := make(map[string][]byte)

	// The remote ACL role tracking is keyed by the role ID; the value is an
	// empty struct as we already have the full object.
	remote := make(map[string]struct{})

	// Read all the ACL role currently held within our local state. This panic
	// will only happen as a developer making a mistake with naming the index
	// to use.
	iter, err := store.GetACLRoles(nil)
	if err != nil {
		panic(fmt.Sprintf("failed to iterate local ACL roles: %v", err))
	}

	// Iterate the local ACL roles and add them to our tracking of local roles.
	for raw := iter.Next(); raw != nil; raw = iter.Next() {
		aclRole := raw.(*structs.ACLRole)
		local[aclRole.ID] = aclRole.Hash
	}

	// Iterate over the remote ACL roles.
	for _, remoteACLRole := range remoteList {
		remote[remoteACLRole.ID] = struct{}{}

		// Identify whether the ACL role is within the local state. If it is
		// not, add this to our update list.
		if localHash, ok := local[remoteACLRole.ID]; !ok {
			update = append(update, remoteACLRole.ID)

			// Check if ACL role is newer remotely and there is a hash
			// mismatch.
		} else if remoteACLRole.ModifyIndex > minIndex && !bytes.Equal(localHash, remoteACLRole.Hash) {
			update = append(update, remoteACLRole.ID)
		}
	}

	// If we have ACL roles within state which are no longer present in the
	// authoritative region we should delete them.
	for localACLRole := range local {
		if _, ok := remote[localACLRole]; !ok {
			delete = append(delete, localACLRole)
		}
	}
	return
}

// replicateACLAuthMethods is used to replicate ACL Authentication Methods from
// the authoritative region to this region. The loop should only be run on the
// leader within the federated region.
func (s *Server) replicateACLAuthMethods(stopCh chan struct{}) {

	// Generate our request object. We only need to do this once and reuse it
	// for every RPC request. The MinQueryIndex is updated after every
	// successful replication loop, so the next query acts as a blocking query
	// and only returns upon a change in the authoritative region.
	req := structs.ACLAuthMethodListRequest{
		QueryOptions: structs.QueryOptions{
			AllowStale: true,
			Region:     s.config.AuthoritativeRegion,
		},
	}

	// Create our replication rate limiter for ACL auth-methods and log a
	// lovely message to indicate the process is starting.
	limiter := rate.NewLimiter(replicationRateLimit, int(replicationRateLimit))
	s.logger.Debug("starting ACL Auth-Methods replication from authoritative region",
		"authoritative_region", req.Region)

	// Enter the main ACL auth-methods replication loop that will only exit
	// when the stopCh is closed.
	//
	// Any error encountered will use the replicationBackoffContinue function
	// which handles replication backoff and shutdown coordination in the event
	// of an error inside the loop.
	for {
		select {
		case <-stopCh:
			return
		default:

			// Rate limit how often we attempt replication. It is OK to ignore
			// the error as the context will never be cancelled and the limit
			// parameters are controlled internally.
			_ = limiter.Wait(context.Background())

			if !ServersMeetMinimumVersion(
				s.serf.Members(), s.Region(), minACLAuthMethodVersion, true) {
				s.logger.Trace(
					"all servers must be upgraded to 1.5.0 or later before ACL Auth Methods can be replicated")
				if s.replicationBackoffContinue(stopCh) {
					continue
				} else {
					return
				}
			}

			// Set the replication token on each replication iteration so that
			// it is always current and can handle agent SIGHUP reloads.
			req.AuthToken = s.ReplicationToken()

			var resp structs.ACLAuthMethodListResponse

			// Make the list RPC request to the authoritative region, so we
			// capture the latest ACL auth-method listing.
			err := s.forwardRegion(s.config.AuthoritativeRegion, structs.ACLListAuthMethodsRPCMethod, &req, &resp)
			if err != nil {
				s.logger.Error("failed to fetch ACL auth-methods from authoritative region", "error", err)
				if s.replicationBackoffContinue(stopCh) {
					continue
				} else {
					return
				}
			}

			// Perform a two-way diff on the ACL auth-methods.
			toDelete, toUpdate := diffACLAuthMethods(s.State(), req.MinQueryIndex, resp.AuthMethods)

			// A significant amount of time could pass between the last check
			// on whether we should stop the replication process. Therefore, do
			// a check here, before calling Raft.
			select {
			case <-stopCh:
				return
			default:
			}

			// If we have ACL auth-methods to delete, make this call directly
			// to Raft.
			if len(toDelete) > 0 {
				args := structs.ACLAuthMethodDeleteRequest{Names: toDelete}
				_, _, err := s.raftApply(structs.ACLAuthMethodsDeleteRequestType, &args)

				// If the error was because we lost leadership while calling
				// Raft, avoid logging as this can be confusing to operators.
				if err != nil {
					if err != raft.ErrLeadershipLost {
						s.logger.Error("failed to delete ACL auth-methods", "error", err)
					}
					if s.replicationBackoffContinue(stopCh) {
						continue
					} else {
						return
					}
				}
			}

			// Fetch any outdated auth-methods.
			var fetched []*structs.ACLAuthMethod
			if len(toUpdate) > 0 {
				req := structs.ACLAuthMethodsGetRequest{
					Names: toUpdate,
					QueryOptions: structs.QueryOptions{
						Region:        s.config.AuthoritativeRegion,
						AuthToken:     s.ReplicationToken(),
						AllowStale:    true,
						MinQueryIndex: resp.Index - 1,
					},
				}
				var reply structs.ACLAuthMethodsGetResponse
				if err := s.forwardRegion(s.config.AuthoritativeRegion, structs.ACLGetAuthMethodsRPCMethod, &req, &reply); err != nil {
					s.logger.Error("failed to fetch ACL auth-methods from authoritative region", "error", err)
					if s.replicationBackoffContinue(stopCh) {
						continue
					} else {
						return
					}
				}
				for _, aclAuthMethod := range reply.AuthMethods {
					fetched = append(fetched, aclAuthMethod)
				}
			}

			// Update local auth-methods.
			if len(fetched) > 0 {
				args := structs.ACLAuthMethodUpsertRequest{
					AuthMethods: fetched,
				}

				// Perform the upsert directly via Raft.
				_, _, err := s.raftApply(structs.ACLAuthMethodsUpsertRequestType, &args)
				if err != nil {
					s.logger.Error("failed to update ACL auth-methods", "error", err)
					if s.replicationBackoffContinue(stopCh) {
						continue
					} else {
						return
					}
				}
			}

			// Update the minimum query index, blocks until there is a change.
			req.MinQueryIndex = resp.Index
		}
	}
}

// diffACLAuthMethods is used to perform a two-way diff between the local ACL
// auth-methods and the remote auth-methods to determine which ones need to be
// deleted or updated. The returned array's contain ACL auth-method names.
func diffACLAuthMethods(
	store *state.StateStore, minIndex uint64, remoteList []*structs.ACLAuthMethodStub) (
	delete []string, update []string) {

	// The local ACL auth-method tracking is keyed by the name and the value is
	// the hash of the auth-method.
	local := make(map[string][]byte)

	// The remote ACL auth-method tracking is keyed by the name; the value is
	// an empty struct as we already have the full object.
	remote := make(map[string]struct{})

	// Read all the ACL auth-methods currently held within our local state.
	// This panic will only happen as a developer making a mistake with naming
	// the index to use.
	iter, err := store.GetACLAuthMethods(nil)
	if err != nil {
		panic(fmt.Sprintf("failed to iterate local ACL roles: %v", err))
	}

	// Iterate the local ACL auth-methods and add them to our tracking of
	// local auth-methods
	for raw := iter.Next(); raw != nil; raw = iter.Next() {
		aclAuthMethod := raw.(*structs.ACLAuthMethod)
		local[aclAuthMethod.Name] = aclAuthMethod.Hash
	}

	// Iterate over the remote ACL auth-methods.
	for _, remoteACLAuthMethod := range remoteList {
		remote[remoteACLAuthMethod.Name] = struct{}{}

		// Identify whether the ACL auth-method is within the local state. If
		// it is not, add this to our update list.
		if localHash, ok := local[remoteACLAuthMethod.Name]; !ok {
			update = append(update, remoteACLAuthMethod.Name)

			// Check if ACL auth-method is newer remotely and there is a hash
			// mismatch.
		} else if remoteACLAuthMethod.ModifyIndex > minIndex && !bytes.Equal(localHash, remoteACLAuthMethod.Hash) {
			update = append(update, remoteACLAuthMethod.Name)
		}
	}

	// If we have ACL auth-methods within state which are no longer present in
	// the authoritative region we should delete them.
	for localACLAuthMethod := range local {
		if _, ok := remote[localACLAuthMethod]; !ok {
			delete = append(delete, localACLAuthMethod)
		}
	}
	return
}

// replicateACLBindingRules is used to replicate ACL binding rules from the
// authoritative region to this region. The loop should only be run on the
// leader within the federated region.
func (s *Server) replicateACLBindingRules(stopCh chan struct{}) {

	// Generate our request object. We only need to do this once and reuse it
	// for every RPC request. The MinQueryIndex is updated after every
	// successful replication loop, so the next query acts as a blocking query
	// and only returns upon a change in the authoritative region.
	req := structs.ACLBindingRulesListRequest{
		QueryOptions: structs.QueryOptions{
			AllowStale: true,
			Region:     s.config.AuthoritativeRegion,
		},
	}

	// Create our replication rate limiter for ACL binding rules and log a
	// lovely message to indicate the process is starting.
	limiter := rate.NewLimiter(replicationRateLimit, int(replicationRateLimit))
	s.logger.Debug("starting ACL Binding Rules replication from authoritative region",
		"authoritative_region", req.Region)

	// Enter the main ACL binding rules replication loop that will only exit
	// when the stopCh is closed.
	//
	// Any error encountered will use the replicationBackoffContinue function
	// which handles replication backoff and shutdown coordination in the event
	// of an error inside the loop.
	for {
		select {
		case <-stopCh:
			return
		default:

			// Rate limit how often we attempt replication. It is OK to ignore
			// the error as the context will never be cancelled and the limit
			// parameters are controlled internally.
			_ = limiter.Wait(context.Background())

			if !ServersMeetMinimumVersion(
				s.serf.Members(), s.Region(), minACLBindingRuleVersion, true) {
				s.logger.Trace(
					"all servers must be upgraded to 1.5.0 or later before ACL Binding Rules can be replicated")
				if s.replicationBackoffContinue(stopCh) {
					continue
				} else {
					return
				}
			}

			// Set the replication token on each replication iteration so that
			// it is always current and can handle agent SIGHUP reloads.
			req.AuthToken = s.ReplicationToken()

			var resp structs.ACLBindingRulesListResponse

			// Make the list RPC request to the authoritative region, so we
			// capture the latest ACL binding rules listing.
			err := s.forwardRegion(s.config.AuthoritativeRegion, structs.ACLListBindingRulesRPCMethod, &req, &resp)
			if err != nil {
				s.logger.Error("failed to fetch ACL binding rules from authoritative region", "error", err)
				if s.replicationBackoffContinue(stopCh) {
					continue
				} else {
					return
				}
			}

			// Perform a two-way diff on the ACL binding rules.
			toDelete, toUpdate := diffACLBindingRules(s.State(), req.MinQueryIndex, resp.ACLBindingRules)

			// A significant amount of time could pass between the last check
			// on whether we should stop the replication process. Therefore, do
			// a check here, before calling Raft.
			select {
			case <-stopCh:
				return
			default:
			}

			// If we have ACL binding rules to delete, make this call directly
			// to Raft.
			if len(toDelete) > 0 {
				args := structs.ACLBindingRulesDeleteRequest{ACLBindingRuleIDs: toDelete}
				_, _, err := s.raftApply(structs.ACLBindingRulesDeleteRequestType, &args)

				// If the error was because we lost leadership while calling
				// Raft, avoid logging as this can be confusing to operators.
				if err != nil {
					if err != raft.ErrLeadershipLost {
						s.logger.Error("failed to delete ACL binding rules", "error", err)
					}
					if s.replicationBackoffContinue(stopCh) {
						continue
					} else {
						return
					}
				}
			}

			// Fetch any outdated binding rules.
			var fetched []*structs.ACLBindingRule
			if len(toUpdate) > 0 {
				req := structs.ACLBindingRulesRequest{
					ACLBindingRuleIDs: toUpdate,
					QueryOptions: structs.QueryOptions{
						Region:        s.config.AuthoritativeRegion,
						AuthToken:     s.ReplicationToken(),
						AllowStale:    true,
						MinQueryIndex: resp.Index - 1,
					},
				}
				var reply structs.ACLBindingRulesResponse
				if err := s.forwardRegion(s.config.AuthoritativeRegion, structs.ACLGetBindingRulesRPCMethod, &req, &reply); err != nil {
					s.logger.Error("failed to fetch ACL binding rules from authoritative region", "error", err)
					if s.replicationBackoffContinue(stopCh) {
						continue
					} else {
						return
					}
				}
				for _, aclBindingRule := range reply.ACLBindingRules {
					fetched = append(fetched, aclBindingRule)
				}
			}

			// Update local binding rules.
			if len(fetched) > 0 {
				args := structs.ACLBindingRulesUpsertRequest{
					ACLBindingRules:         fetched,
					AllowMissingAuthMethods: true,
				}

				// Perform the upsert directly via Raft.
				_, _, err := s.raftApply(structs.ACLBindingRulesUpsertRequestType, &args)
				if err != nil {
					s.logger.Error("failed to update ACL binding rules", "error", err)
					if s.replicationBackoffContinue(stopCh) {
						continue
					} else {
						return
					}
				}
			}

			// Update the minimum query index, blocks until there is a change.
			req.MinQueryIndex = resp.Index
		}
	}
}

// diffACLBindingRules is used to perform a two-way diff between the local ACL
// binding rules and the remote binding rules to determine which ones need to be
// deleted or updated. The returned array's contain ACL binding rule names.
func diffACLBindingRules(
	store *state.StateStore, minIndex uint64, remoteList []*structs.ACLBindingRuleListStub) (
	delete []string, update []string) {

	// The local ACL binding rules tracking is keyed by the name and the value
	// is the hash of the auth-method.
	local := make(map[string][]byte)

	// The remote ACL binding rules tracking is keyed by the name; the value is
	// an empty struct as we already have the full object.
	remote := make(map[string]struct{})

	// Read all the ACL binding rules currently held within our local state.
	// This panic will only happen as a developer making a mistake with naming
	// the index to use.
	iter, err := store.GetACLBindingRules(nil)
	if err != nil {
		panic(fmt.Sprintf("failed to iterate local ACL binding rules: %v", err))
	}

	// Iterate the local ACL binding rules and add them to our tracking of
	// local binding rules.
	for raw := iter.Next(); raw != nil; raw = iter.Next() {
		aclBindingRule := raw.(*structs.ACLBindingRule)
		local[aclBindingRule.ID] = aclBindingRule.Hash
	}

	// Iterate over the remote ACL binding rules.
	for _, remoteACLBindingRule := range remoteList {
		remote[remoteACLBindingRule.ID] = struct{}{}

		// Identify whether the ACL auth-method is within the local state. If
		// it is not, add this to our update list.
		if localHash, ok := local[remoteACLBindingRule.ID]; !ok {
			update = append(update, remoteACLBindingRule.ID)

			// Check if the ACL binding rule is newer remotely and there is a
			// hash mismatch.
		} else if remoteACLBindingRule.ModifyIndex > minIndex && !bytes.Equal(localHash, remoteACLBindingRule.Hash) {
			update = append(update, remoteACLBindingRule.ID)
		}
	}

	// If we have ACL binding rules within state which are no longer present in
	// the authoritative region we should delete them.
	for localACLBindingRules := range local {
		if _, ok := remote[localACLBindingRules]; !ok {
			delete = append(delete, localACLBindingRules)
		}
	}
	return
}

// replicationBackoffContinue should be used when a replication loop encounters
// an error and wants to wait until either the backoff time has been met, or
// the stopCh has been closed. The boolean indicates whether the replication
// process should continue.
//
// Typical use:
//
//	  if s.replicationBackoffContinue(stopCh) {
//		   continue
//		 } else {
//	    return
//	  }
func (s *Server) replicationBackoffContinue(stopCh chan struct{}) bool {

	timer, timerStopFn := helper.NewSafeTimer(s.config.ReplicationBackoff)
	defer timerStopFn()

	select {
	case <-timer.C:
		return true
	case <-stopCh:
		return false
	}
}

// getOrCreateAutopilotConfig is used to get the autopilot config, initializing it if necessary
func (s *Server) getOrCreateAutopilotConfig() *structs.AutopilotConfig {
	state := s.fsm.State()
	_, config, err := state.AutopilotConfig()
	if err != nil {
		s.logger.Named("autopilot").Error("failed to get autopilot config", "error", err)
		return nil
	}
	if config != nil {
		return config
	}

	if !ServersMeetMinimumVersion(s.Members(), AllRegions, minAutopilotVersion, false) {
		s.logger.Named("autopilot").Warn("can't initialize until all servers are above minimum version", "min_version", minAutopilotVersion)
		return nil
	}

	config = s.config.AutopilotConfig
	req := structs.AutopilotSetConfigRequest{Config: *config}
	if _, _, err = s.raftApply(structs.AutopilotRequestType, req); err != nil {
		s.logger.Named("autopilot").Error("failed to initialize config", "error", err)
		return nil
	}

	return config
}

// getOrCreateSchedulerConfig is used to get the scheduler config. We create a default
// config if it doesn't already exist for bootstrapping an empty cluster
func (s *Server) getOrCreateSchedulerConfig() *structs.SchedulerConfiguration {
	state := s.fsm.State()
	_, config, err := state.SchedulerConfig()
	if err != nil {
		s.logger.Named("core").Error("failed to get scheduler config", "error", err)
		return nil
	}
	if config != nil {
		return config
	}
	if !ServersMeetMinimumVersion(s.Members(), s.Region(), minSchedulerConfigVersion, false) {
		s.logger.Named("core").Warn("can't initialize scheduler config until all servers are above minimum version", "min_version", minSchedulerConfigVersion)
		return nil
	}

	req := structs.SchedulerSetConfigRequest{Config: s.config.DefaultSchedulerConfig}
	if _, _, err = s.raftApply(structs.SchedulerConfigRequestType, req); err != nil {
		s.logger.Named("core").Error("failed to initialize config", "error", err)
		return nil
	}

	return config
}

var minVersionKeyring = version.Must(version.NewVersion("1.4.0"))

// initializeKeyring creates the first root key if the leader doesn't
// already have one. The metadata will be replicated via raft and then
// the followers will get the key material from their own key
// replication.
func (s *Server) initializeKeyring(stopCh <-chan struct{}) {

	logger := s.logger.Named("keyring")

	store := s.fsm.State()
	keyMeta, err := store.GetActiveRootKeyMeta(nil)
	if err != nil {
		logger.Error("failed to get active key: %v", err)
		return
	}
	if keyMeta != nil {
		return
	}

	logger.Trace("verifying cluster is ready to initialize keyring")
	for {
		select {
		case <-stopCh:
			return
		default:
		}

		if ServersMeetMinimumVersion(s.serf.Members(), s.Region(), minVersionKeyring, true) {
			break
		}
	}
	// we might have lost leadership during the version check
	if !s.IsLeader() {
		return
	}

	logger.Trace("initializing keyring")

	rootKey, err := structs.NewRootKey(structs.EncryptionAlgorithmAES256GCM)
	rootKey.Meta.SetActive()
	if err != nil {
		logger.Error("could not initialize keyring: %v", err)
		return
	}

	err = s.encrypter.AddKey(rootKey)
	if err != nil {
		logger.Error("could not add initial key to keyring: %v", err)
		return
	}

	if _, _, err = s.raftApply(structs.RootKeyMetaUpsertRequestType,
		structs.KeyringUpdateRootKeyMetaRequest{
			RootKeyMeta: rootKey.Meta,
		}); err != nil {
		logger.Error("could not initialize keyring: %v", err)
		return
	}

	logger.Info("initialized keyring", "id", rootKey.Meta.KeyID)
}

func (s *Server) generateClusterMetadata() (structs.ClusterMetadata, error) {
	if !ServersMeetMinimumVersion(s.Members(), AllRegions, minClusterIDVersion, false) {
		s.logger.Named("core").Warn("cannot initialize cluster ID until all servers are above minimum version", "min_version", minClusterIDVersion)
		return structs.ClusterMetadata{}, fmt.Errorf("cluster ID cannot be created until all servers are above minimum version %s", minClusterIDVersion)
	}

	newMeta := structs.ClusterMetadata{ClusterID: uuid.Generate(), CreateTime: time.Now().UnixNano()}
	if _, _, err := s.raftApply(structs.ClusterMetadataRequestType, newMeta); err != nil {
		s.logger.Named("core").Error("failed to create cluster ID", "error", err)
		return structs.ClusterMetadata{}, fmt.Errorf("failed to create cluster ID: %w", err)
	}

	s.logger.Named("core").Info("established cluster id", "cluster_id", newMeta.ClusterID, "create_time", newMeta.CreateTime)
	return newMeta, nil
}

// handleEvalBrokerStateChange handles changing the evalBroker and blockedEvals
// enabled status based on the passed scheduler configuration. The boolean
// response indicates whether the caller needs to call restoreEvals() due to
// the brokers being enabled. It is for use when the change must take the
// scheduler configuration into account. This is not needed when calling
// revokeLeadership, as the configuration doesn't matter, and we need to ensure
// the brokers are stopped.
//
// The function checks the server is the leader and uses a mutex to avoid any
// potential timings problems. Consider the following timings:
//   - operator updates the configuration via the API
//   - the RPC handler applies the change via Raft
//   - leadership transitions with write barrier
//   - the RPC handler call this function to enact the change
//
// The mutex also protects against a situation where leadership is revoked
// while this function is being called. Ensuring the correct series of actions
// occurs so that state stays consistent.
func (s *Server) handleEvalBrokerStateChange(schedConfig *structs.SchedulerConfiguration) bool {

	// Grab the lock first. Once we have this we can be sure to run everything
	// needed before any leader transition can attempt to modify the state.
	s.brokerLock.Lock()
	defer s.brokerLock.Unlock()

	// If we are no longer the leader, exit early.
	if !s.IsLeader() {
		return false
	}

	// enableEvalBroker tracks whether the evalBroker and blockedEvals
	// processes should be enabled or not. It allows us to answer this question
	// whether using a persisted Raft configuration, or the default bootstrap
	// config.
	var enableBrokers, restoreEvals bool

	// The scheduler config can only be persisted to Raft once quorum has been
	// established. If this is a fresh cluster, we need to use the default
	// scheduler config, otherwise we can use the persisted object.
	switch schedConfig {
	case nil:
		enableBrokers = !s.config.DefaultSchedulerConfig.PauseEvalBroker
	default:
		enableBrokers = !schedConfig.PauseEvalBroker
	}

	// If the evalBroker status is changing, set the new state.
	if enableBrokers != s.evalBroker.Enabled() {
		s.logger.Info("eval broker status modified", "paused", !enableBrokers)
		s.evalBroker.SetEnabled(enableBrokers)
		restoreEvals = enableBrokers
	}

	// If the blockedEvals status is changing, set the new state.
	if enableBrokers != s.blockedEvals.Enabled() {
		s.logger.Info("blocked evals status modified", "paused", !enableBrokers)
		s.blockedEvals.SetEnabled(enableBrokers)
		restoreEvals = enableBrokers

		if enableBrokers {
			s.blockedEvals.SetTimetable(s.fsm.TimeTable())
		}
	}

	return restoreEvals
}<|MERGE_RESOLUTION|>--- conflicted
+++ resolved
@@ -368,18 +368,11 @@
 	schedulerConfig := s.getOrCreateSchedulerConfig()
 
 	// Initialize the Cluster metadata
-<<<<<<< HEAD
-	clusterMetadata, err := s.ClusterMetadata()
-	if err != nil {
-		return err
-	}
-=======
 	clusterMetadata, err := s.ClusterMetaData()
 	if err != nil {
 		return err
 	}
 	// todo: use cluster ID for stuff, later!
->>>>>>> fbf792f8
 
 	// Enable the plan queue, since we are now the leader
 	s.planQueue.SetEnabled(true)
