package state

import (
	"context"
	"fmt"
	"reflect"
	"sort"
	"strings"
	"time"

	log "github.com/hashicorp/go-hclog"
	memdb "github.com/hashicorp/go-memdb"
	multierror "github.com/hashicorp/go-multierror"
	"github.com/pkg/errors"

	"github.com/hashicorp/nomad/helper"
	"github.com/hashicorp/nomad/nomad/stream"
	"github.com/hashicorp/nomad/nomad/structs"
)

// Txn is a transaction against a state store.
// This can be a read or write transaction.
type Txn = *txn

const (
	// NodeRegisterEventReregistered is the message used when the node becomes
	// reregistered.
	NodeRegisterEventRegistered = "Node registered"

	// NodeRegisterEventReregistered is the message used when the node becomes
	// reregistered.
	NodeRegisterEventReregistered = "Node re-registered"
)

// IndexEntry is used with the "index" table
// for managing the latest Raft index affecting a table.
type IndexEntry struct {
	Key   string
	Value uint64
}

// StateStoreConfig is used to configure a new state store
type StateStoreConfig struct {
	// Logger is used to output the state store's logs
	Logger log.Logger

	// Region is the region of the server embedding the state store.
	Region string

	// EnablePublisher is used to enable or disable the event publisher
	EnablePublisher bool

	// EventBufferSize configures the amount of events to hold in memory
	EventBufferSize int64
}

// The StateStore is responsible for maintaining all the Nomad
// state. It is manipulated by the FSM which maintains consistency
// through the use of Raft. The goals of the StateStore are to provide
// high concurrency for read operations without blocking writes, and
// to provide write availability in the face of reads. EVERY object
// returned as a result of a read against the state store should be
// considered a constant and NEVER modified in place.
type StateStore struct {
	logger log.Logger
	db     *changeTrackerDB

	// config is the passed in configuration
	config *StateStoreConfig

	// abandonCh is used to signal watchers that this state store has been
	// abandoned (usually during a restore). This is only ever closed.
	abandonCh chan struct{}

	// TODO: refactor abondonCh to use a context so that both can use the same
	// cancel mechanism.
	stopEventBroker func()
}

// NewStateStore is used to create a new state store
func NewStateStore(config *StateStoreConfig) (*StateStore, error) {
	// Create the MemDB
	db, err := memdb.NewMemDB(stateStoreSchema())
	if err != nil {
		return nil, fmt.Errorf("state store setup failed: %v", err)
	}

	// Create the state store
	ctx, cancel := context.WithCancel(context.TODO())
	s := &StateStore{
		logger:          config.Logger.Named("state_store"),
		config:          config,
		abandonCh:       make(chan struct{}),
		stopEventBroker: cancel,
	}

	if config.EnablePublisher {
		// Create new event publisher using provided config
		broker := stream.NewEventBroker(ctx, stream.EventBrokerCfg{
			EventBufferSize: config.EventBufferSize,
			Logger:          config.Logger,
		})
		s.db = NewChangeTrackerDB(db, broker, processDBChanges)
	} else {
		s.db = NewChangeTrackerDB(db, nil, noOpProcessChanges)
	}

	// Initialize the state store with the default namespace.
	if err := s.namespaceInit(); err != nil {
		return nil, fmt.Errorf("enterprise state store initialization failed: %v", err)
	}

	return s, nil
}

func (s *StateStore) EventBroker() (*stream.EventBroker, error) {
	if s.db.publisher == nil {
		return nil, fmt.Errorf("EventBroker not configured")
	}
	return s.db.publisher, nil
}

// namespaceInit ensures the default namespace exists.
func (s *StateStore) namespaceInit() error {
	// Create the default namespace. This is safe to do every time we create the
	// state store. There are two main cases, a brand new cluster in which case
	// each server will have the same default namespace object, or a new cluster
	// in which case if the default namespace has been modified, it will be
	// overridden by the restore code path.
	defaultNs := &structs.Namespace{
		Name:        structs.DefaultNamespace,
		Description: structs.DefaultNamespaceDescription,
	}

	if err := s.UpsertNamespaces(1, []*structs.Namespace{defaultNs}); err != nil {
		return fmt.Errorf("inserting default namespace failed: %v", err)
	}

	return nil
}

// Config returns the state store configuration.
func (s *StateStore) Config() *StateStoreConfig {
	return s.config
}

// Snapshot is used to create a point in time snapshot. Because
// we use MemDB, we just need to snapshot the state of the underlying
// database.
func (s *StateStore) Snapshot() (*StateSnapshot, error) {
	memDBSnap := s.db.memdb.Snapshot()

	store := StateStore{
		logger: s.logger,
		config: s.config,
	}

	// Create a new change tracker DB that does not publish or track changes
	store.db = NewChangeTrackerDB(memDBSnap, nil, noOpProcessChanges)

	snap := &StateSnapshot{
		StateStore: store,
	}
	return snap, nil
}

// SnapshotMinIndex is used to create a state snapshot where the index is
// guaranteed to be greater than or equal to the index parameter.
//
// Some server operations (such as scheduling) exchange objects via RPC
// concurrent with Raft log application, so they must ensure the state store
// snapshot they are operating on is at or after the index the objects
// retrieved via RPC were applied to the Raft log at.
//
// Callers should maintain their own timer metric as the time this method
// blocks indicates Raft log application latency relative to scheduling.
func (s *StateStore) SnapshotMinIndex(ctx context.Context, index uint64) (*StateSnapshot, error) {
	// Ported from work.go:waitForIndex prior to 0.9

	const backoffBase = 20 * time.Millisecond
	const backoffLimit = 1 * time.Second
	var retries uint
	var retryTimer *time.Timer

	// XXX: Potential optimization is to set up a watch on the state
	// store's index table and only unblock via a trigger rather than
	// polling.
	for {
		// Get the states current index
		snapshotIndex, err := s.LatestIndex()
		if err != nil {
			return nil, fmt.Errorf("failed to determine state store's index: %v", err)
		}

		// We only need the FSM state to be as recent as the given index
		if snapshotIndex >= index {
			return s.Snapshot()
		}

		// Exponential back off
		retries++
		if retryTimer == nil {
			// First retry, start at baseline
			retryTimer = time.NewTimer(backoffBase)
		} else {
			// Subsequent retry, reset timer
			deadline := 1 << (2 * retries) * backoffBase
			if deadline > backoffLimit {
				deadline = backoffLimit
			}
			retryTimer.Reset(deadline)
		}

		select {
		case <-ctx.Done():
			return nil, ctx.Err()
		case <-retryTimer.C:
		}
	}
}

// Restore is used to optimize the efficiency of rebuilding
// state by minimizing the number of transactions and checking
// overhead.
func (s *StateStore) Restore() (*StateRestore, error) {
	txn := s.db.WriteTxnRestore()
	r := &StateRestore{
		txn: txn,
	}
	return r, nil
}

// AbandonCh returns a channel you can wait on to know if the state store was
// abandoned.
func (s *StateStore) AbandonCh() <-chan struct{} {
	return s.abandonCh
}

// Abandon is used to signal that the given state store has been abandoned.
// Calling this more than one time will panic.
func (s *StateStore) Abandon() {
	s.StopEventBroker()
	close(s.abandonCh)
}

// StopStopEventBroker calls the cancel func for the state stores event
// publisher. It should be called during server shutdown.
func (s *StateStore) StopEventBroker() {
	s.stopEventBroker()
}

// QueryFn is the definition of a function that can be used to implement a basic
// blocking query against the state store.
type QueryFn func(memdb.WatchSet, *StateStore) (resp interface{}, index uint64, err error)

// BlockingQuery takes a query function and runs the function until the minimum
// query index is met or until the passed context is cancelled.
func (s *StateStore) BlockingQuery(query QueryFn, minIndex uint64, ctx context.Context) (
	resp interface{}, index uint64, err error) {

RUN_QUERY:
	// We capture the state store and its abandon channel but pass a snapshot to
	// the blocking query function. We operate on the snapshot to allow separate
	// calls to the state store not all wrapped within the same transaction.
	abandonCh := s.AbandonCh()
	snap, _ := s.Snapshot()
	stateSnap := &snap.StateStore

	// We can skip all watch tracking if this isn't a blocking query.
	var ws memdb.WatchSet
	if minIndex > 0 {
		ws = memdb.NewWatchSet()

		// This channel will be closed if a snapshot is restored and the
		// whole state store is abandoned.
		ws.Add(abandonCh)
	}

	resp, index, err = query(ws, stateSnap)
	if err != nil {
		return nil, index, err
	}

	// We haven't reached the min-index yet.
	if minIndex > 0 && index <= minIndex {
		if err := ws.WatchCtx(ctx); err != nil {
			return nil, index, err
		}

		goto RUN_QUERY
	}

	return resp, index, nil
}

// UpsertPlanResults is used to upsert the results of a plan.
func (s *StateStore) UpsertPlanResults(msgType structs.MessageType, index uint64, results *structs.ApplyPlanResultsRequest) error {
	snapshot, err := s.Snapshot()
	if err != nil {
		return err
	}

	allocsStopped, err := snapshot.DenormalizeAllocationDiffSlice(results.AllocsStopped)
	if err != nil {
		return err
	}

	allocsPreempted, err := snapshot.DenormalizeAllocationDiffSlice(results.AllocsPreempted)
	if err != nil {
		return err
	}

	// COMPAT 0.11: Remove this denormalization when NodePreemptions is removed
	results.NodePreemptions, err = snapshot.DenormalizeAllocationSlice(results.NodePreemptions)
	if err != nil {
		return err
	}

	txn := s.db.WriteTxnMsgT(msgType, index)
	defer txn.Abort()

	// Upsert the newly created or updated deployment
	if results.Deployment != nil {
		if err := s.upsertDeploymentImpl(index, results.Deployment, txn); err != nil {
			return err
		}
	}

	// Update the status of deployments effected by the plan.
	if len(results.DeploymentUpdates) != 0 {
		s.upsertDeploymentUpdates(index, results.DeploymentUpdates, txn)
	}

	if results.EvalID != "" {
		// Update the modify index of the eval id
		if err := s.updateEvalModifyIndex(txn, index, results.EvalID); err != nil {
			return err
		}
	}

	numAllocs := 0
	if len(results.Alloc) > 0 || len(results.NodePreemptions) > 0 {
		// COMPAT 0.11: This branch will be removed, when Alloc is removed
		// Attach the job to all the allocations. It is pulled out in the payload to
		// avoid the redundancy of encoding, but should be denormalized prior to
		// being inserted into MemDB.
		addComputedAllocAttrs(results.Alloc, results.Job)
		numAllocs = len(results.Alloc) + len(results.NodePreemptions)
	} else {
		// Attach the job to all the allocations. It is pulled out in the payload to
		// avoid the redundancy of encoding, but should be denormalized prior to
		// being inserted into MemDB.
		addComputedAllocAttrs(results.AllocsUpdated, results.Job)
		numAllocs = len(allocsStopped) + len(results.AllocsUpdated) + len(allocsPreempted)
	}

	allocsToUpsert := make([]*structs.Allocation, 0, numAllocs)

	// COMPAT 0.11: Both these appends should be removed when Alloc and NodePreemptions are removed
	allocsToUpsert = append(allocsToUpsert, results.Alloc...)
	allocsToUpsert = append(allocsToUpsert, results.NodePreemptions...)

	allocsToUpsert = append(allocsToUpsert, allocsStopped...)
	allocsToUpsert = append(allocsToUpsert, results.AllocsUpdated...)
	allocsToUpsert = append(allocsToUpsert, allocsPreempted...)

	// handle upgrade path
	for _, alloc := range allocsToUpsert {
		alloc.Canonicalize()
	}

	if err := s.upsertAllocsImpl(index, allocsToUpsert, txn); err != nil {
		return err
	}

	// Upsert followup evals for allocs that were preempted
	for _, eval := range results.PreemptionEvals {
		if err := s.nestedUpsertEval(txn, index, eval); err != nil {
			return err
		}
	}

	return txn.Commit()
}

// addComputedAllocAttrs adds the computed/derived attributes to the allocation.
// This method is used when an allocation is being denormalized.
func addComputedAllocAttrs(allocs []*structs.Allocation, job *structs.Job) {
	structs.DenormalizeAllocationJobs(job, allocs)

	// COMPAT(0.11): Remove in 0.11
	// Calculate the total resources of allocations. It is pulled out in the
	// payload to avoid encoding something that can be computed, but should be
	// denormalized prior to being inserted into MemDB.
	for _, alloc := range allocs {
		if alloc.Resources != nil {
			continue
		}

		alloc.Resources = new(structs.Resources)
		for _, task := range alloc.TaskResources {
			alloc.Resources.Add(task)
		}

		// Add the shared resources
		alloc.Resources.Add(alloc.SharedResources)
	}
}

// upsertDeploymentUpdates updates the deployments given the passed status
// updates.
func (s *StateStore) upsertDeploymentUpdates(index uint64, updates []*structs.DeploymentStatusUpdate, txn *txn) error {
	for _, u := range updates {
		if err := s.updateDeploymentStatusImpl(index, u, txn); err != nil {
			return err
		}
	}

	return nil
}

// UpsertJobSummary upserts a job summary into the state store.
func (s *StateStore) UpsertJobSummary(index uint64, jobSummary *structs.JobSummary) error {
	txn := s.db.WriteTxn(index)
	defer txn.Abort()

	// Check if the job summary already exists
	existing, err := txn.First("job_summary", "id", jobSummary.Namespace, jobSummary.JobID)
	if err != nil {
		return fmt.Errorf("job summary lookup failed: %v", err)
	}

	// Setup the indexes correctly
	if existing != nil {
		jobSummary.CreateIndex = existing.(*structs.JobSummary).CreateIndex
		jobSummary.ModifyIndex = index
	} else {
		jobSummary.CreateIndex = index
		jobSummary.ModifyIndex = index
	}

	// Update the index
	if err := txn.Insert("job_summary", jobSummary); err != nil {
		return err
	}

	// Update the indexes table for job summary
	if err := txn.Insert("index", &IndexEntry{"job_summary", index}); err != nil {
		return fmt.Errorf("index update failed: %v", err)
	}

	return txn.Commit()
}

// DeleteJobSummary deletes the job summary with the given ID. This is for
// testing purposes only.
func (s *StateStore) DeleteJobSummary(index uint64, namespace, id string) error {
	txn := s.db.WriteTxn(index)
	defer txn.Abort()

	// Delete the job summary
	if _, err := txn.DeleteAll("job_summary", "id", namespace, id); err != nil {
		return fmt.Errorf("deleting job summary failed: %v", err)
	}
	if err := txn.Insert("index", &IndexEntry{"job_summary", index}); err != nil {
		return fmt.Errorf("index update failed: %v", err)
	}
	return txn.Commit()
}

// UpsertDeployment is used to insert a new deployment. If cancelPrior is set to
// true, all prior deployments for the same job will be cancelled.
func (s *StateStore) UpsertDeployment(index uint64, deployment *structs.Deployment) error {
	txn := s.db.WriteTxn(index)
	defer txn.Abort()
	if err := s.upsertDeploymentImpl(index, deployment, txn); err != nil {
		return err
	}
	return txn.Commit()
}

func (s *StateStore) upsertDeploymentImpl(index uint64, deployment *structs.Deployment, txn *txn) error {
	// Check if the deployment already exists
	existing, err := txn.First("deployment", "id", deployment.ID)
	if err != nil {
		return fmt.Errorf("deployment lookup failed: %v", err)
	}

	// Setup the indexes correctly
	if existing != nil {
		deployment.CreateIndex = existing.(*structs.Deployment).CreateIndex
		deployment.ModifyIndex = index
	} else {
		deployment.CreateIndex = index
		deployment.ModifyIndex = index
	}

	// Insert the deployment
	if err := txn.Insert("deployment", deployment); err != nil {
		return err
	}

	// Update the indexes table for deployment
	if err := txn.Insert("index", &IndexEntry{"deployment", index}); err != nil {
		return fmt.Errorf("index update failed: %v", err)
	}

	// If the deployment is being marked as complete, set the job to stable.
	if deployment.Status == structs.DeploymentStatusSuccessful {
		if err := s.updateJobStabilityImpl(index, deployment.Namespace, deployment.JobID, deployment.JobVersion, true, txn); err != nil {
			return fmt.Errorf("failed to update job stability: %v", err)
		}
	}

	return nil
}

func (s *StateStore) Deployments(ws memdb.WatchSet) (memdb.ResultIterator, error) {
	txn := s.db.ReadTxn()

	// Walk the entire deployments table
	iter, err := txn.Get("deployment", "id")
	if err != nil {
		return nil, err
	}

	ws.Add(iter.WatchCh())
	return iter, nil
}

func (s *StateStore) DeploymentsByNamespace(ws memdb.WatchSet, namespace string) (memdb.ResultIterator, error) {
	txn := s.db.ReadTxn()

	// Walk the entire deployments table
	iter, err := txn.Get("deployment", "namespace", namespace)
	if err != nil {
		return nil, err
	}

	ws.Add(iter.WatchCh())
	return iter, nil
}

func (s *StateStore) DeploymentsByIDPrefix(ws memdb.WatchSet, namespace, deploymentID string) (memdb.ResultIterator, error) {
	txn := s.db.ReadTxn()

	// Walk the entire deployments table
	iter, err := txn.Get("deployment", "id_prefix", deploymentID)
	if err != nil {
		return nil, err
	}

	ws.Add(iter.WatchCh())

	// Wrap the iterator in a filter
	wrap := memdb.NewFilterIterator(iter, deploymentNamespaceFilter(namespace))
	return wrap, nil
}

// deploymentNamespaceFilter returns a filter function that filters all
// deployment not in the given namespace.
func deploymentNamespaceFilter(namespace string) func(interface{}) bool {
	return func(raw interface{}) bool {
		d, ok := raw.(*structs.Deployment)
		if !ok {
			return true
		}

		return d.Namespace != namespace
	}
}

func (s *StateStore) DeploymentByID(ws memdb.WatchSet, deploymentID string) (*structs.Deployment, error) {
	txn := s.db.ReadTxn()
	return s.deploymentByIDImpl(ws, deploymentID, txn)
}

func (s *StateStore) deploymentByIDImpl(ws memdb.WatchSet, deploymentID string, txn *txn) (*structs.Deployment, error) {
	watchCh, existing, err := txn.FirstWatch("deployment", "id", deploymentID)
	if err != nil {
		return nil, fmt.Errorf("deployment lookup failed: %v", err)
	}
	ws.Add(watchCh)

	if existing != nil {
		return existing.(*structs.Deployment), nil
	}

	return nil, nil
}

func (s *StateStore) DeploymentsByJobID(ws memdb.WatchSet, namespace, jobID string, all bool) ([]*structs.Deployment, error) {
	txn := s.db.ReadTxn()

	var job *structs.Job
	// Read job from state store
	_, existing, err := txn.FirstWatch("jobs", "id", namespace, jobID)
	if err != nil {
		return nil, fmt.Errorf("job lookup failed: %v", err)
	}
	if existing != nil {
		job = existing.(*structs.Job)
	}

	// Get an iterator over the deployments
	iter, err := txn.Get("deployment", "job", namespace, jobID)
	if err != nil {
		return nil, err
	}

	ws.Add(iter.WatchCh())

	var out []*structs.Deployment
	for {
		raw := iter.Next()
		if raw == nil {
			break
		}
		d := raw.(*structs.Deployment)

		// If the allocation belongs to a job with the same ID but a different
		// create index and we are not getting all the allocations whose Jobs
		// matches the same Job ID then we skip it
		if !all && job != nil && d.JobCreateIndex != job.CreateIndex {
			continue
		}
		out = append(out, d)
	}

	return out, nil
}

// LatestDeploymentByJobID returns the latest deployment for the given job. The
// latest is determined strictly by CreateIndex.
func (s *StateStore) LatestDeploymentByJobID(ws memdb.WatchSet, namespace, jobID string) (*structs.Deployment, error) {
	txn := s.db.ReadTxn()

	// Get an iterator over the deployments
	iter, err := txn.Get("deployment", "job", namespace, jobID)
	if err != nil {
		return nil, err
	}

	ws.Add(iter.WatchCh())

	var out *structs.Deployment
	for {
		raw := iter.Next()
		if raw == nil {
			break
		}

		d := raw.(*structs.Deployment)
		if out == nil || out.CreateIndex < d.CreateIndex {
			out = d
		}
	}

	return out, nil
}

// DeleteDeployment is used to delete a set of deployments by ID
func (s *StateStore) DeleteDeployment(index uint64, deploymentIDs []string) error {
	txn := s.db.WriteTxn(index)
	defer txn.Abort()

	if len(deploymentIDs) == 0 {
		return nil
	}

	for _, deploymentID := range deploymentIDs {
		// Lookup the deployment
		existing, err := txn.First("deployment", "id", deploymentID)
		if err != nil {
			return fmt.Errorf("deployment lookup failed: %v", err)
		}
		if existing == nil {
			return fmt.Errorf("deployment not found")
		}

		// Delete the deployment
		if err := txn.Delete("deployment", existing); err != nil {
			return fmt.Errorf("deployment delete failed: %v", err)
		}
	}

	if err := txn.Insert("index", &IndexEntry{"deployment", index}); err != nil {
		return fmt.Errorf("index update failed: %v", err)
	}

	return txn.Commit()
}

// UpsertScalingEvent is used to insert a new scaling event.
// Only the most recent JobTrackedScalingEvents will be kept.
func (s *StateStore) UpsertScalingEvent(index uint64, req *structs.ScalingEventRequest) error {
	txn := s.db.WriteTxn(index)
	defer txn.Abort()

	// Get the existing events
	existing, err := txn.First("scaling_event", "id", req.Namespace, req.JobID)
	if err != nil {
		return fmt.Errorf("scaling event lookup failed: %v", err)
	}

	var jobEvents *structs.JobScalingEvents
	if existing != nil {
		jobEvents = existing.(*structs.JobScalingEvents)
	} else {
		jobEvents = &structs.JobScalingEvents{
			Namespace:     req.Namespace,
			JobID:         req.JobID,
			ScalingEvents: make(map[string][]*structs.ScalingEvent),
		}
	}

	jobEvents.ModifyIndex = index
	req.ScalingEvent.CreateIndex = index

	events := jobEvents.ScalingEvents[req.TaskGroup]
	// Prepend this latest event
	events = append(
		[]*structs.ScalingEvent{req.ScalingEvent},
		events...,
	)
	// Truncate older events
	if len(events) > structs.JobTrackedScalingEvents {
		events = events[0:structs.JobTrackedScalingEvents]
	}
	jobEvents.ScalingEvents[req.TaskGroup] = events

	// Insert the new event
	if err := txn.Insert("scaling_event", jobEvents); err != nil {
		return fmt.Errorf("scaling event insert failed: %v", err)
	}

	// Update the indexes table for scaling_event
	if err := txn.Insert("index", &IndexEntry{"scaling_event", index}); err != nil {
		return fmt.Errorf("index update failed: %v", err)
	}

	return txn.Commit()
}

// ScalingEvents returns an iterator over all the job scaling events
func (s *StateStore) ScalingEvents(ws memdb.WatchSet) (memdb.ResultIterator, error) {
	txn := s.db.ReadTxn()

	// Walk the entire scaling_event table
	iter, err := txn.Get("scaling_event", "id")
	if err != nil {
		return nil, err
	}

	ws.Add(iter.WatchCh())

	return iter, nil
}

func (s *StateStore) ScalingEventsByJob(ws memdb.WatchSet, namespace, jobID string) (map[string][]*structs.ScalingEvent, uint64, error) {
	txn := s.db.ReadTxn()

	watchCh, existing, err := txn.FirstWatch("scaling_event", "id", namespace, jobID)
	if err != nil {
		return nil, 0, fmt.Errorf("job scaling events lookup failed: %v", err)
	}
	ws.Add(watchCh)

	if existing != nil {
		events := existing.(*structs.JobScalingEvents)
		return events.ScalingEvents, events.ModifyIndex, nil
	}
	return nil, 0, nil
}

// UpsertNode is used to register a node or update a node definition
// This is assumed to be triggered by the client, so we retain the value
// of drain/eligibility which is set by the scheduler.
func (s *StateStore) UpsertNode(msgType structs.MessageType, index uint64, node *structs.Node) error {
	txn := s.db.WriteTxnMsgT(msgType, index)
	defer txn.Abort()

	err := upsertNodeTxn(txn, index, node)
	if err != nil {
		return nil
	}
	return txn.Commit()
}

func upsertNodeTxn(txn *txn, index uint64, node *structs.Node) error {
	// Check if the node already exists
	existing, err := txn.First("nodes", "id", node.ID)
	if err != nil {
		return fmt.Errorf("node lookup failed: %v", err)
	}

	// Setup the indexes correctly
	if existing != nil {
		exist := existing.(*structs.Node)
		node.CreateIndex = exist.CreateIndex
		node.ModifyIndex = index

		// Retain node events that have already been set on the node
		node.Events = exist.Events

		// If we are transitioning from down, record the re-registration
		if exist.Status == structs.NodeStatusDown && node.Status != structs.NodeStatusDown {
			appendNodeEvents(index, node, []*structs.NodeEvent{
				structs.NewNodeEvent().SetSubsystem(structs.NodeEventSubsystemCluster).
					SetMessage(NodeRegisterEventReregistered).
					SetTimestamp(time.Unix(node.StatusUpdatedAt, 0))})
		}

		node.Drain = exist.Drain                                 // Retain the drain mode
		node.SchedulingEligibility = exist.SchedulingEligibility // Retain the eligibility
		node.DrainStrategy = exist.DrainStrategy                 // Retain the drain strategy
	} else {
		// Because this is the first time the node is being registered, we should
		// also create a node registration event
		nodeEvent := structs.NewNodeEvent().SetSubsystem(structs.NodeEventSubsystemCluster).
			SetMessage(NodeRegisterEventRegistered).
			SetTimestamp(time.Unix(node.StatusUpdatedAt, 0))
		node.Events = []*structs.NodeEvent{nodeEvent}
		node.CreateIndex = index
		node.ModifyIndex = index
	}

	// Insert the node
	if err := txn.Insert("nodes", node); err != nil {
		return fmt.Errorf("node insert failed: %v", err)
	}
	if err := txn.Insert("index", &IndexEntry{"nodes", index}); err != nil {
		return fmt.Errorf("index update failed: %v", err)
	}
	if err := upsertNodeCSIPlugins(txn, node, index); err != nil {
		return fmt.Errorf("csi plugin update failed: %v", err)
	}

	return nil
}

// DeleteNode deregisters a batch of nodes
func (s *StateStore) DeleteNode(msgType structs.MessageType, index uint64, nodes []string) error {
	txn := s.db.WriteTxn(index)
	defer txn.Abort()

	err := deleteNodeTxn(txn, index, nodes)
	if err != nil {
		return nil
	}
	return txn.Commit()
}

func deleteNodeTxn(txn *txn, index uint64, nodes []string) error {
	if len(nodes) == 0 {
		return fmt.Errorf("node ids missing")
	}

	for _, nodeID := range nodes {
		existing, err := txn.First("nodes", "id", nodeID)
		if err != nil {
			return fmt.Errorf("node lookup failed: %s: %v", nodeID, err)
		}
		if existing == nil {
			return fmt.Errorf("node not found: %s", nodeID)
		}

		// Delete the node
		if err := txn.Delete("nodes", existing); err != nil {
			return fmt.Errorf("node delete failed: %s: %v", nodeID, err)
		}

		node := existing.(*structs.Node)
		if err := deleteNodeCSIPlugins(txn, node, index); err != nil {
			return fmt.Errorf("csi plugin delete failed: %v", err)
		}
	}

	if err := txn.Insert("index", &IndexEntry{"nodes", index}); err != nil {
		return fmt.Errorf("index update failed: %v", err)
	}

	return nil
}

// UpdateNodeStatus is used to update the status of a node
func (s *StateStore) UpdateNodeStatus(msgType structs.MessageType, index uint64, nodeID, status string, updatedAt int64, event *structs.NodeEvent) error {
	txn := s.db.WriteTxnMsgT(msgType, index)
	defer txn.Abort()

	if err := s.updateNodeStatusTxn(txn, nodeID, status, updatedAt, event); err != nil {
		return err
	}

	return txn.Commit()
}

func (s *StateStore) updateNodeStatusTxn(txn *txn, nodeID, status string, updatedAt int64, event *structs.NodeEvent) error {

	// Lookup the node
	existing, err := txn.First("nodes", "id", nodeID)
	if err != nil {
		return fmt.Errorf("node lookup failed: %v", err)
	}
	if existing == nil {
		return fmt.Errorf("node not found")
	}

	// Copy the existing node
	existingNode := existing.(*structs.Node)
	copyNode := existingNode.Copy()
	copyNode.StatusUpdatedAt = updatedAt

	// Add the event if given
	if event != nil {
		appendNodeEvents(txn.Index, copyNode, []*structs.NodeEvent{event})
	}

	// Update the status in the copy
	copyNode.Status = status
	copyNode.ModifyIndex = txn.Index

	// Insert the node
	if err := txn.Insert("nodes", copyNode); err != nil {
		return fmt.Errorf("node update failed: %v", err)
	}
	if err := txn.Insert("index", &IndexEntry{"nodes", txn.Index}); err != nil {
		return fmt.Errorf("index update failed: %v", err)
	}
	return nil
}

// BatchUpdateNodeDrain is used to update the drain of a node set of nodes
func (s *StateStore) BatchUpdateNodeDrain(msgType structs.MessageType, index uint64, updatedAt int64, updates map[string]*structs.DrainUpdate, events map[string]*structs.NodeEvent) error {
	txn := s.db.WriteTxnMsgT(msgType, index)
	defer txn.Abort()
	for node, update := range updates {
		if err := s.updateNodeDrainImpl(txn, index, node, update.DrainStrategy, update.MarkEligible, updatedAt, events[node]); err != nil {
			return err
		}
	}
	return txn.Commit()
}

// UpdateNodeDrain is used to update the drain of a node
func (s *StateStore) UpdateNodeDrain(msgType structs.MessageType, index uint64, nodeID string, drain *structs.DrainStrategy, markEligible bool, updatedAt int64, event *structs.NodeEvent) error {

	txn := s.db.WriteTxn(index)
	defer txn.Abort()
	if err := s.updateNodeDrainImpl(txn, index, nodeID, drain, markEligible, updatedAt, event); err != nil {
		return err
	}
	return txn.Commit()
}

func (s *StateStore) updateNodeDrainImpl(txn *txn, index uint64, nodeID string,
	drain *structs.DrainStrategy, markEligible bool, updatedAt int64, event *structs.NodeEvent) error {

	// Lookup the node
	existing, err := txn.First("nodes", "id", nodeID)
	if err != nil {
		return fmt.Errorf("node lookup failed: %v", err)
	}
	if existing == nil {
		return fmt.Errorf("node not found")
	}

	// Copy the existing node
	existingNode := existing.(*structs.Node)
	copyNode := existingNode.Copy()
	copyNode.StatusUpdatedAt = updatedAt

	// Add the event if given
	if event != nil {
		appendNodeEvents(index, copyNode, []*structs.NodeEvent{event})
	}

	// Update the drain in the copy
	copyNode.Drain = drain != nil // COMPAT: Remove in Nomad 0.10
	copyNode.DrainStrategy = drain
	if drain != nil {
		copyNode.SchedulingEligibility = structs.NodeSchedulingIneligible
	} else if markEligible {
		copyNode.SchedulingEligibility = structs.NodeSchedulingEligible
	}

	copyNode.ModifyIndex = index

	// Insert the node
	if err := txn.Insert("nodes", copyNode); err != nil {
		return fmt.Errorf("node update failed: %v", err)
	}
	if err := txn.Insert("index", &IndexEntry{"nodes", index}); err != nil {
		return fmt.Errorf("index update failed: %v", err)
	}

	return nil
}

// UpdateNodeEligibility is used to update the scheduling eligibility of a node
func (s *StateStore) UpdateNodeEligibility(msgType structs.MessageType, index uint64, nodeID string, eligibility string, updatedAt int64, event *structs.NodeEvent) error {

	txn := s.db.WriteTxnMsgT(msgType, index)
	defer txn.Abort()

	// Lookup the node
	existing, err := txn.First("nodes", "id", nodeID)
	if err != nil {
		return fmt.Errorf("node lookup failed: %v", err)
	}
	if existing == nil {
		return fmt.Errorf("node not found")
	}

	// Copy the existing node
	existingNode := existing.(*structs.Node)
	copyNode := existingNode.Copy()
	copyNode.StatusUpdatedAt = updatedAt

	// Add the event if given
	if event != nil {
		appendNodeEvents(index, copyNode, []*structs.NodeEvent{event})
	}

	// Check if this is a valid action
	if copyNode.DrainStrategy != nil && eligibility == structs.NodeSchedulingEligible {
		return fmt.Errorf("can not set node's scheduling eligibility to eligible while it is draining")
	}

	// Update the eligibility in the copy
	copyNode.SchedulingEligibility = eligibility
	copyNode.ModifyIndex = index

	// Insert the node
	if err := txn.Insert("nodes", copyNode); err != nil {
		return fmt.Errorf("node update failed: %v", err)
	}
	if err := txn.Insert("index", &IndexEntry{"nodes", index}); err != nil {
		return fmt.Errorf("index update failed: %v", err)
	}

	return txn.Commit()
}

// UpsertNodeEvents adds the node events to the nodes, rotating events as
// necessary.
func (s *StateStore) UpsertNodeEvents(msgType structs.MessageType, index uint64, nodeEvents map[string][]*structs.NodeEvent) error {
	txn := s.db.WriteTxnMsgT(msgType, index)
	defer txn.Abort()

	for nodeID, events := range nodeEvents {
		if err := s.upsertNodeEvents(index, nodeID, events, txn); err != nil {
			return err
		}
	}

	return txn.Commit()
}

// upsertNodeEvent upserts a node event for a respective node. It also maintains
// that a fixed number of node events are ever stored simultaneously, deleting
// older events once this bound has been reached.
func (s *StateStore) upsertNodeEvents(index uint64, nodeID string, events []*structs.NodeEvent, txn *txn) error {
	// Lookup the node
	existing, err := txn.First("nodes", "id", nodeID)
	if err != nil {
		return fmt.Errorf("node lookup failed: %v", err)
	}
	if existing == nil {
		return fmt.Errorf("node not found")
	}

	// Copy the existing node
	existingNode := existing.(*structs.Node)
	copyNode := existingNode.Copy()
	appendNodeEvents(index, copyNode, events)

	// Insert the node
	if err := txn.Insert("nodes", copyNode); err != nil {
		return fmt.Errorf("node update failed: %v", err)
	}
	if err := txn.Insert("index", &IndexEntry{"nodes", index}); err != nil {
		return fmt.Errorf("index update failed: %v", err)
	}

	return nil
}

// appendNodeEvents is a helper that takes a node and new events and appends
// them, pruning older events as needed.
func appendNodeEvents(index uint64, node *structs.Node, events []*structs.NodeEvent) {
	// Add the events, updating the indexes
	for _, e := range events {
		e.CreateIndex = index
		node.Events = append(node.Events, e)
	}

	// Keep node events pruned to not exceed the max allowed
	if l := len(node.Events); l > structs.MaxRetainedNodeEvents {
		delta := l - structs.MaxRetainedNodeEvents
		node.Events = node.Events[delta:]
	}
}

// upsertNodeCSIPlugins indexes csi plugins for volume retrieval, with health. It's called
// on upsertNodeEvents, so that event driven health changes are updated
func upsertNodeCSIPlugins(txn *txn, node *structs.Node, index uint64) error {

	loop := func(info *structs.CSIInfo) error {
		raw, err := txn.First("csi_plugins", "id", info.PluginID)
		if err != nil {
			return fmt.Errorf("csi_plugin lookup error: %s %v", info.PluginID, err)
		}

		var plug *structs.CSIPlugin
		if raw != nil {
			plug = raw.(*structs.CSIPlugin).Copy()
		} else {
			if !info.Healthy {
				// we don't want to create new plugins for unhealthy
				// allocs, otherwise we'd recreate the plugin when we
				// get the update for the alloc becoming terminal
				return nil
			}
			plug = structs.NewCSIPlugin(info.PluginID, index)
		}

		// the plugin may have been created by the job being updated, in which case
		// this data will not be configured, it's only available to the fingerprint
		// system
		plug.Provider = info.Provider
		plug.Version = info.ProviderVersion

		err = plug.AddPlugin(node.ID, info)
		if err != nil {
			return err
		}

		plug.ModifyIndex = index

		err = txn.Insert("csi_plugins", plug)
		if err != nil {
			return fmt.Errorf("csi_plugins insert error: %v", err)
		}

		return nil
	}

	inUseController := map[string]struct{}{}
	inUseNode := map[string]struct{}{}

	for _, info := range node.CSIControllerPlugins {
		err := loop(info)
		if err != nil {
			return err
		}
		inUseController[info.PluginID] = struct{}{}
	}

	for _, info := range node.CSINodePlugins {
		err := loop(info)
		if err != nil {
			return err
		}
		inUseNode[info.PluginID] = struct{}{}
	}

	// remove the client node from any plugin that's not
	// running on it.
	iter, err := txn.Get("csi_plugins", "id")
	if err != nil {
		return fmt.Errorf("csi_plugins lookup failed: %v", err)
	}
	for {
		raw := iter.Next()
		if raw == nil {
			break
		}
		plug, ok := raw.(*structs.CSIPlugin)
		if !ok {
			continue
		}
		plug = plug.Copy()

		var hadDelete bool
		if _, ok := inUseController[plug.ID]; !ok {
			if _, asController := plug.Controllers[node.ID]; asController {
				err := plug.DeleteNodeForType(node.ID, structs.CSIPluginTypeController)
				if err != nil {
					return err
				}
				hadDelete = true
			}
		}
		if _, ok := inUseNode[plug.ID]; !ok {
			if _, asNode := plug.Nodes[node.ID]; asNode {
				err := plug.DeleteNodeForType(node.ID, structs.CSIPluginTypeNode)
				if err != nil {
					return err
				}
				hadDelete = true
			}
		}
		// we check this flag both for performance and to make sure we
		// don't delete a plugin when registering a node plugin but
		// no controller
		if hadDelete {
			err = updateOrGCPlugin(index, txn, plug)
			if err != nil {
				return err
			}
		}
	}

	if err := txn.Insert("index", &IndexEntry{"csi_plugins", index}); err != nil {
		return fmt.Errorf("index update failed: %v", err)
	}

	return nil
}

// deleteNodeCSIPlugins cleans up CSIInfo node health status, called in DeleteNode
func deleteNodeCSIPlugins(txn *txn, node *structs.Node, index uint64) error {
	if len(node.CSIControllerPlugins) == 0 && len(node.CSINodePlugins) == 0 {
		return nil
	}

	names := map[string]struct{}{}
	for _, info := range node.CSIControllerPlugins {
		names[info.PluginID] = struct{}{}
	}
	for _, info := range node.CSINodePlugins {
		names[info.PluginID] = struct{}{}
	}

	for id := range names {
		raw, err := txn.First("csi_plugins", "id", id)
		if err != nil {
			return fmt.Errorf("csi_plugins lookup error %s: %v", id, err)
		}
		if raw == nil {
			// plugin may have been deregistered but we didn't
			// update the fingerprint yet
			continue
		}

		plug := raw.(*structs.CSIPlugin).Copy()
		err = plug.DeleteNode(node.ID)
		if err != nil {
			return err
		}
		err = updateOrGCPlugin(index, txn, plug)
		if err != nil {
			return err
		}
	}

	if err := txn.Insert("index", &IndexEntry{"csi_plugins", index}); err != nil {
		return fmt.Errorf("index update failed: %v", err)
	}

	return nil
}

// updateOrGCPlugin updates a plugin but will delete it if the plugin is empty
func updateOrGCPlugin(index uint64, txn *txn, plug *structs.CSIPlugin) error {
	plug.ModifyIndex = index

	if plug.IsEmpty() {
		err := txn.Delete("csi_plugins", plug)
		if err != nil {
			return fmt.Errorf("csi_plugins delete error: %v", err)
		}
	} else {
		err := txn.Insert("csi_plugins", plug)
		if err != nil {
			return fmt.Errorf("csi_plugins update error %s: %v", plug.ID, err)
		}
	}
	return nil
}

// deleteJobFromPlugins removes the allocations of this job from any plugins the job is
// running, possibly deleting the plugin if it's no longer in use. It's called in DeleteJobTxn
func (s *StateStore) deleteJobFromPlugins(index uint64, txn *txn, job *structs.Job) error {
	ws := memdb.NewWatchSet()
	summary, err := s.JobSummaryByID(ws, job.Namespace, job.ID)
	if err != nil {
		return fmt.Errorf("error getting job summary: %v", err)
	}

	allocs, err := s.AllocsByJob(ws, job.Namespace, job.ID, false)
	if err != nil {
		return fmt.Errorf("error getting allocations: %v", err)
	}

	type pair struct {
		pluginID string
		alloc    *structs.Allocation
	}

	plugAllocs := []*pair{}
	found := map[string]struct{}{}

	// Find plugins for allocs that belong to this job
	for _, a := range allocs {
		tg := a.Job.LookupTaskGroup(a.TaskGroup)
		found[tg.Name] = struct{}{}
		for _, t := range tg.Tasks {
			if t.CSIPluginConfig == nil {
				continue
			}
			plugAllocs = append(plugAllocs, &pair{
				pluginID: t.CSIPluginConfig.ID,
				alloc:    a,
			})
		}
	}

	// Find any plugins that do not yet have allocs for this job
	for _, tg := range job.TaskGroups {
		if _, ok := found[tg.Name]; ok {
			continue
		}

		for _, t := range tg.Tasks {
			if t.CSIPluginConfig == nil {
				continue
			}
			plugAllocs = append(plugAllocs, &pair{
				pluginID: t.CSIPluginConfig.ID,
			})
		}
	}

	plugins := map[string]*structs.CSIPlugin{}

	for _, x := range plugAllocs {
		plug, ok := plugins[x.pluginID]

		if !ok {
			plug, err = s.CSIPluginByID(ws, x.pluginID)
			if err != nil {
				return fmt.Errorf("error getting plugin: %s, %v", x.pluginID, err)
			}
			if plug == nil {
				return fmt.Errorf("plugin missing: %s %v", x.pluginID, err)
			}
			// only copy once, so we update the same plugin on each alloc
			plugins[x.pluginID] = plug.Copy()
			plug = plugins[x.pluginID]
		}

		if x.alloc == nil {
			continue
		}
		err := plug.DeleteAlloc(x.alloc.ID, x.alloc.NodeID)
		if err != nil {
			return err
		}
	}

	for _, plug := range plugins {
		plug.DeleteJob(job, summary)
		err = updateOrGCPlugin(index, txn, plug)
		if err != nil {
			return err
		}
	}

	if err = txn.Insert("index", &IndexEntry{"csi_plugins", index}); err != nil {
		return fmt.Errorf("index update failed: %v", err)
	}

	return nil
}

// NodeByID is used to lookup a node by ID
func (s *StateStore) NodeByID(ws memdb.WatchSet, nodeID string) (*structs.Node, error) {
	txn := s.db.ReadTxn()

	watchCh, existing, err := txn.FirstWatch("nodes", "id", nodeID)
	if err != nil {
		return nil, fmt.Errorf("node lookup failed: %v", err)
	}
	ws.Add(watchCh)

	if existing != nil {
		return existing.(*structs.Node), nil
	}
	return nil, nil
}

// NodesByIDPrefix is used to lookup nodes by prefix
func (s *StateStore) NodesByIDPrefix(ws memdb.WatchSet, nodeID string) (memdb.ResultIterator, error) {
	txn := s.db.ReadTxn()

	iter, err := txn.Get("nodes", "id_prefix", nodeID)
	if err != nil {
		return nil, fmt.Errorf("node lookup failed: %v", err)
	}
	ws.Add(iter.WatchCh())

	return iter, nil
}

// NodeBySecretID is used to lookup a node by SecretID
func (s *StateStore) NodeBySecretID(ws memdb.WatchSet, secretID string) (*structs.Node, error) {
	txn := s.db.ReadTxn()

	watchCh, existing, err := txn.FirstWatch("nodes", "secret_id", secretID)
	if err != nil {
		return nil, fmt.Errorf("node lookup by SecretID failed: %v", err)
	}
	ws.Add(watchCh)

	if existing != nil {
		return existing.(*structs.Node), nil
	}
	return nil, nil
}

// Nodes returns an iterator over all the nodes
func (s *StateStore) Nodes(ws memdb.WatchSet) (memdb.ResultIterator, error) {
	txn := s.db.ReadTxn()

	// Walk the entire nodes table
	iter, err := txn.Get("nodes", "id")
	if err != nil {
		return nil, err
	}
	ws.Add(iter.WatchCh())
	return iter, nil
}

// UpsertJob is used to register a job or update a job definition
func (s *StateStore) UpsertJob(msgType structs.MessageType, index uint64, job *structs.Job) error {
	txn := s.db.WriteTxn(index)
	defer txn.Abort()
	if err := s.upsertJobImpl(index, job, false, txn); err != nil {
		return err
	}
	return txn.Commit()
}

// UpsertJobTxn is used to register a job or update a job definition, like UpsertJob,
// but in a transaction.  Useful for when making multiple modifications atomically
func (s *StateStore) UpsertJobTxn(index uint64, job *structs.Job, txn Txn) error {
	return s.upsertJobImpl(index, job, false, txn)
}

// upsertJobImpl is the implementation for registering a job or updating a job definition
func (s *StateStore) upsertJobImpl(index uint64, job *structs.Job, keepVersion bool, txn *txn) error {
	// Assert the namespace exists
	if exists, err := s.namespaceExists(txn, job.Namespace); err != nil {
		return err
	} else if !exists {
		return fmt.Errorf("job %q is in nonexistent namespace %q", job.ID, job.Namespace)
	}

	// Check if the job already exists
	existing, err := txn.First("jobs", "id", job.Namespace, job.ID)
	var existingJob *structs.Job
	if err != nil {
		return fmt.Errorf("job lookup failed: %v", err)
	}

	// Setup the indexes correctly
	if existing != nil {
		job.CreateIndex = existing.(*structs.Job).CreateIndex
		job.ModifyIndex = index

		existingJob = existing.(*structs.Job)

		// Bump the version unless asked to keep it. This should only be done
		// when changing an internal field such as Stable. A spec change should
		// always come with a version bump
		if !keepVersion {
			job.JobModifyIndex = index
			if job.Version <= existingJob.Version {
				job.Version = existingJob.Version + 1
			}
		}

		// Compute the job status
		var err error
		job.Status, err = s.getJobStatus(txn, job, false)
		if err != nil {
			return fmt.Errorf("setting job status for %q failed: %v", job.ID, err)
		}
	} else {
		job.CreateIndex = index
		job.ModifyIndex = index
		job.JobModifyIndex = index

		if err := s.setJobStatus(index, txn, job, false, ""); err != nil {
			return fmt.Errorf("setting job status for %q failed: %v", job.ID, err)
		}

		// Have to get the job again since it could have been updated
		updated, err := txn.First("jobs", "id", job.Namespace, job.ID)
		if err != nil {
			return fmt.Errorf("job lookup failed: %v", err)
		}
		if updated != nil {
			job = updated.(*structs.Job)
		}
	}

	if err := s.updateSummaryWithJob(index, job, txn); err != nil {
		return fmt.Errorf("unable to create job summary: %v", err)
	}

	if err := s.upsertJobVersion(index, job, txn); err != nil {
		return fmt.Errorf("unable to upsert job into job_version table: %v", err)
	}

	if err := s.updateJobScalingPolicies(index, job, txn); err != nil {
		return fmt.Errorf("unable to update job scaling policies: %v", err)
	}

	if err := s.updateJobRecommendations(index, txn, existingJob, job); err != nil {
		return fmt.Errorf("unable to update job recommendations: %v", err)
	}

	if err := s.updateJobCSIPlugins(index, job, existingJob, txn); err != nil {
		return fmt.Errorf("unable to update job scaling policies: %v", err)
	}

	// Insert the job
	if err := txn.Insert("jobs", job); err != nil {
		return fmt.Errorf("job insert failed: %v", err)
	}
	if err := txn.Insert("index", &IndexEntry{"jobs", index}); err != nil {
		return fmt.Errorf("index update failed: %v", err)
	}

	return nil
}

// DeleteJob is used to deregister a job
func (s *StateStore) DeleteJob(index uint64, namespace, jobID string) error {
	txn := s.db.WriteTxn(index)
	defer txn.Abort()

	err := s.DeleteJobTxn(index, namespace, jobID, txn)
	if err == nil {
		return txn.Commit()
	}
	return err
}

// DeleteJobTxn is used to deregister a job, like DeleteJob,
// but in a transaction.  Useful for when making multiple modifications atomically
func (s *StateStore) DeleteJobTxn(index uint64, namespace, jobID string, txn Txn) error {
	// Lookup the node
	existing, err := txn.First("jobs", "id", namespace, jobID)
	if err != nil {
		return fmt.Errorf("job lookup failed: %v", err)
	}
	if existing == nil {
		return fmt.Errorf("job not found")
	}

	// Check if we should update a parent job summary
	job := existing.(*structs.Job)
	if job.ParentID != "" {
		summaryRaw, err := txn.First("job_summary", "id", namespace, job.ParentID)
		if err != nil {
			return fmt.Errorf("unable to retrieve summary for parent job: %v", err)
		}

		// Only continue if the summary exists. It could not exist if the parent
		// job was removed
		if summaryRaw != nil {
			existing := summaryRaw.(*structs.JobSummary)
			pSummary := existing.Copy()
			if pSummary.Children != nil {

				modified := false
				switch job.Status {
				case structs.JobStatusPending:
					pSummary.Children.Pending--
					pSummary.Children.Dead++
					modified = true
				case structs.JobStatusRunning:
					pSummary.Children.Running--
					pSummary.Children.Dead++
					modified = true
				case structs.JobStatusDead:
				default:
					return fmt.Errorf("unknown old job status %q", job.Status)
				}

				if modified {
					// Update the modify index
					pSummary.ModifyIndex = index

					// Insert the summary
					if err := txn.Insert("job_summary", pSummary); err != nil {
						return fmt.Errorf("job summary insert failed: %v", err)
					}
					if err := txn.Insert("index", &IndexEntry{"job_summary", index}); err != nil {
						return fmt.Errorf("index update failed: %v", err)
					}
				}
			}
		}
	}

	// Delete the job
	if err := txn.Delete("jobs", existing); err != nil {
		return fmt.Errorf("job delete failed: %v", err)
	}
	if err := txn.Insert("index", &IndexEntry{"jobs", index}); err != nil {
		return fmt.Errorf("index update failed: %v", err)
	}

	// Delete the job versions
	if err := s.deleteJobVersions(index, job, txn); err != nil {
		return err
	}

	// Cleanup plugins registered by this job, before we delete the summary
	err = s.deleteJobFromPlugins(index, txn, job)
	if err != nil {
		return fmt.Errorf("deleting job from plugin: %v", err)
	}

	// Delete the job summary
	if _, err = txn.DeleteAll("job_summary", "id", namespace, jobID); err != nil {
		return fmt.Errorf("deleting job summary failed: %v", err)
	}
	if err := txn.Insert("index", &IndexEntry{"job_summary", index}); err != nil {
		return fmt.Errorf("index update failed: %v", err)
	}

	// Delete any remaining job scaling policies
	if err := s.deleteJobScalingPolicies(index, job, txn); err != nil {
		return fmt.Errorf("deleting job scaling policies failed: %v", err)
	}

	// Delete any job recommendations
	if err := s.deleteRecommendationsByJob(index, txn, job); err != nil {
		return fmt.Errorf("deleting job recommendatons failed: %v", err)
	}

	// Delete the scaling events
	if _, err = txn.DeleteAll("scaling_event", "id", namespace, jobID); err != nil {
		return fmt.Errorf("deleting job scaling events failed: %v", err)
	}
	if err := txn.Insert("index", &IndexEntry{"scaling_event", index}); err != nil {
		return fmt.Errorf("index update failed: %v", err)
	}

	return nil
}

// deleteJobScalingPolicies deletes any scaling policies associated with the job
func (s *StateStore) deleteJobScalingPolicies(index uint64, job *structs.Job, txn *txn) error {
	iter, err := s.ScalingPoliciesByJobTxn(nil, job.Namespace, job.ID, txn)
	if err != nil {
		return fmt.Errorf("getting job scaling policies for deletion failed: %v", err)
	}

	// Put them into a slice so there are no safety concerns while actually
	// performing the deletes
	policies := []interface{}{}
	for {
		raw := iter.Next()
		if raw == nil {
			break
		}
		policies = append(policies, raw)
	}

	// Do the deletes
	for _, p := range policies {
		if err := txn.Delete("scaling_policy", p); err != nil {
			return fmt.Errorf("deleting scaling policy failed: %v", err)
		}
	}

	if len(policies) > 0 {
		if err := txn.Insert("index", &IndexEntry{"scaling_policy", index}); err != nil {
			return fmt.Errorf("index update failed: %v", err)
		}
	}
	return nil
}

// deleteJobVersions deletes all versions of the given job.
func (s *StateStore) deleteJobVersions(index uint64, job *structs.Job, txn *txn) error {
	iter, err := txn.Get("job_version", "id_prefix", job.Namespace, job.ID)
	if err != nil {
		return err
	}

	// Put them into a slice so there are no safety concerns while actually
	// performing the deletes
	jobs := []*structs.Job{}
	for {
		raw := iter.Next()
		if raw == nil {
			break
		}

		// Ensure the ID is an exact match
		j := raw.(*structs.Job)
		if j.ID != job.ID {
			continue
		}

		jobs = append(jobs, j)
	}

	// Do the deletes
	for _, j := range jobs {
		if err := txn.Delete("job_version", j); err != nil {
			return fmt.Errorf("deleting job versions failed: %v", err)
		}
	}

	if err := txn.Insert("index", &IndexEntry{"job_version", index}); err != nil {
		return fmt.Errorf("index update failed: %v", err)
	}

	return nil
}

// upsertJobVersion inserts a job into its historic version table and limits the
// number of job versions that are tracked.
func (s *StateStore) upsertJobVersion(index uint64, job *structs.Job, txn *txn) error {
	// Insert the job
	if err := txn.Insert("job_version", job); err != nil {
		return fmt.Errorf("failed to insert job into job_version table: %v", err)
	}

	if err := txn.Insert("index", &IndexEntry{"job_version", index}); err != nil {
		return fmt.Errorf("index update failed: %v", err)
	}

	// Get all the historic jobs for this ID
	all, err := s.jobVersionByID(txn, nil, job.Namespace, job.ID)
	if err != nil {
		return fmt.Errorf("failed to look up job versions for %q: %v", job.ID, err)
	}

	// If we are below the limit there is no GCing to be done
	if len(all) <= structs.JobTrackedVersions {
		return nil
	}

	// We have to delete a historic job to make room.
	// Find index of the highest versioned stable job
	stableIdx := -1
	for i, j := range all {
		if j.Stable {
			stableIdx = i
			break
		}
	}

	// If the stable job is the oldest version, do a swap to bring it into the
	// keep set.
	max := structs.JobTrackedVersions
	if stableIdx == max {
		all[max-1], all[max] = all[max], all[max-1]
	}

	// Delete the job outside of the set that are being kept.
	d := all[max]
	if err := txn.Delete("job_version", d); err != nil {
		return fmt.Errorf("failed to delete job %v (%d) from job_version", d.ID, d.Version)
	}

	return nil
}

// JobByID is used to lookup a job by its ID. JobByID returns the current/latest job
// version.
func (s *StateStore) JobByID(ws memdb.WatchSet, namespace, id string) (*structs.Job, error) {
	txn := s.db.ReadTxn()
	return s.JobByIDTxn(ws, namespace, id, txn)
}

// JobByIDTxn is used to lookup a job by its ID, like  JobByID. JobByID returns the job version
// accessible through in the transaction
func (s *StateStore) JobByIDTxn(ws memdb.WatchSet, namespace, id string, txn Txn) (*structs.Job, error) {
	watchCh, existing, err := txn.FirstWatch("jobs", "id", namespace, id)
	if err != nil {
		return nil, fmt.Errorf("job lookup failed: %v", err)
	}
	ws.Add(watchCh)

	if existing != nil {
		return existing.(*structs.Job), nil
	}
	return nil, nil
}

// JobsByIDPrefix is used to lookup a job by prefix
func (s *StateStore) JobsByIDPrefix(ws memdb.WatchSet, namespace, id string) (memdb.ResultIterator, error) {
	txn := s.db.ReadTxn()

	iter, err := txn.Get("jobs", "id_prefix", namespace, id)
	if err != nil {
		return nil, fmt.Errorf("job lookup failed: %v", err)
	}

	ws.Add(iter.WatchCh())

	return iter, nil
}

// JobVersionsByID returns all the tracked versions of a job.
func (s *StateStore) JobVersionsByID(ws memdb.WatchSet, namespace, id string) ([]*structs.Job, error) {
	txn := s.db.ReadTxn()

	return s.jobVersionByID(txn, &ws, namespace, id)
}

// jobVersionByID is the underlying implementation for retrieving all tracked
// versions of a job and is called under an existing transaction. A watch set
// can optionally be passed in to add the job histories to the watch set.
func (s *StateStore) jobVersionByID(txn *txn, ws *memdb.WatchSet, namespace, id string) ([]*structs.Job, error) {
	// Get all the historic jobs for this ID
	iter, err := txn.Get("job_version", "id_prefix", namespace, id)
	if err != nil {
		return nil, err
	}

	if ws != nil {
		ws.Add(iter.WatchCh())
	}

	var all []*structs.Job
	for {
		raw := iter.Next()
		if raw == nil {
			break
		}

		// Ensure the ID is an exact match
		j := raw.(*structs.Job)
		if j.ID != id {
			continue
		}

		all = append(all, j)
	}

	// Sort in reverse order so that the highest version is first
	sort.Slice(all, func(i, j int) bool {
		return all[i].Version > all[j].Version
	})

	return all, nil
}

// JobByIDAndVersion returns the job identified by its ID and Version. The
// passed watchset may be nil.
func (s *StateStore) JobByIDAndVersion(ws memdb.WatchSet, namespace, id string, version uint64) (*structs.Job, error) {
	txn := s.db.ReadTxn()
	return s.jobByIDAndVersionImpl(ws, namespace, id, version, txn)
}

// jobByIDAndVersionImpl returns the job identified by its ID and Version. The
// passed watchset may be nil.
func (s *StateStore) jobByIDAndVersionImpl(ws memdb.WatchSet, namespace, id string,
	version uint64, txn *txn) (*structs.Job, error) {

	watchCh, existing, err := txn.FirstWatch("job_version", "id", namespace, id, version)
	if err != nil {
		return nil, err
	}

	if ws != nil {
		ws.Add(watchCh)
	}

	if existing != nil {
		job := existing.(*structs.Job)
		return job, nil
	}

	return nil, nil
}

func (s *StateStore) JobVersions(ws memdb.WatchSet) (memdb.ResultIterator, error) {
	txn := s.db.ReadTxn()

	// Walk the entire deployments table
	iter, err := txn.Get("job_version", "id")
	if err != nil {
		return nil, err
	}

	ws.Add(iter.WatchCh())
	return iter, nil
}

// Jobs returns an iterator over all the jobs
func (s *StateStore) Jobs(ws memdb.WatchSet) (memdb.ResultIterator, error) {
	txn := s.db.ReadTxn()

	// Walk the entire jobs table
	iter, err := txn.Get("jobs", "id")
	if err != nil {
		return nil, err
	}

	ws.Add(iter.WatchCh())

	return iter, nil
}

// JobsByNamespace returns an iterator over all the jobs for the given namespace
func (s *StateStore) JobsByNamespace(ws memdb.WatchSet, namespace string) (memdb.ResultIterator, error) {
	txn := s.db.ReadTxn()
	return s.jobsByNamespaceImpl(ws, namespace, txn)
}

// jobsByNamespaceImpl returns an iterator over all the jobs for the given namespace
func (s *StateStore) jobsByNamespaceImpl(ws memdb.WatchSet, namespace string, txn *txn) (memdb.ResultIterator, error) {
	// Walk the entire jobs table
	iter, err := txn.Get("jobs", "id_prefix", namespace, "")
	if err != nil {
		return nil, err
	}

	ws.Add(iter.WatchCh())

	return iter, nil
}

// JobsByPeriodic returns an iterator over all the periodic or non-periodic jobs.
func (s *StateStore) JobsByPeriodic(ws memdb.WatchSet, periodic bool) (memdb.ResultIterator, error) {
	txn := s.db.ReadTxn()

	iter, err := txn.Get("jobs", "periodic", periodic)
	if err != nil {
		return nil, err
	}

	ws.Add(iter.WatchCh())

	return iter, nil
}

// JobsByScheduler returns an iterator over all the jobs with the specific
// scheduler type.
func (s *StateStore) JobsByScheduler(ws memdb.WatchSet, schedulerType string) (memdb.ResultIterator, error) {
	txn := s.db.ReadTxn()

	// Return an iterator for jobs with the specific type.
	iter, err := txn.Get("jobs", "type", schedulerType)
	if err != nil {
		return nil, err
	}

	ws.Add(iter.WatchCh())

	return iter, nil
}

// JobsByGC returns an iterator over all jobs eligible or uneligible for garbage
// collection.
func (s *StateStore) JobsByGC(ws memdb.WatchSet, gc bool) (memdb.ResultIterator, error) {
	txn := s.db.ReadTxn()

	iter, err := txn.Get("jobs", "gc", gc)
	if err != nil {
		return nil, err
	}

	ws.Add(iter.WatchCh())

	return iter, nil
}

// JobSummary returns a job summary object which matches a specific id.
func (s *StateStore) JobSummaryByID(ws memdb.WatchSet, namespace, jobID string) (*structs.JobSummary, error) {
	txn := s.db.ReadTxn()

	watchCh, existing, err := txn.FirstWatch("job_summary", "id", namespace, jobID)
	if err != nil {
		return nil, err
	}

	ws.Add(watchCh)

	if existing != nil {
		summary := existing.(*structs.JobSummary)
		return summary, nil
	}

	return nil, nil
}

// JobSummaries walks the entire job summary table and returns all the job
// summary objects
func (s *StateStore) JobSummaries(ws memdb.WatchSet) (memdb.ResultIterator, error) {
	txn := s.db.ReadTxn()

	iter, err := txn.Get("job_summary", "id")
	if err != nil {
		return nil, err
	}

	ws.Add(iter.WatchCh())

	return iter, nil
}

// JobSummaryByPrefix is used to look up Job Summary by id prefix
func (s *StateStore) JobSummaryByPrefix(ws memdb.WatchSet, namespace, id string) (memdb.ResultIterator, error) {
	txn := s.db.ReadTxn()

	iter, err := txn.Get("job_summary", "id_prefix", namespace, id)
	if err != nil {
		return nil, fmt.Errorf("job_summary lookup failed: %v", err)
	}

	ws.Add(iter.WatchCh())

	return iter, nil
}

// CSIVolumeRegister adds a volume to the server store, failing if it already exists
func (s *StateStore) CSIVolumeRegister(index uint64, volumes []*structs.CSIVolume) error {
	txn := s.db.WriteTxn(index)
	defer txn.Abort()

	for _, v := range volumes {
		if exists, err := s.namespaceExists(txn, v.Namespace); err != nil {
			return err
		} else if !exists {
			return fmt.Errorf("volume %s is in nonexistent namespace %s", v.ID, v.Namespace)
		}

		// Check for volume existence
		obj, err := txn.First("csi_volumes", "id", v.Namespace, v.ID)
		if err != nil {
			return fmt.Errorf("volume existence check error: %v", err)
		}
		if obj != nil {
			// Allow some properties of a volume to be updated in place, but
			// prevent accidentally overwriting important properties, or
			// overwriting a volume in use
			old, ok := obj.(*structs.CSIVolume)
			if ok &&
				old.InUse() ||
				old.ExternalID != v.ExternalID ||
				old.PluginID != v.PluginID ||
				old.Provider != v.Provider {
				return fmt.Errorf("volume exists: %s", v.ID)
			}
		}

		if v.CreateIndex == 0 {
			v.CreateIndex = index
			v.ModifyIndex = index
		}

		err = txn.Insert("csi_volumes", v)
		if err != nil {
			return fmt.Errorf("volume insert: %v", err)
		}
	}

	if err := txn.Insert("index", &IndexEntry{"csi_volumes", index}); err != nil {
		return fmt.Errorf("index update failed: %v", err)
	}

	return txn.Commit()
}

// CSIVolumes returns the unfiltered list of all volumes
func (s *StateStore) CSIVolumes(ws memdb.WatchSet) (memdb.ResultIterator, error) {
	txn := s.db.ReadTxn()
	defer txn.Abort()

	iter, err := txn.Get("csi_volumes", "id")
	if err != nil {
		return nil, fmt.Errorf("csi_volumes lookup failed: %v", err)
	}

	ws.Add(iter.WatchCh())

	return iter, nil
}

// CSIVolumeByID is used to lookup a single volume. Returns a copy of the volume
// because its plugins are denormalized to provide accurate Health.
func (s *StateStore) CSIVolumeByID(ws memdb.WatchSet, namespace, id string) (*structs.CSIVolume, error) {
	txn := s.db.ReadTxn()

	watchCh, obj, err := txn.FirstWatch("csi_volumes", "id_prefix", namespace, id)
	if err != nil {
		return nil, fmt.Errorf("volume lookup failed: %s %v", id, err)
	}
	ws.Add(watchCh)

	if obj == nil {
		return nil, nil
	}

	vol := obj.(*structs.CSIVolume)
	return s.CSIVolumeDenormalizePlugins(ws, vol.Copy())
}

// CSIVolumes looks up csi_volumes by pluginID
func (s *StateStore) CSIVolumesByPluginID(ws memdb.WatchSet, namespace, pluginID string) (memdb.ResultIterator, error) {
	txn := s.db.ReadTxn()

	iter, err := txn.Get("csi_volumes", "plugin_id", pluginID)
	if err != nil {
		return nil, fmt.Errorf("volume lookup failed: %v", err)
	}

	// Filter the iterator by namespace
	f := func(raw interface{}) bool {
		v, ok := raw.(*structs.CSIVolume)
		if !ok {
			return false
		}
		return v.Namespace != namespace
	}

	wrap := memdb.NewFilterIterator(iter, f)
	return wrap, nil
}

// CSIVolumesByIDPrefix supports search
func (s *StateStore) CSIVolumesByIDPrefix(ws memdb.WatchSet, namespace, volumeID string) (memdb.ResultIterator, error) {
	txn := s.db.ReadTxn()

	iter, err := txn.Get("csi_volumes", "id_prefix", namespace, volumeID)
	if err != nil {
		return nil, err
	}

	ws.Add(iter.WatchCh())
	return iter, nil
}

// CSIVolumesByNodeID looks up CSIVolumes in use on a node
func (s *StateStore) CSIVolumesByNodeID(ws memdb.WatchSet, nodeID string) (memdb.ResultIterator, error) {
	allocs, err := s.AllocsByNode(ws, nodeID)
	if err != nil {
		return nil, fmt.Errorf("alloc lookup failed: %v", err)
	}

	// Find volume ids for CSI volumes in running allocs, or allocs that we desire to run
	ids := map[string]string{} // Map volumeID to Namespace
	for _, a := range allocs {
		tg := a.Job.LookupTaskGroup(a.TaskGroup)

		if !(a.DesiredStatus == structs.AllocDesiredStatusRun ||
			a.ClientStatus == structs.AllocClientStatusRunning) ||
			len(tg.Volumes) == 0 {
			continue
		}

		for _, v := range tg.Volumes {
			if v.Type != structs.VolumeTypeCSI {
				continue
			}
			ids[v.Source] = a.Namespace
		}
	}

	// Lookup the raw CSIVolumes to match the other list interfaces
	iter := NewSliceIterator()
	txn := s.db.ReadTxn()
	for id, namespace := range ids {
		raw, err := txn.First("csi_volumes", "id", namespace, id)
		if err != nil {
			return nil, fmt.Errorf("volume lookup failed: %s %v", id, err)
		}
		iter.Add(raw)
	}

	return iter, nil
}

// CSIVolumesByNamespace looks up the entire csi_volumes table
func (s *StateStore) CSIVolumesByNamespace(ws memdb.WatchSet, namespace string) (memdb.ResultIterator, error) {
	txn := s.db.ReadTxn()

	iter, err := txn.Get("csi_volumes", "id_prefix", namespace, "")
	if err != nil {
		return nil, fmt.Errorf("volume lookup failed: %v", err)
	}
	ws.Add(iter.WatchCh())

	return iter, nil
}

// CSIVolumeClaim updates the volume's claim count and allocation list
func (s *StateStore) CSIVolumeClaim(index uint64, namespace, id string, claim *structs.CSIVolumeClaim) error {
	txn := s.db.WriteTxn(index)
	defer txn.Abort()
	ws := memdb.NewWatchSet()

	row, err := txn.First("csi_volumes", "id", namespace, id)
	if err != nil {
		return fmt.Errorf("volume lookup failed: %s: %v", id, err)
	}
	if row == nil {
		return fmt.Errorf("volume not found: %s", id)
	}

	orig, ok := row.(*structs.CSIVolume)
	if !ok {
		return fmt.Errorf("volume row conversion error")
	}

	var alloc *structs.Allocation
	if claim.Mode != structs.CSIVolumeClaimRelease {
		alloc, err = s.AllocByID(ws, claim.AllocationID)
		if err != nil {
			s.logger.Error("AllocByID failed", "error", err)
			return fmt.Errorf(structs.ErrUnknownAllocationPrefix)
		}
		if alloc == nil {
			s.logger.Error("AllocByID failed to find alloc", "alloc_id", claim.AllocationID)
			if err != nil {
				return fmt.Errorf(structs.ErrUnknownAllocationPrefix)
			}
		}
	}

	volume, err := s.CSIVolumeDenormalizePlugins(ws, orig.Copy())
	if err != nil {
		return err
	}

	volume, err = s.CSIVolumeDenormalize(ws, volume)
	if err != nil {
		return err
	}

	// in the case of a job deregistration, there will be no allocation ID
	// for the claim but we still want to write an updated index to the volume
	// so that volume reaping is triggered
	if claim.AllocationID != "" {
		err = volume.Claim(claim, alloc)
		if err != nil {
			return err
		}
	}

	volume.ModifyIndex = index

	if err = txn.Insert("csi_volumes", volume); err != nil {
		return fmt.Errorf("volume update failed: %s: %v", id, err)
	}

	if err = txn.Insert("index", &IndexEntry{"csi_volumes", index}); err != nil {
		return fmt.Errorf("index update failed: %v", err)
	}

	return txn.Commit()
}

// CSIVolumeDeregister removes the volume from the server
func (s *StateStore) CSIVolumeDeregister(index uint64, namespace string, ids []string, force bool) error {
	txn := s.db.WriteTxn(index)
	defer txn.Abort()

	for _, id := range ids {
		existing, err := txn.First("csi_volumes", "id_prefix", namespace, id)
		if err != nil {
			return fmt.Errorf("volume lookup failed: %s: %v", id, err)
		}

		if existing == nil {
			return fmt.Errorf("volume not found: %s", id)
		}

		vol, ok := existing.(*structs.CSIVolume)
		if !ok {
			return fmt.Errorf("volume row conversion error: %s", id)
		}

		// The common case for a volume deregister is when the volume is
		// unused, but we can also let an operator intervene in the case where
		// allocations have been stopped but claims can't be freed because
		// ex. the plugins have all been removed.
		if vol.InUse() {
			if !force || !s.volSafeToForce(vol) {
				return fmt.Errorf("volume in use: %s", id)
			}
		}

		if err = txn.Delete("csi_volumes", existing); err != nil {
			return fmt.Errorf("volume delete failed: %s: %v", id, err)
		}
	}

	if err := txn.Insert("index", &IndexEntry{"csi_volumes", index}); err != nil {
		return fmt.Errorf("index update failed: %v", err)
	}

	return txn.Commit()
}

// volSafeToForce checks if the any of the remaining allocations
// are in a non-terminal state.
func (s *StateStore) volSafeToForce(v *structs.CSIVolume) bool {
	ws := memdb.NewWatchSet()
	vol, err := s.CSIVolumeDenormalize(ws, v)
	if err != nil {
		return false
	}

	for _, alloc := range vol.ReadAllocs {
		if alloc != nil && !alloc.TerminalStatus() {
			return false
		}
	}
	for _, alloc := range vol.WriteAllocs {
		if alloc != nil && !alloc.TerminalStatus() {
			return false
		}
	}
	return true
}

// CSIVolumeDenormalizePlugins returns a CSIVolume with current health and plugins, but
// without allocations
// Use this for current volume metadata, handling lists of volumes
// Use CSIVolumeDenormalize for volumes containing both health and current allocations
func (s *StateStore) CSIVolumeDenormalizePlugins(ws memdb.WatchSet, vol *structs.CSIVolume) (*structs.CSIVolume, error) {
	if vol == nil {
		return nil, nil
	}
	// Lookup CSIPlugin, the health records, and calculate volume health
	txn := s.db.ReadTxn()
	defer txn.Abort()

	plug, err := s.CSIPluginByID(ws, vol.PluginID)
	if err != nil {
		return nil, fmt.Errorf("plugin lookup error: %s %v", vol.PluginID, err)
	}
	if plug == nil {
		vol.ControllersHealthy = 0
		vol.NodesHealthy = 0
		vol.Schedulable = false
		return vol, nil
	}

	vol.Provider = plug.Provider
	vol.ProviderVersion = plug.Version
	vol.ControllerRequired = plug.ControllerRequired
	vol.ControllersHealthy = plug.ControllersHealthy
	vol.NodesHealthy = plug.NodesHealthy

	// This value may be stale, but stale is ok
	vol.ControllersExpected = plug.ControllersExpected
	vol.NodesExpected = plug.NodesExpected

	vol.Schedulable = vol.NodesHealthy > 0
	if vol.ControllerRequired {
		vol.Schedulable = vol.ControllersHealthy > 0 && vol.Schedulable
	}

	return vol, nil
}

// CSIVolumeDenormalize returns a CSIVolume with allocations
func (s *StateStore) CSIVolumeDenormalize(ws memdb.WatchSet, vol *structs.CSIVolume) (*structs.CSIVolume, error) {
	for id := range vol.ReadAllocs {
		a, err := s.AllocByID(ws, id)
		if err != nil {
			return nil, err
		}
		if a != nil {
			vol.ReadAllocs[id] = a
			// COMPAT(1.0): the CSIVolumeClaim fields were added
			// after 0.11.1, so claims made before that may be
			// missing this value. (same for WriteAlloc below)
			if _, ok := vol.ReadClaims[id]; !ok {
				vol.ReadClaims[id] = &structs.CSIVolumeClaim{
					AllocationID: a.ID,
					NodeID:       a.NodeID,
					Mode:         structs.CSIVolumeClaimRead,
					State:        structs.CSIVolumeClaimStateTaken,
				}
			}
		}
	}

	for id := range vol.WriteAllocs {
		a, err := s.AllocByID(ws, id)
		if err != nil {
			return nil, err
		}
		if a != nil {
			vol.WriteAllocs[id] = a
			if _, ok := vol.WriteClaims[id]; !ok {
				vol.WriteClaims[id] = &structs.CSIVolumeClaim{
					AllocationID: a.ID,
					NodeID:       a.NodeID,
					Mode:         structs.CSIVolumeClaimWrite,
					State:        structs.CSIVolumeClaimStateTaken,
				}
			}
		}
	}

	return vol, nil
}

// CSIPlugins returns the unfiltered list of all plugin health status
func (s *StateStore) CSIPlugins(ws memdb.WatchSet) (memdb.ResultIterator, error) {
	txn := s.db.ReadTxn()
	defer txn.Abort()

	iter, err := txn.Get("csi_plugins", "id")
	if err != nil {
		return nil, fmt.Errorf("csi_plugins lookup failed: %v", err)
	}

	ws.Add(iter.WatchCh())

	return iter, nil
}

// CSIPluginsByIDPrefix supports search
func (s *StateStore) CSIPluginsByIDPrefix(ws memdb.WatchSet, pluginID string) (memdb.ResultIterator, error) {
	txn := s.db.ReadTxn()

	iter, err := txn.Get("csi_plugins", "id_prefix", pluginID)
	if err != nil {
		return nil, err
	}

	ws.Add(iter.WatchCh())

	return iter, nil
}

// CSIPluginByID returns the one named CSIPlugin
func (s *StateStore) CSIPluginByID(ws memdb.WatchSet, id string) (*structs.CSIPlugin, error) {
	txn := s.db.ReadTxn()
	defer txn.Abort()

	raw, err := txn.First("csi_plugins", "id_prefix", id)
	if err != nil {
		return nil, fmt.Errorf("csi_plugin lookup failed: %s %v", id, err)
	}

	if raw == nil {
		return nil, nil
	}

	plug := raw.(*structs.CSIPlugin)

	return plug, nil
}

// CSIPluginDenormalize returns a CSIPlugin with allocation details. Always called on a copy of the plugin.
func (s *StateStore) CSIPluginDenormalize(ws memdb.WatchSet, plug *structs.CSIPlugin) (*structs.CSIPlugin, error) {
	if plug == nil {
		return nil, nil
	}

	// Get the unique list of allocation ids
	ids := map[string]struct{}{}
	for _, info := range plug.Controllers {
		ids[info.AllocID] = struct{}{}
	}
	for _, info := range plug.Nodes {
		ids[info.AllocID] = struct{}{}
	}

	for id := range ids {
		alloc, err := s.AllocByID(ws, id)
		if err != nil {
			return nil, err
		}
		if alloc == nil {
			continue
		}
		plug.Allocations = append(plug.Allocations, alloc.Stub(nil))
	}

	return plug, nil
}

// UpsertCSIPlugin writes the plugin to the state store. Note: there
// is currently no raft message for this, as it's intended to support
// testing use cases.
func (s *StateStore) UpsertCSIPlugin(index uint64, plug *structs.CSIPlugin) error {
	txn := s.db.WriteTxn(index)
	defer txn.Abort()

	existing, err := txn.First("csi_plugins", "id", plug.ID)
	if err != nil {
		return fmt.Errorf("csi_plugin lookup error: %s %v", plug.ID, err)
	}

	plug.ModifyIndex = index
	if existing != nil {
		plug.CreateIndex = existing.(*structs.CSIPlugin).CreateIndex
	}

	err = txn.Insert("csi_plugins", plug)
	if err != nil {
		return fmt.Errorf("csi_plugins insert error: %v", err)
	}
	if err := txn.Insert("index", &IndexEntry{"csi_plugins", index}); err != nil {
		return fmt.Errorf("index update failed: %v", err)
	}
	return txn.Commit()
}

// DeleteCSIPlugin deletes the plugin if it's not in use.
func (s *StateStore) DeleteCSIPlugin(index uint64, id string) error {
	txn := s.db.WriteTxn(index)
	defer txn.Abort()
	ws := memdb.NewWatchSet()

	plug, err := s.CSIPluginByID(ws, id)
	if err != nil {
		return err
	}

	if plug == nil {
		return nil
	}

	plug, err = s.CSIPluginDenormalize(ws, plug.Copy())
	if err != nil {
		return err
	}
	if !plug.IsEmpty() {
		return fmt.Errorf("plugin in use")
	}

	err = txn.Delete("csi_plugins", plug)
	if err != nil {
		return fmt.Errorf("csi_plugins delete error: %v", err)
	}
	return txn.Commit()
}

// UpsertPeriodicLaunch is used to register a launch or update it.
func (s *StateStore) UpsertPeriodicLaunch(index uint64, launch *structs.PeriodicLaunch) error {
	txn := s.db.WriteTxn(index)
	defer txn.Abort()

	// Check if the job already exists
	existing, err := txn.First("periodic_launch", "id", launch.Namespace, launch.ID)
	if err != nil {
		return fmt.Errorf("periodic launch lookup failed: %v", err)
	}

	// Setup the indexes correctly
	if existing != nil {
		launch.CreateIndex = existing.(*structs.PeriodicLaunch).CreateIndex
		launch.ModifyIndex = index
	} else {
		launch.CreateIndex = index
		launch.ModifyIndex = index
	}

	// Insert the job
	if err := txn.Insert("periodic_launch", launch); err != nil {
		return fmt.Errorf("launch insert failed: %v", err)
	}
	if err := txn.Insert("index", &IndexEntry{"periodic_launch", index}); err != nil {
		return fmt.Errorf("index update failed: %v", err)
	}

	return txn.Commit()
}

// DeletePeriodicLaunch is used to delete the periodic launch
func (s *StateStore) DeletePeriodicLaunch(index uint64, namespace, jobID string) error {
	txn := s.db.WriteTxn(index)
	defer txn.Abort()

	err := s.DeletePeriodicLaunchTxn(index, namespace, jobID, txn)
	if err == nil {
		return txn.Commit()
	}
	return err
}

// DeletePeriodicLaunchTxn is used to delete the periodic launch, like DeletePeriodicLaunch
// but in a transaction.  Useful for when making multiple modifications atomically
func (s *StateStore) DeletePeriodicLaunchTxn(index uint64, namespace, jobID string, txn Txn) error {
	// Lookup the launch
	existing, err := txn.First("periodic_launch", "id", namespace, jobID)
	if err != nil {
		return fmt.Errorf("launch lookup failed: %v", err)
	}
	if existing == nil {
		return fmt.Errorf("launch not found")
	}

	// Delete the launch
	if err := txn.Delete("periodic_launch", existing); err != nil {
		return fmt.Errorf("launch delete failed: %v", err)
	}
	if err := txn.Insert("index", &IndexEntry{"periodic_launch", index}); err != nil {
		return fmt.Errorf("index update failed: %v", err)
	}

	return nil
}

// PeriodicLaunchByID is used to lookup a periodic launch by the periodic job
// ID.
func (s *StateStore) PeriodicLaunchByID(ws memdb.WatchSet, namespace, id string) (*structs.PeriodicLaunch, error) {
	txn := s.db.ReadTxn()

	watchCh, existing, err := txn.FirstWatch("periodic_launch", "id", namespace, id)
	if err != nil {
		return nil, fmt.Errorf("periodic launch lookup failed: %v", err)
	}

	ws.Add(watchCh)

	if existing != nil {
		return existing.(*structs.PeriodicLaunch), nil
	}
	return nil, nil
}

// PeriodicLaunches returns an iterator over all the periodic launches
func (s *StateStore) PeriodicLaunches(ws memdb.WatchSet) (memdb.ResultIterator, error) {
	txn := s.db.ReadTxn()

	// Walk the entire table
	iter, err := txn.Get("periodic_launch", "id")
	if err != nil {
		return nil, err
	}

	ws.Add(iter.WatchCh())

	return iter, nil
}

// UpsertEvals is used to upsert a set of evaluations
func (s *StateStore) UpsertEvals(msgType structs.MessageType, index uint64, evals []*structs.Evaluation) error {
	txn := s.db.WriteTxnMsgT(msgType, index)
	defer txn.Abort()

	err := s.UpsertEvalsTxn(index, evals, txn)
	if err == nil {
		return txn.Commit()
	}
	return err
}

// UpsertEvals is used to upsert a set of evaluations, like UpsertEvals
// but in a transaction.  Useful for when making multiple modifications atomically
func (s *StateStore) UpsertEvalsTxn(index uint64, evals []*structs.Evaluation, txn Txn) error {
	// Do a nested upsert
	jobs := make(map[structs.NamespacedID]string, len(evals))
	for _, eval := range evals {
		if err := s.nestedUpsertEval(txn, index, eval); err != nil {
			return err
		}

		tuple := structs.NamespacedID{
			ID:        eval.JobID,
			Namespace: eval.Namespace,
		}
		jobs[tuple] = ""
	}

	// Set the job's status
	if err := s.setJobStatuses(index, txn, jobs, false); err != nil {
		return fmt.Errorf("setting job status failed: %v", err)
	}

	return nil
}

// nestedUpsertEvaluation is used to nest an evaluation upsert within a transaction
func (s *StateStore) nestedUpsertEval(txn *txn, index uint64, eval *structs.Evaluation) error {
	// Lookup the evaluation
	existing, err := txn.First("evals", "id", eval.ID)
	if err != nil {
		return fmt.Errorf("eval lookup failed: %v", err)
	}

	// Update the indexes
	if existing != nil {
		eval.CreateIndex = existing.(*structs.Evaluation).CreateIndex
		eval.ModifyIndex = index
	} else {
		eval.CreateIndex = index
		eval.ModifyIndex = index
	}

	// Update the job summary
	summaryRaw, err := txn.First("job_summary", "id", eval.Namespace, eval.JobID)
	if err != nil {
		return fmt.Errorf("job summary lookup failed: %v", err)
	}
	if summaryRaw != nil {
		js := summaryRaw.(*structs.JobSummary).Copy()
		hasSummaryChanged := false
		for tg, num := range eval.QueuedAllocations {
			if summary, ok := js.Summary[tg]; ok {
				if summary.Queued != num {
					summary.Queued = num
					js.Summary[tg] = summary
					hasSummaryChanged = true
				}
			} else {
				s.logger.Error("unable to update queued for job and task group", "job_id", eval.JobID, "task_group", tg, "namespace", eval.Namespace)
			}
		}

		// Insert the job summary
		if hasSummaryChanged {
			js.ModifyIndex = index
			if err := txn.Insert("job_summary", js); err != nil {
				return fmt.Errorf("job summary insert failed: %v", err)
			}
			if err := txn.Insert("index", &IndexEntry{"job_summary", index}); err != nil {
				return fmt.Errorf("index update failed: %v", err)
			}
		}
	}

	// Check if the job has any blocked evaluations and cancel them
	if eval.Status == structs.EvalStatusComplete && len(eval.FailedTGAllocs) == 0 {
		// Get the blocked evaluation for a job if it exists
		iter, err := txn.Get("evals", "job", eval.Namespace, eval.JobID, structs.EvalStatusBlocked)
		if err != nil {
			return fmt.Errorf("failed to get blocked evals for job %q in namespace %q: %v", eval.JobID, eval.Namespace, err)
		}

		var blocked []*structs.Evaluation
		for {
			raw := iter.Next()
			if raw == nil {
				break
			}
			blocked = append(blocked, raw.(*structs.Evaluation))
		}

		// Go through and update the evals
		for _, eval := range blocked {
			newEval := eval.Copy()
			newEval.Status = structs.EvalStatusCancelled
			newEval.StatusDescription = fmt.Sprintf("evaluation %q successful", newEval.ID)
			newEval.ModifyIndex = index

			if err := txn.Insert("evals", newEval); err != nil {
				return fmt.Errorf("eval insert failed: %v", err)
			}
		}
	}

	// Insert the eval
	if err := txn.Insert("evals", eval); err != nil {
		return fmt.Errorf("eval insert failed: %v", err)
	}
	if err := txn.Insert("index", &IndexEntry{"evals", index}); err != nil {
		return fmt.Errorf("index update failed: %v", err)
	}
	return nil
}

// updateEvalModifyIndex is used to update the modify index of an evaluation that has been
// through a scheduler pass. This is done as part of plan apply. It ensures that when a subsequent
// scheduler workers process a re-queued evaluation it sees any partial updates from the plan apply.
func (s *StateStore) updateEvalModifyIndex(txn *txn, index uint64, evalID string) error {
	// Lookup the evaluation
	existing, err := txn.First("evals", "id", evalID)
	if err != nil {
		return fmt.Errorf("eval lookup failed: %v", err)
	}
	if existing == nil {
		s.logger.Error("unable to find eval", "eval_id", evalID)
		return fmt.Errorf("unable to find eval id %q", evalID)
	}
	eval := existing.(*structs.Evaluation).Copy()
	// Update the indexes
	eval.ModifyIndex = index

	// Insert the eval
	if err := txn.Insert("evals", eval); err != nil {
		return fmt.Errorf("eval insert failed: %v", err)
	}
	if err := txn.Insert("index", &IndexEntry{"evals", index}); err != nil {
		return fmt.Errorf("index update failed: %v", err)
	}
	return nil
}

// DeleteEval is used to delete an evaluation
func (s *StateStore) DeleteEval(index uint64, evals []string, allocs []string) error {
	txn := s.db.WriteTxn(index)
	defer txn.Abort()

	jobs := make(map[structs.NamespacedID]string, len(evals))
	for _, eval := range evals {
		existing, err := txn.First("evals", "id", eval)
		if err != nil {
			return fmt.Errorf("eval lookup failed: %v", err)
		}
		if existing == nil {
			continue
		}
		if err := txn.Delete("evals", existing); err != nil {
			return fmt.Errorf("eval delete failed: %v", err)
		}
		eval := existing.(*structs.Evaluation)

		tuple := structs.NamespacedID{
			ID:        eval.JobID,
			Namespace: eval.Namespace,
		}
		jobs[tuple] = ""
	}

	for _, alloc := range allocs {
		raw, err := txn.First("allocs", "id", alloc)
		if err != nil {
			return fmt.Errorf("alloc lookup failed: %v", err)
		}
		if raw == nil {
			continue
		}
		if err := txn.Delete("allocs", raw); err != nil {
			return fmt.Errorf("alloc delete failed: %v", err)
		}
	}

	// Update the indexes
	if err := txn.Insert("index", &IndexEntry{"evals", index}); err != nil {
		return fmt.Errorf("index update failed: %v", err)
	}
	if err := txn.Insert("index", &IndexEntry{"allocs", index}); err != nil {
		return fmt.Errorf("index update failed: %v", err)
	}

	// Set the job's status
	if err := s.setJobStatuses(index, txn, jobs, true); err != nil {
		return fmt.Errorf("setting job status failed: %v", err)
	}

	return txn.Commit()
}

// EvalByID is used to lookup an eval by its ID
func (s *StateStore) EvalByID(ws memdb.WatchSet, id string) (*structs.Evaluation, error) {
	txn := s.db.ReadTxn()

	watchCh, existing, err := txn.FirstWatch("evals", "id", id)
	if err != nil {
		return nil, fmt.Errorf("eval lookup failed: %v", err)
	}

	ws.Add(watchCh)

	if existing != nil {
		return existing.(*structs.Evaluation), nil
	}
	return nil, nil
}

// EvalsByIDPrefix is used to lookup evaluations by prefix in a particular
// namespace
func (s *StateStore) EvalsByIDPrefix(ws memdb.WatchSet, namespace, id string) (memdb.ResultIterator, error) {
	txn := s.db.ReadTxn()

	// Get an iterator over all evals by the id prefix
	iter, err := txn.Get("evals", "id_prefix", id)
	if err != nil {
		return nil, fmt.Errorf("eval lookup failed: %v", err)
	}

	ws.Add(iter.WatchCh())

	// Wrap the iterator in a filter
	wrap := memdb.NewFilterIterator(iter, evalNamespaceFilter(namespace))
	return wrap, nil
}

// evalNamespaceFilter returns a filter function that filters all evaluations
// not in the given namespace.
func evalNamespaceFilter(namespace string) func(interface{}) bool {
	return func(raw interface{}) bool {
		eval, ok := raw.(*structs.Evaluation)
		if !ok {
			return true
		}

		return eval.Namespace != namespace
	}
}

// EvalsByJob returns all the evaluations by job id
func (s *StateStore) EvalsByJob(ws memdb.WatchSet, namespace, jobID string) ([]*structs.Evaluation, error) {
	txn := s.db.ReadTxn()

	// Get an iterator over the node allocations
	iter, err := txn.Get("evals", "job_prefix", namespace, jobID)
	if err != nil {
		return nil, err
	}

	ws.Add(iter.WatchCh())

	var out []*structs.Evaluation
	for {
		raw := iter.Next()
		if raw == nil {
			break
		}

		e := raw.(*structs.Evaluation)

		// Filter non-exact matches
		if e.JobID != jobID {
			continue
		}

		out = append(out, e)
	}
	return out, nil
}

// Evals returns an iterator over all the evaluations
func (s *StateStore) Evals(ws memdb.WatchSet) (memdb.ResultIterator, error) {
	txn := s.db.ReadTxn()

	// Walk the entire table
	iter, err := txn.Get("evals", "id")
	if err != nil {
		return nil, err
	}

	ws.Add(iter.WatchCh())

	return iter, nil
}

// EvalsByNamespace returns an iterator over all the evaluations in the given
// namespace
func (s *StateStore) EvalsByNamespace(ws memdb.WatchSet, namespace string) (memdb.ResultIterator, error) {
	txn := s.db.ReadTxn()

	// Walk the entire table
	iter, err := txn.Get("evals", "namespace", namespace)
	if err != nil {
		return nil, err
	}

	ws.Add(iter.WatchCh())

	return iter, nil
}

// UpdateAllocsFromClient is used to update an allocation based on input
// from a client. While the schedulers are the authority on the allocation for
// most things, some updates are authoritative from the client. Specifically,
// the desired state comes from the schedulers, while the actual state comes
// from clients.
func (s *StateStore) UpdateAllocsFromClient(msgType structs.MessageType, index uint64, allocs []*structs.Allocation) error {
	txn := s.db.WriteTxnMsgT(msgType, index)
	defer txn.Abort()

	// Handle each of the updated allocations
	for _, alloc := range allocs {
		if err := s.nestedUpdateAllocFromClient(txn, index, alloc); err != nil {
			return err
		}
	}

	// Update the indexes
	if err := txn.Insert("index", &IndexEntry{"allocs", index}); err != nil {
		return fmt.Errorf("index update failed: %v", err)
	}

	return txn.Commit()
}

// nestedUpdateAllocFromClient is used to nest an update of an allocation with client status
func (s *StateStore) nestedUpdateAllocFromClient(txn *txn, index uint64, alloc *structs.Allocation) error {
	// Look for existing alloc
	existing, err := txn.First("allocs", "id", alloc.ID)
	if err != nil {
		return fmt.Errorf("alloc lookup failed: %v", err)
	}

	// Nothing to do if this does not exist
	if existing == nil {
		return nil
	}
	exist := existing.(*structs.Allocation)

	// Copy everything from the existing allocation
	copyAlloc := exist.Copy()

	// Pull in anything the client is the authority on
	copyAlloc.ClientStatus = alloc.ClientStatus
	copyAlloc.ClientDescription = alloc.ClientDescription
	copyAlloc.TaskStates = alloc.TaskStates
	copyAlloc.NetworkStatus = alloc.NetworkStatus

	// The client can only set its deployment health and timestamp, so just take
	// those
	if copyAlloc.DeploymentStatus != nil && alloc.DeploymentStatus != nil {
		oldHasHealthy := copyAlloc.DeploymentStatus.HasHealth()
		newHasHealthy := alloc.DeploymentStatus.HasHealth()

		// We got new health information from the client
		if newHasHealthy && (!oldHasHealthy || *copyAlloc.DeploymentStatus.Healthy != *alloc.DeploymentStatus.Healthy) {
			// Updated deployment health and timestamp
			copyAlloc.DeploymentStatus.Healthy = helper.BoolToPtr(*alloc.DeploymentStatus.Healthy)
			copyAlloc.DeploymentStatus.Timestamp = alloc.DeploymentStatus.Timestamp
			copyAlloc.DeploymentStatus.ModifyIndex = index
		}
	} else if alloc.DeploymentStatus != nil {
		// First time getting a deployment status so copy everything and just
		// set the index
		copyAlloc.DeploymentStatus = alloc.DeploymentStatus.Copy()
		copyAlloc.DeploymentStatus.ModifyIndex = index
	}

	// Update the modify index
	copyAlloc.ModifyIndex = index

	// Update the modify time
	copyAlloc.ModifyTime = alloc.ModifyTime

	if err := s.updateDeploymentWithAlloc(index, copyAlloc, exist, txn); err != nil {
		return fmt.Errorf("error updating deployment: %v", err)
	}

	if err := s.updateSummaryWithAlloc(index, copyAlloc, exist, txn); err != nil {
		return fmt.Errorf("error updating job summary: %v", err)
	}

	if err := s.updateEntWithAlloc(index, copyAlloc, exist, txn); err != nil {
		return err
	}

	if err := s.updatePluginWithAlloc(index, copyAlloc, txn); err != nil {
		return err
	}

	// Update the allocation
	if err := txn.Insert("allocs", copyAlloc); err != nil {
		return fmt.Errorf("alloc insert failed: %v", err)
	}

	// Set the job's status
	forceStatus := ""
	if !copyAlloc.TerminalStatus() {
		forceStatus = structs.JobStatusRunning
	}

	tuple := structs.NamespacedID{
		ID:        exist.JobID,
		Namespace: exist.Namespace,
	}
	jobs := map[structs.NamespacedID]string{tuple: forceStatus}

	if err := s.setJobStatuses(index, txn, jobs, false); err != nil {
		return fmt.Errorf("setting job status failed: %v", err)
	}
	return nil
}

// UpsertAllocs is used to evict a set of allocations and allocate new ones at
// the same time.
func (s *StateStore) UpsertAllocs(msgType structs.MessageType, index uint64, allocs []*structs.Allocation) error {
	txn := s.db.WriteTxn(index)
	defer txn.Abort()
	if err := s.upsertAllocsImpl(index, allocs, txn); err != nil {
		return err
	}
	return txn.Commit()
}

// upsertAllocs is the actual implementation of UpsertAllocs so that it may be
// used with an existing transaction.
func (s *StateStore) upsertAllocsImpl(index uint64, allocs []*structs.Allocation, txn *txn) error {
	// Handle the allocations
	jobs := make(map[structs.NamespacedID]string, 1)
	for _, alloc := range allocs {
		existing, err := txn.First("allocs", "id", alloc.ID)
		if err != nil {
			return fmt.Errorf("alloc lookup failed: %v", err)
		}
		exist, _ := existing.(*structs.Allocation)

		if exist == nil {
			alloc.CreateIndex = index
			alloc.ModifyIndex = index
			alloc.AllocModifyIndex = index
			if alloc.DeploymentStatus != nil {
				alloc.DeploymentStatus.ModifyIndex = index
			}

			// Issue https://github.com/hashicorp/nomad/issues/2583 uncovered
			// the a race between a forced garbage collection and the scheduler
			// marking an allocation as terminal. The issue is that the
			// allocation from the scheduler has its job normalized and the FSM
			// will only denormalize if the allocation is not terminal.  However
			// if the allocation is garbage collected, that will result in a
			// allocation being upserted for the first time without a job
			// attached. By returning an error here, it will cause the FSM to
			// error, causing the plan_apply to error and thus causing the
			// evaluation to be failed. This will force an index refresh that
			// should solve this issue.
			if alloc.Job == nil {
				return fmt.Errorf("attempting to upsert allocation %q without a job", alloc.ID)
			}
		} else {
			alloc.CreateIndex = exist.CreateIndex
			alloc.ModifyIndex = index
			alloc.AllocModifyIndex = index

			// Keep the clients task states
			alloc.TaskStates = exist.TaskStates

			// If the scheduler is marking this allocation as lost we do not
			// want to reuse the status of the existing allocation.
			if alloc.ClientStatus != structs.AllocClientStatusLost {
				alloc.ClientStatus = exist.ClientStatus
				alloc.ClientDescription = exist.ClientDescription
			}

			// The job has been denormalized so re-attach the original job
			if alloc.Job == nil {
				alloc.Job = exist.Job
			}
		}

		// OPTIMIZATION:
		// These should be given a map of new to old allocation and the updates
		// should be one on all changes. The current implementation causes O(n)
		// lookups/copies/insertions rather than O(1)
		if err := s.updateDeploymentWithAlloc(index, alloc, exist, txn); err != nil {
			return fmt.Errorf("error updating deployment: %v", err)
		}

		if err := s.updateSummaryWithAlloc(index, alloc, exist, txn); err != nil {
			return fmt.Errorf("error updating job summary: %v", err)
		}

		if err := s.updateEntWithAlloc(index, alloc, exist, txn); err != nil {
			return err
		}

		if err := s.updatePluginWithAlloc(index, alloc, txn); err != nil {
			return err
		}

		if err := txn.Insert("allocs", alloc); err != nil {
			return fmt.Errorf("alloc insert failed: %v", err)
		}

		if alloc.PreviousAllocation != "" {
			prevAlloc, err := txn.First("allocs", "id", alloc.PreviousAllocation)
			if err != nil {
				return fmt.Errorf("alloc lookup failed: %v", err)
			}
			existingPrevAlloc, _ := prevAlloc.(*structs.Allocation)
			if existingPrevAlloc != nil {
				prevAllocCopy := existingPrevAlloc.Copy()
				prevAllocCopy.NextAllocation = alloc.ID
				prevAllocCopy.ModifyIndex = index
				if err := txn.Insert("allocs", prevAllocCopy); err != nil {
					return fmt.Errorf("alloc insert failed: %v", err)
				}
			}
		}

		// If the allocation is running, force the job to running status.
		forceStatus := ""
		if !alloc.TerminalStatus() {
			forceStatus = structs.JobStatusRunning
		}

		tuple := structs.NamespacedID{
			ID:        alloc.JobID,
			Namespace: alloc.Namespace,
		}
		jobs[tuple] = forceStatus
	}

	// Update the indexes
	if err := txn.Insert("index", &IndexEntry{"allocs", index}); err != nil {
		return fmt.Errorf("index update failed: %v", err)
	}

	// Set the job's status
	if err := s.setJobStatuses(index, txn, jobs, false); err != nil {
		return fmt.Errorf("setting job status failed: %v", err)
	}

	return nil
}

// UpdateAllocsDesiredTransitions is used to update a set of allocations
// desired transitions.
func (s *StateStore) UpdateAllocsDesiredTransitions(msgType structs.MessageType, index uint64, allocs map[string]*structs.DesiredTransition,
	evals []*structs.Evaluation) error {

	txn := s.db.WriteTxnMsgT(msgType, index)
	defer txn.Abort()

	// Handle each of the updated allocations
	for id, transition := range allocs {
		if err := s.nestedUpdateAllocDesiredTransition(txn, index, id, transition); err != nil {
			return err
		}
	}

	for _, eval := range evals {
		if err := s.nestedUpsertEval(txn, index, eval); err != nil {
			return err
		}
	}

	// Update the indexes
	if err := txn.Insert("index", &IndexEntry{"allocs", index}); err != nil {
		return fmt.Errorf("index update failed: %v", err)
	}

	return txn.Commit()
}

// nestedUpdateAllocDesiredTransition is used to nest an update of an
// allocations desired transition
func (s *StateStore) nestedUpdateAllocDesiredTransition(
	txn *txn, index uint64, allocID string,
	transition *structs.DesiredTransition) error {

	// Look for existing alloc
	existing, err := txn.First("allocs", "id", allocID)
	if err != nil {
		return fmt.Errorf("alloc lookup failed: %v", err)
	}

	// Nothing to do if this does not exist
	if existing == nil {
		return nil
	}
	exist := existing.(*structs.Allocation)

	// Copy everything from the existing allocation
	copyAlloc := exist.Copy()

	// Merge the desired transitions
	copyAlloc.DesiredTransition.Merge(transition)

	// Update the modify index
	copyAlloc.ModifyIndex = index

	// Update the allocation
	if err := txn.Insert("allocs", copyAlloc); err != nil {
		return fmt.Errorf("alloc insert failed: %v", err)
	}

	return nil
}

// AllocByID is used to lookup an allocation by its ID
func (s *StateStore) AllocByID(ws memdb.WatchSet, id string) (*structs.Allocation, error) {
	txn := s.db.ReadTxn()

	watchCh, existing, err := txn.FirstWatch("allocs", "id", id)
	if err != nil {
		return nil, fmt.Errorf("alloc lookup failed: %v", err)
	}

	ws.Add(watchCh)

	if existing != nil {
		return existing.(*structs.Allocation), nil
	}
	return nil, nil
}

// AllocsByIDPrefix is used to lookup allocs by prefix
func (s *StateStore) AllocsByIDPrefix(ws memdb.WatchSet, namespace, id string) (memdb.ResultIterator, error) {
	txn := s.db.ReadTxn()

	iter, err := txn.Get("allocs", "id_prefix", id)
	if err != nil {
		return nil, fmt.Errorf("alloc lookup failed: %v", err)
	}

	ws.Add(iter.WatchCh())

	// Wrap the iterator in a filter
	wrap := memdb.NewFilterIterator(iter, allocNamespaceFilter(namespace))
	return wrap, nil
}

// allocNamespaceFilter returns a filter function that filters all allocations
// not in the given namespace.
func allocNamespaceFilter(namespace string) func(interface{}) bool {
	return func(raw interface{}) bool {
		alloc, ok := raw.(*structs.Allocation)
		if !ok {
			return true
		}

		return alloc.Namespace != namespace
	}
}

// AllocsByIDPrefix is used to lookup allocs by prefix
func (s *StateStore) AllocsByIDPrefixInNSes(ws memdb.WatchSet, namespaces map[string]bool, prefix string) (memdb.ResultIterator, error) {
	txn := s.db.ReadTxn()

	var iter memdb.ResultIterator
	var err error
	if prefix != "" {
		iter, err = txn.Get("allocs", "id_prefix", prefix)
	} else {
		iter, err = txn.Get("allocs", "id")

	}
	if err != nil {
		return nil, fmt.Errorf("alloc lookup failed: %v", err)
	}

	ws.Add(iter.WatchCh())

	// Wrap the iterator in a filter
	nsesFilter := func(raw interface{}) bool {
		alloc, ok := raw.(*structs.Allocation)
		if !ok {
			return true
		}

		return namespaces[alloc.Namespace]
	}

	wrap := memdb.NewFilterIterator(iter, nsesFilter)
	return wrap, nil
}

// AllocsByNode returns all the allocations by node
func (s *StateStore) AllocsByNode(ws memdb.WatchSet, node string) ([]*structs.Allocation, error) {
	txn := s.db.ReadTxn()

	return allocsByNodeTxn(txn, ws, node)
}

func allocsByNodeTxn(txn ReadTxn, ws memdb.WatchSet, node string) ([]*structs.Allocation, error) {
	// Get an iterator over the node allocations, using only the
	// node prefix which ignores the terminal status
	iter, err := txn.Get("allocs", "node_prefix", node)
	if err != nil {
		return nil, err
	}

	ws.Add(iter.WatchCh())

	var out []*structs.Allocation
	for {
		raw := iter.Next()
		if raw == nil {
			break
		}
		out = append(out, raw.(*structs.Allocation))
	}
	return out, nil
}

// AllocsByNode returns all the allocations by node and terminal status
func (s *StateStore) AllocsByNodeTerminal(ws memdb.WatchSet, node string, terminal bool) ([]*structs.Allocation, error) {
	txn := s.db.ReadTxn()

	// Get an iterator over the node allocations
	iter, err := txn.Get("allocs", "node", node, terminal)
	if err != nil {
		return nil, err
	}

	ws.Add(iter.WatchCh())

	var out []*structs.Allocation
	for {
		raw := iter.Next()
		if raw == nil {
			break
		}
		out = append(out, raw.(*structs.Allocation))
	}
	return out, nil
}

// AllocsByJob returns allocations by job id
func (s *StateStore) AllocsByJob(ws memdb.WatchSet, namespace, jobID string, anyCreateIndex bool) ([]*structs.Allocation, error) {
	txn := s.db.ReadTxn()

	// Get the job
	var job *structs.Job
	rawJob, err := txn.First("jobs", "id", namespace, jobID)
	if err != nil {
		return nil, err
	}
	if rawJob != nil {
		job = rawJob.(*structs.Job)
	}

	// Get an iterator over the node allocations
	iter, err := txn.Get("allocs", "job", namespace, jobID)
	if err != nil {
		return nil, err
	}

	ws.Add(iter.WatchCh())

	var out []*structs.Allocation
	for {
		raw := iter.Next()
		if raw == nil {
			break
		}

		alloc := raw.(*structs.Allocation)
		// If the allocation belongs to a job with the same ID but a different
		// create index and we are not getting all the allocations whose Jobs
		// matches the same Job ID then we skip it
		if !anyCreateIndex && job != nil && alloc.Job.CreateIndex != job.CreateIndex {
			continue
		}
		out = append(out, raw.(*structs.Allocation))
	}
	return out, nil
}

// AllocsByEval returns all the allocations by eval id
func (s *StateStore) AllocsByEval(ws memdb.WatchSet, evalID string) ([]*structs.Allocation, error) {
	txn := s.db.ReadTxn()

	// Get an iterator over the eval allocations
	iter, err := txn.Get("allocs", "eval", evalID)
	if err != nil {
		return nil, err
	}

	ws.Add(iter.WatchCh())

	var out []*structs.Allocation
	for {
		raw := iter.Next()
		if raw == nil {
			break
		}
		out = append(out, raw.(*structs.Allocation))
	}
	return out, nil
}

// AllocsByDeployment returns all the allocations by deployment id
func (s *StateStore) AllocsByDeployment(ws memdb.WatchSet, deploymentID string) ([]*structs.Allocation, error) {
	txn := s.db.ReadTxn()

	// Get an iterator over the deployments allocations
	iter, err := txn.Get("allocs", "deployment", deploymentID)
	if err != nil {
		return nil, err
	}

	ws.Add(iter.WatchCh())

	var out []*structs.Allocation
	for {
		raw := iter.Next()
		if raw == nil {
			break
		}
		out = append(out, raw.(*structs.Allocation))
	}
	return out, nil
}

// Allocs returns an iterator over all the evaluations
func (s *StateStore) Allocs(ws memdb.WatchSet) (memdb.ResultIterator, error) {
	txn := s.db.ReadTxn()

	// Walk the entire table
	iter, err := txn.Get("allocs", "id")
	if err != nil {
		return nil, err
	}

	ws.Add(iter.WatchCh())

	return iter, nil
}

// AllocsByNamespace returns an iterator over all the allocations in the
// namespace
func (s *StateStore) AllocsByNamespace(ws memdb.WatchSet, namespace string) (memdb.ResultIterator, error) {
	txn := s.db.ReadTxn()
	return s.allocsByNamespaceImpl(ws, txn, namespace)
}

// allocsByNamespaceImpl returns an iterator over all the allocations in the
// namespace
func (s *StateStore) allocsByNamespaceImpl(ws memdb.WatchSet, txn *txn, namespace string) (memdb.ResultIterator, error) {
	// Walk the entire table
	iter, err := txn.Get("allocs", "namespace", namespace)
	if err != nil {
		return nil, err
	}

	ws.Add(iter.WatchCh())

	return iter, nil
}

// UpsertVaultAccessors is used to register a set of Vault Accessors
func (s *StateStore) UpsertVaultAccessor(index uint64, accessors []*structs.VaultAccessor) error {
	txn := s.db.WriteTxn(index)
	defer txn.Abort()

	for _, accessor := range accessors {
		// Set the create index
		accessor.CreateIndex = index

		// Insert the accessor
		if err := txn.Insert("vault_accessors", accessor); err != nil {
			return fmt.Errorf("accessor insert failed: %v", err)
		}
	}

	if err := txn.Insert("index", &IndexEntry{"vault_accessors", index}); err != nil {
		return fmt.Errorf("index update failed: %v", err)
	}

	return txn.Commit()
}

// DeleteVaultAccessors is used to delete a set of Vault Accessors
func (s *StateStore) DeleteVaultAccessors(index uint64, accessors []*structs.VaultAccessor) error {
	txn := s.db.WriteTxn(index)
	defer txn.Abort()

	// Lookup the accessor
	for _, accessor := range accessors {
		// Delete the accessor
		if err := txn.Delete("vault_accessors", accessor); err != nil {
			return fmt.Errorf("accessor delete failed: %v", err)
		}
	}

	if err := txn.Insert("index", &IndexEntry{"vault_accessors", index}); err != nil {
		return fmt.Errorf("index update failed: %v", err)
	}

	return txn.Commit()
}

// VaultAccessor returns the given Vault accessor
func (s *StateStore) VaultAccessor(ws memdb.WatchSet, accessor string) (*structs.VaultAccessor, error) {
	txn := s.db.ReadTxn()

	watchCh, existing, err := txn.FirstWatch("vault_accessors", "id", accessor)
	if err != nil {
		return nil, fmt.Errorf("accessor lookup failed: %v", err)
	}

	ws.Add(watchCh)

	if existing != nil {
		return existing.(*structs.VaultAccessor), nil
	}

	return nil, nil
}

// VaultAccessors returns an iterator of Vault accessors.
func (s *StateStore) VaultAccessors(ws memdb.WatchSet) (memdb.ResultIterator, error) {
	txn := s.db.ReadTxn()

	iter, err := txn.Get("vault_accessors", "id")
	if err != nil {
		return nil, err
	}

	ws.Add(iter.WatchCh())

	return iter, nil
}

// VaultAccessorsByAlloc returns all the Vault accessors by alloc id
func (s *StateStore) VaultAccessorsByAlloc(ws memdb.WatchSet, allocID string) ([]*structs.VaultAccessor, error) {
	txn := s.db.ReadTxn()

	// Get an iterator over the accessors
	iter, err := txn.Get("vault_accessors", "alloc_id", allocID)
	if err != nil {
		return nil, err
	}

	ws.Add(iter.WatchCh())

	var out []*structs.VaultAccessor
	for {
		raw := iter.Next()
		if raw == nil {
			break
		}
		out = append(out, raw.(*structs.VaultAccessor))
	}
	return out, nil
}

// VaultAccessorsByNode returns all the Vault accessors by node id
func (s *StateStore) VaultAccessorsByNode(ws memdb.WatchSet, nodeID string) ([]*structs.VaultAccessor, error) {
	txn := s.db.ReadTxn()

	// Get an iterator over the accessors
	iter, err := txn.Get("vault_accessors", "node_id", nodeID)
	if err != nil {
		return nil, err
	}

	ws.Add(iter.WatchCh())

	var out []*structs.VaultAccessor
	for {
		raw := iter.Next()
		if raw == nil {
			break
		}
		out = append(out, raw.(*structs.VaultAccessor))
	}
	return out, nil
}

func indexEntry(table string, index uint64) *IndexEntry {
	return &IndexEntry{
		Key:   table,
		Value: index,
	}
}

const siTokenAccessorTable = "si_token_accessors"

// UpsertSITokenAccessors is used to register a set of Service Identity token accessors.
func (s *StateStore) UpsertSITokenAccessors(index uint64, accessors []*structs.SITokenAccessor) error {
	txn := s.db.WriteTxn(index)
	defer txn.Abort()

	for _, accessor := range accessors {
		// set the create index
		accessor.CreateIndex = index

		// insert the accessor
		if err := txn.Insert(siTokenAccessorTable, accessor); err != nil {
			return errors.Wrap(err, "accessor insert failed")
		}
	}

	// update the index for this table
	if err := txn.Insert("index", indexEntry(siTokenAccessorTable, index)); err != nil {
		return errors.Wrap(err, "index update failed")
	}

	return txn.Commit()
}

// DeleteSITokenAccessors is used to delete a set of Service Identity token accessors.
func (s *StateStore) DeleteSITokenAccessors(index uint64, accessors []*structs.SITokenAccessor) error {
	txn := s.db.WriteTxn(index)
	defer txn.Abort()

	// Lookup each accessor
	for _, accessor := range accessors {
		// Delete the accessor
		if err := txn.Delete(siTokenAccessorTable, accessor); err != nil {
			return errors.Wrap(err, "accessor delete failed")
		}
	}

	// update the index for this table
	if err := txn.Insert("index", indexEntry(siTokenAccessorTable, index)); err != nil {
		return errors.Wrap(err, "index update failed")
	}

	return txn.Commit()
}

// SITokenAccessor returns the given Service Identity token accessor.
func (s *StateStore) SITokenAccessor(ws memdb.WatchSet, accessorID string) (*structs.SITokenAccessor, error) {
	txn := s.db.ReadTxn()
	defer txn.Abort()

	watchCh, existing, err := txn.FirstWatch(siTokenAccessorTable, "id", accessorID)
	if err != nil {
		return nil, errors.Wrap(err, "accessor lookup failed")
	}

	ws.Add(watchCh)

	if existing != nil {
		return existing.(*structs.SITokenAccessor), nil
	}

	return nil, nil
}

// SITokenAccessors returns an iterator of Service Identity token accessors.
func (s *StateStore) SITokenAccessors(ws memdb.WatchSet) (memdb.ResultIterator, error) {
	txn := s.db.ReadTxn()
	defer txn.Abort()

	iter, err := txn.Get(siTokenAccessorTable, "id")
	if err != nil {
		return nil, err
	}

	ws.Add(iter.WatchCh())

	return iter, nil
}

// SITokenAccessorsByAlloc returns all the Service Identity token accessors by alloc ID.
func (s *StateStore) SITokenAccessorsByAlloc(ws memdb.WatchSet, allocID string) ([]*structs.SITokenAccessor, error) {
	txn := s.db.ReadTxn()
	defer txn.Abort()

	// Get an iterator over the accessors
	iter, err := txn.Get(siTokenAccessorTable, "alloc_id", allocID)
	if err != nil {
		return nil, err
	}

	ws.Add(iter.WatchCh())

	var result []*structs.SITokenAccessor
	for raw := iter.Next(); raw != nil; raw = iter.Next() {
		result = append(result, raw.(*structs.SITokenAccessor))
	}

	return result, nil
}

// SITokenAccessorsByNode returns all the Service Identity token accessors by node ID.
func (s *StateStore) SITokenAccessorsByNode(ws memdb.WatchSet, nodeID string) ([]*structs.SITokenAccessor, error) {
	txn := s.db.ReadTxn()
	defer txn.Abort()

	// Get an iterator over the accessors
	iter, err := txn.Get(siTokenAccessorTable, "node_id", nodeID)
	if err != nil {
		return nil, err
	}

	ws.Add(iter.WatchCh())

	var result []*structs.SITokenAccessor
	for raw := iter.Next(); raw != nil; raw = iter.Next() {
		result = append(result, raw.(*structs.SITokenAccessor))
	}

	return result, nil
}

// UpdateDeploymentStatus is used to make deployment status updates and
// potentially make a evaluation
func (s *StateStore) UpdateDeploymentStatus(msgType structs.MessageType, index uint64, req *structs.DeploymentStatusUpdateRequest) error {
	txn := s.db.WriteTxnMsgT(msgType, index)
	defer txn.Abort()

	if err := s.updateDeploymentStatusImpl(index, req.DeploymentUpdate, txn); err != nil {
		return err
	}

	// Upsert the job if necessary
	if req.Job != nil {
		if err := s.upsertJobImpl(index, req.Job, false, txn); err != nil {
			return err
		}
	}

	// Upsert the optional eval
	if req.Eval != nil {
		if err := s.nestedUpsertEval(txn, index, req.Eval); err != nil {
			return err
		}
	}

	return txn.Commit()
}

// updateDeploymentStatusImpl is used to make deployment status updates
func (s *StateStore) updateDeploymentStatusImpl(index uint64, u *structs.DeploymentStatusUpdate, txn *txn) error {
	// Retrieve deployment
	ws := memdb.NewWatchSet()
	deployment, err := s.deploymentByIDImpl(ws, u.DeploymentID, txn)
	if err != nil {
		return err
	} else if deployment == nil {
		return fmt.Errorf("Deployment ID %q couldn't be updated as it does not exist", u.DeploymentID)
	} else if !deployment.Active() {
		return fmt.Errorf("Deployment %q has terminal status %q:", deployment.ID, deployment.Status)
	}

	// Apply the new status
	copy := deployment.Copy()
	copy.Status = u.Status
	copy.StatusDescription = u.StatusDescription
	copy.ModifyIndex = index

	// Insert the deployment
	if err := txn.Insert("deployment", copy); err != nil {
		return err
	}

	// Update the index
	if err := txn.Insert("index", &IndexEntry{"deployment", index}); err != nil {
		return fmt.Errorf("index update failed: %v", err)
	}

	// If the deployment is being marked as complete, set the job to stable.
	if copy.Status == structs.DeploymentStatusSuccessful {
		if err := s.updateJobStabilityImpl(index, copy.Namespace, copy.JobID, copy.JobVersion, true, txn); err != nil {
			return fmt.Errorf("failed to update job stability: %v", err)
		}
	}

	return nil
}

// UpdateJobStability updates the stability of the given job and version to the
// desired status.
func (s *StateStore) UpdateJobStability(index uint64, namespace, jobID string, jobVersion uint64, stable bool) error {
	txn := s.db.WriteTxn(index)
	defer txn.Abort()

	if err := s.updateJobStabilityImpl(index, namespace, jobID, jobVersion, stable, txn); err != nil {
		return err
	}

	return txn.Commit()
}

// updateJobStabilityImpl updates the stability of the given job and version
func (s *StateStore) updateJobStabilityImpl(index uint64, namespace, jobID string, jobVersion uint64, stable bool, txn *txn) error {
	// Get the job that is referenced
	job, err := s.jobByIDAndVersionImpl(nil, namespace, jobID, jobVersion, txn)
	if err != nil {
		return err
	}

	// Has already been cleared, nothing to do
	if job == nil {
		return nil
	}

	// If the job already has the desired stability, nothing to do
	if job.Stable == stable {
		return nil
	}

	copy := job.Copy()
	copy.Stable = stable
	return s.upsertJobImpl(index, copy, true, txn)
}

// UpdateDeploymentPromotion is used to promote canaries in a deployment and
// potentially make a evaluation
func (s *StateStore) UpdateDeploymentPromotion(msgType structs.MessageType, index uint64, req *structs.ApplyDeploymentPromoteRequest) error {
	txn := s.db.WriteTxnMsgT(msgType, index)
	defer txn.Abort()

	// Retrieve deployment and ensure it is not terminal and is active
	ws := memdb.NewWatchSet()
	deployment, err := s.deploymentByIDImpl(ws, req.DeploymentID, txn)
	if err != nil {
		return err
	} else if deployment == nil {
		return fmt.Errorf("Deployment ID %q couldn't be updated as it does not exist", req.DeploymentID)
	} else if !deployment.Active() {
		return fmt.Errorf("Deployment %q has terminal status %q:", deployment.ID, deployment.Status)
	}

	// Retrieve effected allocations
	iter, err := txn.Get("allocs", "deployment", req.DeploymentID)
	if err != nil {
		return err
	}

	// groupIndex is a map of groups being promoted
	groupIndex := make(map[string]struct{}, len(req.Groups))
	for _, g := range req.Groups {
		groupIndex[g] = struct{}{}
	}

	// canaryIndex is the set of placed canaries in the deployment
	canaryIndex := make(map[string]struct{}, len(deployment.TaskGroups))
	for _, dstate := range deployment.TaskGroups {
		for _, c := range dstate.PlacedCanaries {
			canaryIndex[c] = struct{}{}
		}
	}

	// healthyCounts is a mapping of group to the number of healthy canaries
	healthyCounts := make(map[string]int, len(deployment.TaskGroups))

	// promotable is the set of allocations that we can move from canary to
	// non-canary
	var promotable []*structs.Allocation

	for {
		raw := iter.Next()
		if raw == nil {
			break
		}

		alloc := raw.(*structs.Allocation)

		// Check that the alloc is a canary
		if _, ok := canaryIndex[alloc.ID]; !ok {
			continue
		}

		// Check that the canary is part of a group being promoted
		if _, ok := groupIndex[alloc.TaskGroup]; !req.All && !ok {
			continue
		}

		// Ensure the canaries are healthy
		if alloc.TerminalStatus() || !alloc.DeploymentStatus.IsHealthy() {
			continue
		}

		healthyCounts[alloc.TaskGroup]++
		promotable = append(promotable, alloc)
	}

	// Determine if we have enough healthy allocations
	var unhealthyErr multierror.Error
	for tg, dstate := range deployment.TaskGroups {
		if _, ok := groupIndex[tg]; !req.All && !ok {
			continue
		}

		need := dstate.DesiredCanaries
		if need == 0 {
			continue
		}

		if have := healthyCounts[tg]; have < need {
			multierror.Append(&unhealthyErr, fmt.Errorf("Task group %q has %d/%d healthy allocations", tg, have, need))
		}
	}

	if err := unhealthyErr.ErrorOrNil(); err != nil {
		return err
	}

	// Update deployment
	copy := deployment.Copy()
	copy.ModifyIndex = index
	for tg, status := range copy.TaskGroups {
		_, ok := groupIndex[tg]
		if !req.All && !ok {
			continue
		}

		status.Promoted = true
	}

	// If the deployment no longer needs promotion, update its status
	if !copy.RequiresPromotion() && copy.Status == structs.DeploymentStatusRunning {
		copy.StatusDescription = structs.DeploymentStatusDescriptionRunning
	}

	// Insert the deployment
	if err := s.upsertDeploymentImpl(index, copy, txn); err != nil {
		return err
	}

	// Upsert the optional eval
	if req.Eval != nil {
		if err := s.nestedUpsertEval(txn, index, req.Eval); err != nil {
			return err
		}
	}

	// For each promotable allocation remove the canary field
	for _, alloc := range promotable {
		promoted := alloc.Copy()
		promoted.DeploymentStatus.Canary = false
		promoted.DeploymentStatus.ModifyIndex = index
		promoted.ModifyIndex = index
		promoted.AllocModifyIndex = index

		if err := txn.Insert("allocs", promoted); err != nil {
			return fmt.Errorf("alloc insert failed: %v", err)
		}
	}

	// Update the alloc index
	if err := txn.Insert("index", &IndexEntry{"allocs", index}); err != nil {
		return fmt.Errorf("index update failed: %v", err)
	}

	return txn.Commit()
}

// UpdateDeploymentAllocHealth is used to update the health of allocations as
// part of the deployment and potentially make a evaluation
func (s *StateStore) UpdateDeploymentAllocHealth(msgType structs.MessageType, index uint64, req *structs.ApplyDeploymentAllocHealthRequest) error {
	txn := s.db.WriteTxnMsgT(msgType, index)
	defer txn.Abort()

	// Retrieve deployment and ensure it is not terminal and is active
	ws := memdb.NewWatchSet()
	deployment, err := s.deploymentByIDImpl(ws, req.DeploymentID, txn)
	if err != nil {
		return err
	} else if deployment == nil {
		return fmt.Errorf("Deployment ID %q couldn't be updated as it does not exist", req.DeploymentID)
	} else if !deployment.Active() {
		return fmt.Errorf("Deployment %q has terminal status %q:", deployment.ID, deployment.Status)
	}

	// Update the health status of each allocation
	if total := len(req.HealthyAllocationIDs) + len(req.UnhealthyAllocationIDs); total != 0 {
		setAllocHealth := func(id string, healthy bool, ts time.Time) error {
			existing, err := txn.First("allocs", "id", id)
			if err != nil {
				return fmt.Errorf("alloc %q lookup failed: %v", id, err)
			}
			if existing == nil {
				return fmt.Errorf("unknown alloc %q", id)
			}

			old := existing.(*structs.Allocation)
			if old.DeploymentID != req.DeploymentID {
				return fmt.Errorf("alloc %q is not part of deployment %q", id, req.DeploymentID)
			}

			// Set the health
			copy := old.Copy()
			if copy.DeploymentStatus == nil {
				copy.DeploymentStatus = &structs.AllocDeploymentStatus{}
			}
			copy.DeploymentStatus.Healthy = helper.BoolToPtr(healthy)
			copy.DeploymentStatus.Timestamp = ts
			copy.DeploymentStatus.ModifyIndex = index
			copy.ModifyIndex = index

			if err := s.updateDeploymentWithAlloc(index, copy, old, txn); err != nil {
				return fmt.Errorf("error updating deployment: %v", err)
			}

			if err := txn.Insert("allocs", copy); err != nil {
				return fmt.Errorf("alloc insert failed: %v", err)
			}

			return nil
		}

		for _, id := range req.HealthyAllocationIDs {
			if err := setAllocHealth(id, true, req.Timestamp); err != nil {
				return err
			}
		}
		for _, id := range req.UnhealthyAllocationIDs {
			if err := setAllocHealth(id, false, req.Timestamp); err != nil {
				return err
			}
		}

		// Update the indexes
		if err := txn.Insert("index", &IndexEntry{"allocs", index}); err != nil {
			return fmt.Errorf("index update failed: %v", err)
		}
	}

	// Update the deployment status as needed.
	if req.DeploymentUpdate != nil {
		if err := s.updateDeploymentStatusImpl(index, req.DeploymentUpdate, txn); err != nil {
			return err
		}
	}

	// Upsert the job if necessary
	if req.Job != nil {
		if err := s.upsertJobImpl(index, req.Job, false, txn); err != nil {
			return err
		}
	}

	// Upsert the optional eval
	if req.Eval != nil {
		if err := s.nestedUpsertEval(txn, index, req.Eval); err != nil {
			return err
		}
	}

	return txn.Commit()
}

// LastIndex returns the greatest index value for all indexes
func (s *StateStore) LatestIndex() (uint64, error) {
	indexes, err := s.Indexes()
	if err != nil {
		return 0, err
	}

	var max uint64 = 0
	for {
		raw := indexes.Next()
		if raw == nil {
			break
		}

		// Prepare the request struct
		idx := raw.(*IndexEntry)

		// Determine the max
		if idx.Value > max {
			max = idx.Value
		}
	}

	return max, nil
}

// Index finds the matching index value
func (s *StateStore) Index(name string) (uint64, error) {
	txn := s.db.ReadTxn()

	// Lookup the first matching index
	out, err := txn.First("index", "id", name)
	if err != nil {
		return 0, err
	}
	if out == nil {
		return 0, nil
	}
	return out.(*IndexEntry).Value, nil
}

// Indexes returns an iterator over all the indexes
func (s *StateStore) Indexes() (memdb.ResultIterator, error) {
	txn := s.db.ReadTxn()

	// Walk the entire nodes table
	iter, err := txn.Get("index", "id")
	if err != nil {
		return nil, err
	}
	return iter, nil
}

// ReconcileJobSummaries re-creates summaries for all jobs present in the state
// store
func (s *StateStore) ReconcileJobSummaries(index uint64) error {
	txn := s.db.WriteTxn(index)
	defer txn.Abort()

	// Get all the jobs
	iter, err := txn.Get("jobs", "id")
	if err != nil {
		return err
	}
	// COMPAT: Remove after 0.11
	// Iterate over jobs to build a list of parent jobs and their children
	parentMap := make(map[string][]*structs.Job)
	for {
		rawJob := iter.Next()
		if rawJob == nil {
			break
		}
		job := rawJob.(*structs.Job)
		if job.ParentID != "" {
			children := parentMap[job.ParentID]
			children = append(children, job)
			parentMap[job.ParentID] = children
		}
	}

	// Get all the jobs again
	iter, err = txn.Get("jobs", "id")
	if err != nil {
		return err
	}

	for {
		rawJob := iter.Next()
		if rawJob == nil {
			break
		}
		job := rawJob.(*structs.Job)

		if job.IsParameterized() || job.IsPeriodic() {
			// COMPAT: Remove after 0.11

			// The following block of code fixes incorrect child summaries due to a bug
			// See https://github.com/hashicorp/nomad/issues/3886 for details
			rawSummary, err := txn.First("job_summary", "id", job.Namespace, job.ID)
			if err != nil {
				return err
			}
			if rawSummary == nil {
				continue
			}

			oldSummary := rawSummary.(*structs.JobSummary)

			// Create an empty summary
			summary := &structs.JobSummary{
				JobID:     job.ID,
				Namespace: job.Namespace,
				Summary:   make(map[string]structs.TaskGroupSummary),
				Children:  &structs.JobChildrenSummary{},
			}

			// Iterate over children of this job if any to fix summary counts
			children := parentMap[job.ID]
			for _, childJob := range children {
				switch childJob.Status {
				case structs.JobStatusPending:
					summary.Children.Pending++
				case structs.JobStatusDead:
					summary.Children.Dead++
				case structs.JobStatusRunning:
					summary.Children.Running++
				}
			}

			// Insert the job summary if its different
			if !reflect.DeepEqual(summary, oldSummary) {
				// Set the create index of the summary same as the job's create index
				// and the modify index to the current index
				summary.CreateIndex = job.CreateIndex
				summary.ModifyIndex = index

				if err := txn.Insert("job_summary", summary); err != nil {
					return fmt.Errorf("error inserting job summary: %v", err)
				}
			}

			// Done with handling a parent job, continue to next
			continue
		}

		// Create a job summary for the job
		summary := &structs.JobSummary{
			JobID:     job.ID,
			Namespace: job.Namespace,
			Summary:   make(map[string]structs.TaskGroupSummary),
		}
		for _, tg := range job.TaskGroups {
			summary.Summary[tg.Name] = structs.TaskGroupSummary{}
		}

		// Find all the allocations for the jobs
		iterAllocs, err := txn.Get("allocs", "job", job.Namespace, job.ID)
		if err != nil {
			return err
		}

		// Calculate the summary for the job
		for {
			rawAlloc := iterAllocs.Next()
			if rawAlloc == nil {
				break
			}
			alloc := rawAlloc.(*structs.Allocation)

			// Ignore the allocation if it doesn't belong to the currently
			// registered job. The allocation is checked because of issue #2304
			if alloc.Job == nil || alloc.Job.CreateIndex != job.CreateIndex {
				continue
			}

			tg := summary.Summary[alloc.TaskGroup]
			switch alloc.ClientStatus {
			case structs.AllocClientStatusFailed:
				tg.Failed += 1
			case structs.AllocClientStatusLost:
				tg.Lost += 1
			case structs.AllocClientStatusComplete:
				tg.Complete += 1
			case structs.AllocClientStatusRunning:
				tg.Running += 1
			case structs.AllocClientStatusPending:
				tg.Starting += 1
			default:
				s.logger.Error("invalid client status set on allocation", "client_status", alloc.ClientStatus, "alloc_id", alloc.ID)
			}
			summary.Summary[alloc.TaskGroup] = tg
		}

		// Set the create index of the summary same as the job's create index
		// and the modify index to the current index
		summary.CreateIndex = job.CreateIndex
		summary.ModifyIndex = index

		// Insert the job summary
		if err := txn.Insert("job_summary", summary); err != nil {
			return fmt.Errorf("error inserting job summary: %v", err)
		}
	}

	// Update the indexes table for job summary
	if err := txn.Insert("index", &IndexEntry{"job_summary", index}); err != nil {
		return fmt.Errorf("index update failed: %v", err)
	}
	return txn.Commit()
}

// setJobStatuses is a helper for calling setJobStatus on multiple jobs by ID.
// It takes a map of job IDs to an optional forceStatus string. It returns an
// error if the job doesn't exist or setJobStatus fails.
func (s *StateStore) setJobStatuses(index uint64, txn *txn,
	jobs map[structs.NamespacedID]string, evalDelete bool) error {
	for tuple, forceStatus := range jobs {

		existing, err := txn.First("jobs", "id", tuple.Namespace, tuple.ID)
		if err != nil {
			return fmt.Errorf("job lookup failed: %v", err)
		}

		if existing == nil {
			continue
		}

		if err := s.setJobStatus(index, txn, existing.(*structs.Job), evalDelete, forceStatus); err != nil {
			return err
		}
	}

	return nil
}

// setJobStatus sets the status of the job by looking up associated evaluations
// and allocations. evalDelete should be set to true if setJobStatus is being
// called because an evaluation is being deleted (potentially because of garbage
// collection). If forceStatus is non-empty, the job's status will be set to the
// passed status.
func (s *StateStore) setJobStatus(index uint64, txn *txn,
	job *structs.Job, evalDelete bool, forceStatus string) error {

	// Capture the current status so we can check if there is a change
	oldStatus := job.Status
	if index == job.CreateIndex {
		oldStatus = ""
	}
	newStatus := forceStatus

	// If forceStatus is not set, compute the jobs status.
	if forceStatus == "" {
		var err error
		newStatus, err = s.getJobStatus(txn, job, evalDelete)
		if err != nil {
			return err
		}
	}

	// Fast-path if nothing has changed.
	if oldStatus == newStatus {
		return nil
	}

	// Copy and update the existing job
	updated := job.Copy()
	updated.Status = newStatus
	updated.ModifyIndex = index

	// Insert the job
	if err := txn.Insert("jobs", updated); err != nil {
		return fmt.Errorf("job insert failed: %v", err)
	}
	if err := txn.Insert("index", &IndexEntry{"jobs", index}); err != nil {
		return fmt.Errorf("index update failed: %v", err)
	}

	// Update the children summary
	if updated.ParentID != "" {
		// Try to update the summary of the parent job summary
		summaryRaw, err := txn.First("job_summary", "id", updated.Namespace, updated.ParentID)
		if err != nil {
			return fmt.Errorf("unable to retrieve summary for parent job: %v", err)
		}

		// Only continue if the summary exists. It could not exist if the parent
		// job was removed
		if summaryRaw != nil {
			existing := summaryRaw.(*structs.JobSummary)
			pSummary := existing.Copy()
			if pSummary.Children == nil {
				pSummary.Children = new(structs.JobChildrenSummary)
			}

			// Determine the transition and update the correct fields
			children := pSummary.Children

			// Decrement old status
			if oldStatus != "" {
				switch oldStatus {
				case structs.JobStatusPending:
					children.Pending--
				case structs.JobStatusRunning:
					children.Running--
				case structs.JobStatusDead:
					children.Dead--
				default:
					return fmt.Errorf("unknown old job status %q", oldStatus)
				}
			}

			// Increment new status
			switch newStatus {
			case structs.JobStatusPending:
				children.Pending++
			case structs.JobStatusRunning:
				children.Running++
			case structs.JobStatusDead:
				children.Dead++
			default:
				return fmt.Errorf("unknown new job status %q", newStatus)
			}

			// Update the index
			pSummary.ModifyIndex = index

			// Insert the summary
			if err := txn.Insert("job_summary", pSummary); err != nil {
				return fmt.Errorf("job summary insert failed: %v", err)
			}
			if err := txn.Insert("index", &IndexEntry{"job_summary", index}); err != nil {
				return fmt.Errorf("index update failed: %v", err)
			}
		}
	}

	return nil
}

func (s *StateStore) getJobStatus(txn *txn, job *structs.Job, evalDelete bool) (string, error) {
	// System, Periodic and Parameterized jobs are running until explicitly
	// stopped
	if job.Type == structs.JobTypeSystem || job.IsParameterized() || job.IsPeriodic() {
		if job.Stop {
			return structs.JobStatusDead, nil
		}

		return structs.JobStatusRunning, nil
	}

	allocs, err := txn.Get("allocs", "job", job.Namespace, job.ID)
	if err != nil {
		return "", err
	}

	// If there is a non-terminal allocation, the job is running.
	hasAlloc := false
	for alloc := allocs.Next(); alloc != nil; alloc = allocs.Next() {
		hasAlloc = true
		if !alloc.(*structs.Allocation).TerminalStatus() {
			return structs.JobStatusRunning, nil
		}
	}

	evals, err := txn.Get("evals", "job_prefix", job.Namespace, job.ID)
	if err != nil {
		return "", err
	}

	hasEval := false
	for raw := evals.Next(); raw != nil; raw = evals.Next() {
		e := raw.(*structs.Evaluation)

		// Filter non-exact matches
		if e.JobID != job.ID {
			continue
		}

		hasEval = true
		if !e.TerminalStatus() {
			return structs.JobStatusPending, nil
		}
	}

	// The job is dead if all the allocations and evals are terminal or if there
	// are no evals because of garbage collection.
	if evalDelete || hasEval || hasAlloc {
		return structs.JobStatusDead, nil
	}

	return structs.JobStatusPending, nil
}

// updateSummaryWithJob creates or updates job summaries when new jobs are
// upserted or existing ones are updated
func (s *StateStore) updateSummaryWithJob(index uint64, job *structs.Job,
	txn *txn) error {

	// Update the job summary
	summaryRaw, err := txn.First("job_summary", "id", job.Namespace, job.ID)
	if err != nil {
		return fmt.Errorf("job summary lookup failed: %v", err)
	}

	// Get the summary or create if necessary
	var summary *structs.JobSummary
	hasSummaryChanged := false
	if summaryRaw != nil {
		summary = summaryRaw.(*structs.JobSummary).Copy()
	} else {
		summary = &structs.JobSummary{
			JobID:       job.ID,
			Namespace:   job.Namespace,
			Summary:     make(map[string]structs.TaskGroupSummary),
			Children:    new(structs.JobChildrenSummary),
			CreateIndex: index,
		}
		hasSummaryChanged = true
	}

	for _, tg := range job.TaskGroups {
		if _, ok := summary.Summary[tg.Name]; !ok {
			newSummary := structs.TaskGroupSummary{
				Complete: 0,
				Failed:   0,
				Running:  0,
				Starting: 0,
			}
			summary.Summary[tg.Name] = newSummary
			hasSummaryChanged = true
		}
	}

	// The job summary has changed, so update the modify index.
	if hasSummaryChanged {
		summary.ModifyIndex = index

		// Update the indexes table for job summary
		if err := txn.Insert("index", &IndexEntry{"job_summary", index}); err != nil {
			return fmt.Errorf("index update failed: %v", err)
		}
		if err := txn.Insert("job_summary", summary); err != nil {
			return err
		}
	}

	return nil
}

// updateJobScalingPolicies upserts any scaling policies contained in the job and removes
// any previous scaling policies that were removed from the job
func (s *StateStore) updateJobScalingPolicies(index uint64, job *structs.Job, txn *txn) error {

	ws := memdb.NewWatchSet()

	scalingPolicies := job.GetScalingPolicies()
	newTargets := map[string]bool{}
	for _, p := range scalingPolicies {
		newTargets[p.JobKey()] = true
	}
	// find existing policies that need to be deleted
	deletedPolicies := []string{}
	iter, err := s.ScalingPoliciesByJobTxn(ws, job.Namespace, job.ID, txn)
	if err != nil {
		return fmt.Errorf("ScalingPoliciesByJob lookup failed: %v", err)
	}
	for raw := iter.Next(); raw != nil; raw = iter.Next() {
		oldPolicy := raw.(*structs.ScalingPolicy)
		if !newTargets[oldPolicy.JobKey()] {
			deletedPolicies = append(deletedPolicies, oldPolicy.ID)
		}
	}
	err = s.DeleteScalingPoliciesTxn(index, deletedPolicies, txn)
	if err != nil {
		return fmt.Errorf("DeleteScalingPolicies of removed policies failed: %v", err)
	}

	err = s.UpsertScalingPoliciesTxn(index, scalingPolicies, txn)
	if err != nil {
		return fmt.Errorf("UpsertScalingPolicies of policies failed: %v", err)
	}

	return nil
}

// updateJobCSIPlugins runs on job update, and indexes the job in the plugin
func (s *StateStore) updateJobCSIPlugins(index uint64, job, prev *structs.Job, txn *txn) error {
	ws := memdb.NewWatchSet()
	plugIns := make(map[string]*structs.CSIPlugin)

	loop := func(job *structs.Job, delete bool) error {
		for _, tg := range job.TaskGroups {
			for _, t := range tg.Tasks {
				if t.CSIPluginConfig == nil {
					continue
				}

				plugIn, ok := plugIns[t.CSIPluginConfig.ID]
				if !ok {
					p, err := s.CSIPluginByID(ws, t.CSIPluginConfig.ID)
					if err != nil {
						return err
					}
					if p == nil {
						plugIn = structs.NewCSIPlugin(t.CSIPluginConfig.ID, index)
					} else {
						plugIn = p.Copy()
						plugIn.ModifyIndex = index
					}
					plugIns[plugIn.ID] = plugIn
				}

				if delete {
					plugIn.DeleteJob(job, nil)
				} else {
					plugIn.AddJob(job, nil)
				}
			}
		}

		return nil
	}

	if prev != nil {
		err := loop(prev, true)
		if err != nil {
			return err
		}
	}

	err := loop(job, false)
	if err != nil {
		return err
	}

	for _, plugIn := range plugIns {
		err = txn.Insert("csi_plugins", plugIn)
		if err != nil {
			return fmt.Errorf("csi_plugins insert error: %v", err)
		}
	}

	if err := txn.Insert("index", &IndexEntry{"csi_plugins", index}); err != nil {
		return fmt.Errorf("index update failed: %v", err)
	}

	return nil
}

// updateDeploymentWithAlloc is used to update the deployment state associated
// with the given allocation. The passed alloc may be updated if the deployment
// status has changed to capture the modify index at which it has changed.
func (s *StateStore) updateDeploymentWithAlloc(index uint64, alloc, existing *structs.Allocation, txn *txn) error {
	// Nothing to do if the allocation is not associated with a deployment
	if alloc.DeploymentID == "" {
		return nil
	}

	// Get the deployment
	ws := memdb.NewWatchSet()
	deployment, err := s.deploymentByIDImpl(ws, alloc.DeploymentID, txn)
	if err != nil {
		return err
	}
	if deployment == nil {
		return nil
	}

	// Retrieve the deployment state object
	_, ok := deployment.TaskGroups[alloc.TaskGroup]
	if !ok {
		// If the task group isn't part of the deployment, the task group wasn't
		// part of a rolling update so nothing to do
		return nil
	}

	// Do not modify in-place. Instead keep track of what must be done
	placed := 0
	healthy := 0
	unhealthy := 0

	// If there was no existing allocation, this is a placement and we increment
	// the placement
	existingHealthSet := existing != nil && existing.DeploymentStatus.HasHealth()
	allocHealthSet := alloc.DeploymentStatus.HasHealth()
	if existing == nil || existing.DeploymentID != alloc.DeploymentID {
		placed++
	} else if !existingHealthSet && allocHealthSet {
		if *alloc.DeploymentStatus.Healthy {
			healthy++
		} else {
			unhealthy++
		}
	} else if existingHealthSet && allocHealthSet {
		// See if it has gone from healthy to unhealthy
		if *existing.DeploymentStatus.Healthy && !*alloc.DeploymentStatus.Healthy {
			healthy--
			unhealthy++
		}
	}

	// Nothing to do
	if placed == 0 && healthy == 0 && unhealthy == 0 {
		return nil
	}

	// Update the allocation's deployment status modify index
	if alloc.DeploymentStatus != nil && healthy+unhealthy != 0 {
		alloc.DeploymentStatus.ModifyIndex = index
	}

	// Create a copy of the deployment object
	deploymentCopy := deployment.Copy()
	deploymentCopy.ModifyIndex = index

	dstate := deploymentCopy.TaskGroups[alloc.TaskGroup]
	dstate.PlacedAllocs += placed
	dstate.HealthyAllocs += healthy
	dstate.UnhealthyAllocs += unhealthy

	// Ensure PlacedCanaries accurately reflects the alloc canary status
	if alloc.DeploymentStatus != nil && alloc.DeploymentStatus.Canary {
		found := false
		for _, canary := range dstate.PlacedCanaries {
			if alloc.ID == canary {
				found = true
				break
			}
		}
		if !found {
			dstate.PlacedCanaries = append(dstate.PlacedCanaries, alloc.ID)
		}
	}

	// Update the progress deadline
	if pd := dstate.ProgressDeadline; pd != 0 {
		// If we are the first placed allocation for the deployment start the progress deadline.
		if placed != 0 && dstate.RequireProgressBy.IsZero() {
			// Use modify time instead of create time because we may in-place
			// update the allocation to be part of a new deployment.
			dstate.RequireProgressBy = time.Unix(0, alloc.ModifyTime).Add(pd)
		} else if healthy != 0 {
			if d := alloc.DeploymentStatus.Timestamp.Add(pd); d.After(dstate.RequireProgressBy) {
				dstate.RequireProgressBy = d
			}
		}
	}

	// Upsert the deployment
	if err := s.upsertDeploymentImpl(index, deploymentCopy, txn); err != nil {
		return err
	}

	return nil
}

// updateSummaryWithAlloc updates the job summary when allocations are updated
// or inserted
func (s *StateStore) updateSummaryWithAlloc(index uint64, alloc *structs.Allocation,
	existingAlloc *structs.Allocation, txn *txn) error {

	// We don't have to update the summary if the job is missing
	if alloc.Job == nil {
		return nil
	}

	summaryRaw, err := txn.First("job_summary", "id", alloc.Namespace, alloc.JobID)
	if err != nil {
		return fmt.Errorf("unable to lookup job summary for job id %q in namespace %q: %v", alloc.JobID, alloc.Namespace, err)
	}

	if summaryRaw == nil {
		// Check if the job is de-registered
		rawJob, err := txn.First("jobs", "id", alloc.Namespace, alloc.JobID)
		if err != nil {
			return fmt.Errorf("unable to query job: %v", err)
		}

		// If the job is de-registered then we skip updating it's summary
		if rawJob == nil {
			return nil
		}

		return fmt.Errorf("job summary for job %q in namespace %q is not present", alloc.JobID, alloc.Namespace)
	}

	// Get a copy of the existing summary
	jobSummary := summaryRaw.(*structs.JobSummary).Copy()

	// Not updating the job summary because the allocation doesn't belong to the
	// currently registered job
	if jobSummary.CreateIndex != alloc.Job.CreateIndex {
		return nil
	}

	tgSummary, ok := jobSummary.Summary[alloc.TaskGroup]
	if !ok {
		return fmt.Errorf("unable to find task group in the job summary: %v", alloc.TaskGroup)
	}

	summaryChanged := false
	if existingAlloc == nil {
		switch alloc.DesiredStatus {
		case structs.AllocDesiredStatusStop, structs.AllocDesiredStatusEvict:
			s.logger.Error("new allocation inserted into state store with bad desired status",
				"alloc_id", alloc.ID, "desired_status", alloc.DesiredStatus)
		}
		switch alloc.ClientStatus {
		case structs.AllocClientStatusPending:
			tgSummary.Starting += 1
			if tgSummary.Queued > 0 {
				tgSummary.Queued -= 1
			}
			summaryChanged = true
		case structs.AllocClientStatusRunning, structs.AllocClientStatusFailed,
			structs.AllocClientStatusComplete:
			s.logger.Error("new allocation inserted into state store with bad client status",
				"alloc_id", alloc.ID, "client_status", alloc.ClientStatus)
		}
	} else if existingAlloc.ClientStatus != alloc.ClientStatus {
		// Incrementing the client of the bin of the current state
		switch alloc.ClientStatus {
		case structs.AllocClientStatusRunning:
			tgSummary.Running += 1
		case structs.AllocClientStatusFailed:
			tgSummary.Failed += 1
		case structs.AllocClientStatusPending:
			tgSummary.Starting += 1
		case structs.AllocClientStatusComplete:
			tgSummary.Complete += 1
		case structs.AllocClientStatusLost:
			tgSummary.Lost += 1
		}

		// Decrementing the count of the bin of the last state
		switch existingAlloc.ClientStatus {
		case structs.AllocClientStatusRunning:
			if tgSummary.Running > 0 {
				tgSummary.Running -= 1
			}
		case structs.AllocClientStatusPending:
			if tgSummary.Starting > 0 {
				tgSummary.Starting -= 1
			}
		case structs.AllocClientStatusLost:
			if tgSummary.Lost > 0 {
				tgSummary.Lost -= 1
			}
		case structs.AllocClientStatusFailed, structs.AllocClientStatusComplete:
		default:
			s.logger.Error("invalid old client status for allocation",
				"alloc_id", existingAlloc.ID, "client_status", existingAlloc.ClientStatus)
		}
		summaryChanged = true
	}
	jobSummary.Summary[alloc.TaskGroup] = tgSummary

	if summaryChanged {
		jobSummary.ModifyIndex = index

		s.updatePluginWithJobSummary(index, jobSummary, alloc, txn)

		// Update the indexes table for job summary
		if err := txn.Insert("index", &IndexEntry{"job_summary", index}); err != nil {
			return fmt.Errorf("index update failed: %v", err)
		}

		if err := txn.Insert("job_summary", jobSummary); err != nil {
			return fmt.Errorf("updating job summary failed: %v", err)
		}
	}

	return nil
}

// updatePluginWithAlloc updates the CSI plugins for an alloc when the
// allocation is updated or inserted with a terminal server status.
func (s *StateStore) updatePluginWithAlloc(index uint64, alloc *structs.Allocation,
	txn *txn) error {
	if !alloc.ServerTerminalStatus() {
		return nil
	}

	ws := memdb.NewWatchSet()
	tg := alloc.Job.LookupTaskGroup(alloc.TaskGroup)
	for _, t := range tg.Tasks {
		if t.CSIPluginConfig != nil {
			pluginID := t.CSIPluginConfig.ID
			plug, err := s.CSIPluginByID(ws, pluginID)
			if err != nil {
				return err
			}
			if plug == nil {
				// plugin may not have been created because it never
				// became healthy, just move on
				return nil
			}
			plug = plug.Copy()
			err = plug.DeleteAlloc(alloc.ID, alloc.NodeID)
			if err != nil {
				return err
			}
			err = updateOrGCPlugin(index, txn, plug)
			if err != nil {
				return err
			}
		}
	}

	return nil
}

// updatePluginWithJobSummary updates the CSI plugins for a job when the
// job summary is updated by an alloc
func (s *StateStore) updatePluginWithJobSummary(index uint64, summary *structs.JobSummary, alloc *structs.Allocation,
	txn *txn) error {

	ws := memdb.NewWatchSet()
	tg := alloc.Job.LookupTaskGroup(alloc.TaskGroup)
	if tg == nil {
		return nil
	}

	for _, t := range tg.Tasks {
		if t.CSIPluginConfig != nil {
			pluginID := t.CSIPluginConfig.ID
			plug, err := s.CSIPluginByID(ws, pluginID)
			if err != nil {
				return err
			}
			if plug == nil {
				plug = structs.NewCSIPlugin(pluginID, index)
			} else {
				plug = plug.Copy()
			}

			plug.UpdateExpectedWithJob(alloc.Job, summary, alloc.ServerTerminalStatus())
			err = updateOrGCPlugin(index, txn, plug)
			if err != nil {
				return err
			}
		}
	}

	return nil
}

// UpsertACLPolicies is used to create or update a set of ACL policies
func (s *StateStore) UpsertACLPolicies(index uint64, policies []*structs.ACLPolicy) error {
	txn := s.db.WriteTxn(index)
	defer txn.Abort()

	for _, policy := range policies {
		// Ensure the policy hash is non-nil. This should be done outside the state store
		// for performance reasons, but we check here for defense in depth.
		if len(policy.Hash) == 0 {
			policy.SetHash()
		}

		// Check if the policy already exists
		existing, err := txn.First("acl_policy", "id", policy.Name)
		if err != nil {
			return fmt.Errorf("policy lookup failed: %v", err)
		}

		// Update all the indexes
		if existing != nil {
			policy.CreateIndex = existing.(*structs.ACLPolicy).CreateIndex
			policy.ModifyIndex = index
		} else {
			policy.CreateIndex = index
			policy.ModifyIndex = index
		}

		// Update the policy
		if err := txn.Insert("acl_policy", policy); err != nil {
			return fmt.Errorf("upserting policy failed: %v", err)
		}
	}

	// Update the indexes tabl
	if err := txn.Insert("index", &IndexEntry{"acl_policy", index}); err != nil {
		return fmt.Errorf("index update failed: %v", err)
	}

	return txn.Commit()
}

// DeleteACLPolicies deletes the policies with the given names
func (s *StateStore) DeleteACLPolicies(index uint64, names []string) error {
	txn := s.db.WriteTxn(index)
	defer txn.Abort()

	// Delete the policy
	for _, name := range names {
		if _, err := txn.DeleteAll("acl_policy", "id", name); err != nil {
			return fmt.Errorf("deleting acl policy failed: %v", err)
		}
	}
	if err := txn.Insert("index", &IndexEntry{"acl_policy", index}); err != nil {
		return fmt.Errorf("index update failed: %v", err)
	}
	return txn.Commit()
}

// ACLPolicyByName is used to lookup a policy by name
func (s *StateStore) ACLPolicyByName(ws memdb.WatchSet, name string) (*structs.ACLPolicy, error) {
	txn := s.db.ReadTxn()

	watchCh, existing, err := txn.FirstWatch("acl_policy", "id", name)
	if err != nil {
		return nil, fmt.Errorf("acl policy lookup failed: %v", err)
	}
	ws.Add(watchCh)

	if existing != nil {
		return existing.(*structs.ACLPolicy), nil
	}
	return nil, nil
}

// ACLPolicyByNamePrefix is used to lookup policies by prefix
func (s *StateStore) ACLPolicyByNamePrefix(ws memdb.WatchSet, prefix string) (memdb.ResultIterator, error) {
	txn := s.db.ReadTxn()

	iter, err := txn.Get("acl_policy", "id_prefix", prefix)
	if err != nil {
		return nil, fmt.Errorf("acl policy lookup failed: %v", err)
	}
	ws.Add(iter.WatchCh())

	return iter, nil
}

// ACLPolicies returns an iterator over all the acl policies
func (s *StateStore) ACLPolicies(ws memdb.WatchSet) (memdb.ResultIterator, error) {
	txn := s.db.ReadTxn()

	// Walk the entire table
	iter, err := txn.Get("acl_policy", "id")
	if err != nil {
		return nil, err
	}
	ws.Add(iter.WatchCh())
	return iter, nil
}

// UpsertACLTokens is used to create or update a set of ACL tokens
func (s *StateStore) UpsertACLTokens(index uint64, tokens []*structs.ACLToken) error {
	txn := s.db.WriteTxn(index)
	defer txn.Abort()

	for _, token := range tokens {
		// Ensure the policy hash is non-nil. This should be done outside the state store
		// for performance reasons, but we check here for defense in depth.
		if len(token.Hash) == 0 {
			token.SetHash()
		}

		// Check if the token already exists
		existing, err := txn.First("acl_token", "id", token.AccessorID)
		if err != nil {
			return fmt.Errorf("token lookup failed: %v", err)
		}

		// Update all the indexes
		if existing != nil {
			existTK := existing.(*structs.ACLToken)
			token.CreateIndex = existTK.CreateIndex
			token.ModifyIndex = index

			// Do not allow SecretID or create time to change
			token.SecretID = existTK.SecretID
			token.CreateTime = existTK.CreateTime

		} else {
			token.CreateIndex = index
			token.ModifyIndex = index
		}

		// Update the token
		if err := txn.Insert("acl_token", token); err != nil {
			return fmt.Errorf("upserting token failed: %v", err)
		}
	}

	// Update the indexes table
	if err := txn.Insert("index", &IndexEntry{"acl_token", index}); err != nil {
		return fmt.Errorf("index update failed: %v", err)
	}
	return txn.Commit()
}

// DeleteACLTokens deletes the tokens with the given accessor ids
func (s *StateStore) DeleteACLTokens(index uint64, ids []string) error {
	txn := s.db.WriteTxn(index)
	defer txn.Abort()

	// Delete the tokens
	for _, id := range ids {
		if _, err := txn.DeleteAll("acl_token", "id", id); err != nil {
			return fmt.Errorf("deleting acl token failed: %v", err)
		}
	}
	if err := txn.Insert("index", &IndexEntry{"acl_token", index}); err != nil {
		return fmt.Errorf("index update failed: %v", err)
	}
	return txn.Commit()
}

// ACLTokenByAccessorID is used to lookup a token by accessor ID
func (s *StateStore) ACLTokenByAccessorID(ws memdb.WatchSet, id string) (*structs.ACLToken, error) {
	if id == "" {
		return nil, fmt.Errorf("acl token lookup failed: missing accessor id")
	}

	txn := s.db.ReadTxn()

	watchCh, existing, err := txn.FirstWatch("acl_token", "id", id)
	if err != nil {
		return nil, fmt.Errorf("acl token lookup failed: %v", err)
	}
	ws.Add(watchCh)

	if existing != nil {
		return existing.(*structs.ACLToken), nil
	}
	return nil, nil
}

// ACLTokenBySecretID is used to lookup a token by secret ID
func (s *StateStore) ACLTokenBySecretID(ws memdb.WatchSet, secretID string) (*structs.ACLToken, error) {
	if secretID == "" {
		return nil, fmt.Errorf("acl token lookup failed: missing secret id")
	}

	txn := s.db.ReadTxn()

	watchCh, existing, err := txn.FirstWatch("acl_token", "secret", secretID)
	if err != nil {
		return nil, fmt.Errorf("acl token lookup failed: %v", err)
	}
	ws.Add(watchCh)

	if existing != nil {
		return existing.(*structs.ACLToken), nil
	}
	return nil, nil
}

// ACLTokenByAccessorIDPrefix is used to lookup tokens by prefix
func (s *StateStore) ACLTokenByAccessorIDPrefix(ws memdb.WatchSet, prefix string) (memdb.ResultIterator, error) {
	txn := s.db.ReadTxn()

	iter, err := txn.Get("acl_token", "id_prefix", prefix)
	if err != nil {
		return nil, fmt.Errorf("acl token lookup failed: %v", err)
	}
	ws.Add(iter.WatchCh())
	return iter, nil
}

// ACLTokens returns an iterator over all the tokens
func (s *StateStore) ACLTokens(ws memdb.WatchSet) (memdb.ResultIterator, error) {
	txn := s.db.ReadTxn()

	// Walk the entire table
	iter, err := txn.Get("acl_token", "id")
	if err != nil {
		return nil, err
	}
	ws.Add(iter.WatchCh())
	return iter, nil
}

// ACLTokensByGlobal returns an iterator over all the tokens filtered by global value
func (s *StateStore) ACLTokensByGlobal(ws memdb.WatchSet, globalVal bool) (memdb.ResultIterator, error) {
	txn := s.db.ReadTxn()

	// Walk the entire table
	iter, err := txn.Get("acl_token", "global", globalVal)
	if err != nil {
		return nil, err
	}
	ws.Add(iter.WatchCh())
	return iter, nil
}

// CanBootstrapACLToken checks if bootstrapping is possible and returns the reset index
func (s *StateStore) CanBootstrapACLToken() (bool, uint64, error) {
	txn := s.db.ReadTxn()

	// Lookup the bootstrap sentinel
	out, err := txn.First("index", "id", "acl_token_bootstrap")
	if err != nil {
		return false, 0, err
	}

	// No entry, we haven't bootstrapped yet
	if out == nil {
		return true, 0, nil
	}

	// Return the reset index if we've already bootstrapped
	return false, out.(*IndexEntry).Value, nil
}

// BootstrapACLToken is used to create an initial ACL token
func (s *StateStore) BootstrapACLTokens(index, resetIndex uint64, token *structs.ACLToken) error {
	txn := s.db.WriteTxn(index)
	defer txn.Abort()

	// Check if we have already done a bootstrap
	existing, err := txn.First("index", "id", "acl_token_bootstrap")
	if err != nil {
		return fmt.Errorf("bootstrap check failed: %v", err)
	}
	if existing != nil {
		if resetIndex == 0 {
			return fmt.Errorf("ACL bootstrap already done")
		} else if resetIndex != existing.(*IndexEntry).Value {
			return fmt.Errorf("Invalid reset index for ACL bootstrap")
		}
	}

	// Update the Create/Modify time
	token.CreateIndex = index
	token.ModifyIndex = index

	// Insert the token
	if err := txn.Insert("acl_token", token); err != nil {
		return fmt.Errorf("upserting token failed: %v", err)
	}

	// Update the indexes table, prevents future bootstrap until reset
	if err := txn.Insert("index", &IndexEntry{"acl_token", index}); err != nil {
		return fmt.Errorf("index update failed: %v", err)
	}
	if err := txn.Insert("index", &IndexEntry{"acl_token_bootstrap", index}); err != nil {
		return fmt.Errorf("index update failed: %v", err)
	}
	return txn.Commit()
}

// SchedulerConfig is used to get the current Scheduler configuration.
func (s *StateStore) SchedulerConfig() (uint64, *structs.SchedulerConfiguration, error) {
	tx := s.db.ReadTxn()
	defer tx.Abort()

	// Get the scheduler config
	c, err := tx.First("scheduler_config", "id")
	if err != nil {
		return 0, nil, fmt.Errorf("failed scheduler config lookup: %s", err)
	}

	config, ok := c.(*structs.SchedulerConfiguration)
	if !ok {
		return 0, nil, nil
	}

	return config.ModifyIndex, config, nil
}

// SchedulerSetConfig is used to set the current Scheduler configuration.
func (s *StateStore) SchedulerSetConfig(index uint64, config *structs.SchedulerConfiguration) error {
	tx := s.db.WriteTxn(index)
	defer tx.Abort()

	s.schedulerSetConfigTxn(index, tx, config)

	return tx.Commit()
}

func (s *StateStore) ClusterMetadata(ws memdb.WatchSet) (*structs.ClusterMetadata, error) {
	txn := s.db.ReadTxn()
	defer txn.Abort()

	// Get the cluster metadata
	watchCh, m, err := txn.FirstWatch("cluster_meta", "id")
	if err != nil {
		return nil, errors.Wrap(err, "failed cluster metadata lookup")
	}
	ws.Add(watchCh)

	if m != nil {
		return m.(*structs.ClusterMetadata), nil
	}

	return nil, nil
}

func (s *StateStore) ClusterSetMetadata(index uint64, meta *structs.ClusterMetadata) error {
	txn := s.db.WriteTxn(index)
	defer txn.Abort()

	if err := s.setClusterMetadata(txn, meta); err != nil {
		return errors.Wrap(err, "set cluster metadata failed")
	}

	return txn.Commit()
}

// WithWriteTransaction executes the passed function within a write transaction,
// and returns its result.  If the invocation returns no error, the transaction
// is committed; otherwise, it's aborted.
func (s *StateStore) WithWriteTransaction(msgType structs.MessageType, index uint64, fn func(Txn) error) error {
	tx := s.db.WriteTxnMsgT(msgType, index)
	defer tx.Abort()

	err := fn(tx)
	if err == nil {
		return tx.Commit()
	}
	return err
}

// SchedulerCASConfig is used to update the scheduler configuration with a
// given Raft index. If the CAS index specified is not equal to the last observed index
// for the config, then the call is a noop.
func (s *StateStore) SchedulerCASConfig(index, cidx uint64, config *structs.SchedulerConfiguration) (bool, error) {
	tx := s.db.WriteTxn(index)
	defer tx.Abort()

	// Check for an existing config
	existing, err := tx.First("scheduler_config", "id")
	if err != nil {
		return false, fmt.Errorf("failed scheduler config lookup: %s", err)
	}

	// If the existing index does not match the provided CAS
	// index arg, then we shouldn't update anything and can safely
	// return early here.
	e, ok := existing.(*structs.SchedulerConfiguration)
	if !ok || (e != nil && e.ModifyIndex != cidx) {
		return false, nil
	}

	s.schedulerSetConfigTxn(index, tx, config)

	if err := tx.Commit(); err != nil {
		return false, err
	}
	return true, nil
}

func (s *StateStore) schedulerSetConfigTxn(idx uint64, tx *txn, config *structs.SchedulerConfiguration) error {
	// Check for an existing config
	existing, err := tx.First("scheduler_config", "id")
	if err != nil {
		return fmt.Errorf("failed scheduler config lookup: %s", err)
	}

	// Set the indexes.
	if existing != nil {
		config.CreateIndex = existing.(*structs.SchedulerConfiguration).CreateIndex
	} else {
		config.CreateIndex = idx
	}
	config.ModifyIndex = idx

	if err := tx.Insert("scheduler_config", config); err != nil {
		return fmt.Errorf("failed updating scheduler config: %s", err)
	}
	return nil
}

func (s *StateStore) setClusterMetadata(txn *txn, meta *structs.ClusterMetadata) error {
	// Check for an existing config, if it exists, sanity check the cluster ID matches
	existing, err := txn.First("cluster_meta", "id")
	if err != nil {
		return fmt.Errorf("failed cluster meta lookup: %v", err)
	}

	if existing != nil {
		existingClusterID := existing.(*structs.ClusterMetadata).ClusterID
		if meta.ClusterID != existingClusterID && existingClusterID != "" {
			// there is a bug in cluster ID detection
			return fmt.Errorf("refusing to set new cluster id, previous: %s, new: %s", existingClusterID, meta.ClusterID)
		}
	}

	// update is technically a noop, unless someday we add more / mutable fields
	if err := txn.Insert("cluster_meta", meta); err != nil {
		return fmt.Errorf("set cluster metadata failed: %v", err)
	}

	return nil
}

// UpsertScalingPolicy is used to insert a new scaling policy.
func (s *StateStore) UpsertScalingPolicies(index uint64, scalingPolicies []*structs.ScalingPolicy) error {
	txn := s.db.WriteTxn(index)
	defer txn.Abort()

	if err := s.UpsertScalingPoliciesTxn(index, scalingPolicies, txn); err != nil {
		return err
	}

	return txn.Commit()
}

// upsertScalingPolicy is used to insert a new scaling policy.
func (s *StateStore) UpsertScalingPoliciesTxn(index uint64, scalingPolicies []*structs.ScalingPolicy,
	txn *txn) error {

	hadUpdates := false

	for _, policy := range scalingPolicies {
		// Check if the scaling policy already exists
		// Policy uniqueness is based on target and type
		it, err := txn.Get("scaling_policy", "target",
			policy.Target[structs.ScalingTargetNamespace],
			policy.Target[structs.ScalingTargetJob],
			policy.Target[structs.ScalingTargetGroup],
			policy.Target[structs.ScalingTargetTask],
		)
		if err != nil {
			return fmt.Errorf("scaling policy lookup failed: %v", err)
		}

		// Check if type matches
		var existing *structs.ScalingPolicy
		for raw := it.Next(); raw != nil; raw = it.Next() {
			p := raw.(*structs.ScalingPolicy)
			if p.Type == policy.Type {
				existing = p
				break
			}
		}

		// Setup the indexes correctly
		if existing != nil {
			if !existing.Diff(policy) {
				continue
			}
			policy.ID = existing.ID
			policy.CreateIndex = existing.CreateIndex
		} else {
			// policy.ID must have been set already in Job.Register before log apply
			policy.CreateIndex = index
		}
		policy.ModifyIndex = index

		// Insert the scaling policy
		hadUpdates = true
		if err := txn.Insert("scaling_policy", policy); err != nil {
			return err
		}
	}

	// Update the indexes table for scaling policy if we updated any policies
	if hadUpdates {
		if err := txn.Insert("index", &IndexEntry{"scaling_policy", index}); err != nil {
			return fmt.Errorf("index update failed: %v", err)
		}
	}

	return nil
}

// NamespaceByName is used to lookup a namespace by name
func (s *StateStore) NamespaceByName(ws memdb.WatchSet, name string) (*structs.Namespace, error) {
	txn := s.db.ReadTxn()
	return s.namespaceByNameImpl(ws, txn, name)
}

// namespaceByNameImpl is used to lookup a namespace by name
func (s *StateStore) namespaceByNameImpl(ws memdb.WatchSet, txn *txn, name string) (*structs.Namespace, error) {
	watchCh, existing, err := txn.FirstWatch(TableNamespaces, "id", name)
	if err != nil {
		return nil, fmt.Errorf("namespace lookup failed: %v", err)
	}
	ws.Add(watchCh)

	if existing != nil {
		return existing.(*structs.Namespace), nil
	}
	return nil, nil
}

// namespaceExists returns whether a namespace exists
func (s *StateStore) namespaceExists(txn *txn, namespace string) (bool, error) {
	if namespace == structs.DefaultNamespace {
		return true, nil
	}

	existing, err := txn.First(TableNamespaces, "id", namespace)
	if err != nil {
		return false, fmt.Errorf("namespace lookup failed: %v", err)
	}

	return existing != nil, nil
}

// NamespacesByNamePrefix is used to lookup namespaces by prefix
func (s *StateStore) NamespacesByNamePrefix(ws memdb.WatchSet, namePrefix string) (memdb.ResultIterator, error) {
	txn := s.db.ReadTxn()

	iter, err := txn.Get(TableNamespaces, "id_prefix", namePrefix)
	if err != nil {
		return nil, fmt.Errorf("namespaces lookup failed: %v", err)
	}
	ws.Add(iter.WatchCh())

	return iter, nil
}

// Namespaces returns an iterator over all the namespaces
func (s *StateStore) Namespaces(ws memdb.WatchSet) (memdb.ResultIterator, error) {
	txn := s.db.ReadTxn()

	// Walk the entire namespace table
	iter, err := txn.Get(TableNamespaces, "id")
	if err != nil {
		return nil, err
	}
	ws.Add(iter.WatchCh())
	return iter, nil
}

func (s *StateStore) NamespaceNames() ([]string, error) {
	it, err := s.Namespaces(nil)
	if err != nil {
		return nil, err
	}

	nses := []string{}
	for {
		next := it.Next()
		if next == nil {
			break
		}
		ns := next.(*structs.Namespace)
		nses = append(nses, ns.Name)
	}

	return nses, nil
}

// UpsertNamespace is used to register or update a set of namespaces
func (s *StateStore) UpsertNamespaces(index uint64, namespaces []*structs.Namespace) error {
	txn := s.db.WriteTxn(index)
	defer txn.Abort()

	for _, ns := range namespaces {
		if err := s.upsertNamespaceImpl(index, txn, ns); err != nil {
			return err
		}
	}

	if err := txn.Insert("index", &IndexEntry{TableNamespaces, index}); err != nil {
		return fmt.Errorf("index update failed: %v", err)
	}

	txn.Commit()
	return nil
}

// upsertNamespaceImpl is used to upsert a namespace
func (s *StateStore) upsertNamespaceImpl(index uint64, txn *txn, namespace *structs.Namespace) error {
	// Ensure the namespace hash is non-nil. This should be done outside the state store
	// for performance reasons, but we check here for defense in depth.
	ns := namespace
	if len(ns.Hash) == 0 {
		ns.SetHash()
	}

	// Check if the namespace already exists
	existing, err := txn.First(TableNamespaces, "id", ns.Name)
	if err != nil {
		return fmt.Errorf("namespace lookup failed: %v", err)
	}

	// Setup the indexes correctly and determine which quotas need to be
	// reconciled
	var oldQuota string
	if existing != nil {
		exist := existing.(*structs.Namespace)
		ns.CreateIndex = exist.CreateIndex
		ns.ModifyIndex = index

		// Grab the old quota on the namespace
		oldQuota = exist.Quota
	} else {
		ns.CreateIndex = index
		ns.ModifyIndex = index
	}

	// Validate that the quota on the new namespace exists
	if ns.Quota != "" {
		exists, err := s.quotaSpecExists(txn, ns.Quota)
		if err != nil {
			return fmt.Errorf("looking up namespace quota %q failed: %v", ns.Quota, err)
		} else if !exists {
			return fmt.Errorf("namespace %q using non-existent quota %q", ns.Name, ns.Quota)
		}
	}

	// Insert the namespace
	if err := txn.Insert(TableNamespaces, ns); err != nil {
		return fmt.Errorf("namespace insert failed: %v", err)
	}

	// Reconcile changed quotas
	return s.quotaReconcile(index, txn, ns.Quota, oldQuota)
}

// DeleteNamespaces is used to remove a set of namespaces
func (s *StateStore) DeleteNamespaces(index uint64, names []string) error {
	txn := s.db.WriteTxn(index)
	defer txn.Abort()

	for _, name := range names {
		// Lookup the namespace
		existing, err := txn.First(TableNamespaces, "id", name)
		if err != nil {
			return fmt.Errorf("namespace lookup failed: %v", err)
		}
		if existing == nil {
			return fmt.Errorf("namespace not found")
		}

		ns := existing.(*structs.Namespace)
		if ns.Name == structs.DefaultNamespace {
			return fmt.Errorf("default namespace can not be deleted")
		}

		// Ensure that the namespace doesn't have any non-terminal jobs
		iter, err := s.jobsByNamespaceImpl(nil, name, txn)
		if err != nil {
			return err
		}

		for {
			raw := iter.Next()
			if raw == nil {
				break
			}
			job := raw.(*structs.Job)

			if job.Status != structs.JobStatusDead {
				return fmt.Errorf("namespace %q contains at least one non-terminal job %q. "+
					"All jobs must be terminal in namespace before it can be deleted", name, job.ID)
			}
		}

		// Delete the namespace
		if err := txn.Delete(TableNamespaces, existing); err != nil {
			return fmt.Errorf("namespace deletion failed: %v", err)
		}
	}

	if err := txn.Insert("index", &IndexEntry{TableNamespaces, index}); err != nil {
		return fmt.Errorf("index update failed: %v", err)
	}

	txn.Commit()
	return nil
}

func (s *StateStore) DeleteScalingPolicies(index uint64, ids []string) error {
	txn := s.db.WriteTxn(index)
	defer txn.Abort()

	err := s.DeleteScalingPoliciesTxn(index, ids, txn)
	if err == nil {
		return txn.Commit()
	}

	return err
}

// DeleteScalingPolicies is used to delete a set of scaling policies by ID
func (s *StateStore) DeleteScalingPoliciesTxn(index uint64, ids []string, txn *txn) error {
	if len(ids) == 0 {
		return nil
	}

	for _, id := range ids {
		// Lookup the scaling policy
		existing, err := txn.First("scaling_policy", "id", id)
		if err != nil {
			return fmt.Errorf("scaling policy lookup failed: %v", err)
		}
		if existing == nil {
			return fmt.Errorf("scaling policy not found")
		}

		// Delete the scaling policy
		if err := txn.Delete("scaling_policy", existing); err != nil {
			return fmt.Errorf("scaling policy delete failed: %v", err)
		}
	}

	if err := txn.Insert("index", &IndexEntry{"scaling_policy", index}); err != nil {
		return fmt.Errorf("index update failed: %v", err)
	}

	return nil
}

// ScalingPolicies returns an iterator over all the scaling policies
func (s *StateStore) ScalingPolicies(ws memdb.WatchSet) (memdb.ResultIterator, error) {
	txn := s.db.ReadTxn()

	// Walk the entire scaling_policy table
	iter, err := txn.Get("scaling_policy", "id")
	if err != nil {
		return nil, err
	}

	ws.Add(iter.WatchCh())

	return iter, nil
}

// ScalingPoliciesByTypePrefix returns an iterator over scaling policies with a certain type prefix.
func (s *StateStore) ScalingPoliciesByTypePrefix(ws memdb.WatchSet, t string) (memdb.ResultIterator, error) {
	txn := s.db.ReadTxn()

	iter, err := txn.Get("scaling_policy", "type_prefix", t)
	if err != nil {
		return nil, err
	}

	ws.Add(iter.WatchCh())
	return iter, nil
}

func (s *StateStore) ScalingPoliciesByNamespace(ws memdb.WatchSet, namespace, typ string) (memdb.ResultIterator, error) {
	txn := s.db.ReadTxn()

	iter, err := txn.Get("scaling_policy", "target_prefix", namespace)
	if err != nil {
		return nil, err
	}

	ws.Add(iter.WatchCh())

	// Wrap the iterator in a filter to exact match the namespace
	iter = memdb.NewFilterIterator(iter, scalingPolicyNamespaceFilter(namespace))

	// If policy type is specified as well, wrap again
	if typ != "" {
		iter = memdb.NewFilterIterator(iter, func(raw interface{}) bool {
			p, ok := raw.(*structs.ScalingPolicy)
			if !ok {
				return true
			}
			return !strings.HasPrefix(p.Type, typ)
		})
	}

	return iter, nil
}

func (s *StateStore) ScalingPoliciesByJob(ws memdb.WatchSet, namespace, jobID string) (memdb.ResultIterator, error) {
	txn := s.db.ReadTxn()
	return s.ScalingPoliciesByJobTxn(ws, namespace, jobID, txn)
}

func (s *StateStore) ScalingPoliciesByJobTxn(ws memdb.WatchSet, namespace, jobID string,
	txn *txn) (memdb.ResultIterator, error) {

	iter, err := txn.Get("scaling_policy", "target_prefix", namespace, jobID)
	if err != nil {
		return nil, err
	}

	ws.Add(iter.WatchCh())

	filter := func(raw interface{}) bool {
		d, ok := raw.(*structs.ScalingPolicy)
		if !ok {
			return true
		}

		return d.Target[structs.ScalingTargetJob] != jobID
	}

	// Wrap the iterator in a filter
	wrap := memdb.NewFilterIterator(iter, filter)
	return wrap, nil
}

func (s *StateStore) ScalingPolicyByID(ws memdb.WatchSet, id string) (*structs.ScalingPolicy, error) {
	txn := s.db.ReadTxn()

	watchCh, existing, err := txn.FirstWatch("scaling_policy", "id", id)
	if err != nil {
		return nil, fmt.Errorf("scaling_policy lookup failed: %v", err)
	}
	ws.Add(watchCh)

	if existing != nil {
		return existing.(*structs.ScalingPolicy), nil
	}

	return nil, nil
}

// ScalingPolicyByTargetAndType returns a fully-qualified policy against a target and policy type,
// or nil if it does not exist. This method does not honor the watchset on the policy type, just the target.
func (s *StateStore) ScalingPolicyByTargetAndType(ws memdb.WatchSet, target map[string]string, typ string) (*structs.ScalingPolicy,
	error) {
	txn := s.db.ReadTxn()

	namespace := target[structs.ScalingTargetNamespace]
	job := target[structs.ScalingTargetJob]
	group := target[structs.ScalingTargetGroup]
	task := target[structs.ScalingTargetTask]

	it, err := txn.Get("scaling_policy", "target", namespace, job, group, task)
	if err != nil {
		return nil, fmt.Errorf("scaling_policy lookup failed: %v", err)
	}

	ws.Add(it.WatchCh())

	// Check for type
	var existing *structs.ScalingPolicy
	for raw := it.Next(); raw != nil; raw = it.Next() {
		p := raw.(*structs.ScalingPolicy)
		if p.Type == typ {
			existing = p
			break
		}
	}

	if existing != nil {
		return existing, nil
	}

	return nil, nil
}

<<<<<<< HEAD
func (s *StateStore) ScalingPoliciesByIDPrefix(ws memdb.WatchSet, namespace string, prefix string) (memdb.ResultIterator, error) {
	txn := s.db.ReadTxn()

	iter, err := txn.Get("scaling_policy", "id_prefix", prefix)
	if err != nil {
		return nil, fmt.Errorf("scaling policy lookup failed: %v", err)
=======
func (s *StateStore) EventSinks(ws memdb.WatchSet) (memdb.ResultIterator, error) {
	txn := s.db.ReadTxn()

	// Walk the entire event sink table
	iter, err := txn.Get("event_sink", "id")
	if err != nil {
		return nil, err
>>>>>>> 58562234
	}

	ws.Add(iter.WatchCh())

<<<<<<< HEAD
	iter = memdb.NewFilterIterator(iter, scalingPolicyNamespaceFilter(namespace))

	return iter, nil
}

// scalingPolicyNamespaceFilter returns a filter function that filters all
// scaling policies not targeting the given namespace.
func scalingPolicyNamespaceFilter(namespace string) func(interface{}) bool {
	return func(raw interface{}) bool {
		p, ok := raw.(*structs.ScalingPolicy)
		if !ok {
			return true
		}

		return p.Target[structs.ScalingTargetNamespace] != namespace
	}
=======
	return iter, nil
}

func (s *StateStore) EventSinkByID(ws memdb.WatchSet, id string) (*structs.EventSink, error) {
	txn := s.db.ReadTxn()
	return s.eventSinkByIDTxn(ws, id, txn)
}

func (s *StateStore) eventSinkByIDTxn(ws memdb.WatchSet, id string, txn Txn) (*structs.EventSink, error) {
	watchCh, existing, err := txn.FirstWatch("event_sink", "id", id)
	if err != nil {
		return nil, fmt.Errorf("event sink lookup failed: %w", err)
	}
	ws.Add(watchCh)

	if existing != nil {
		return existing.(*structs.EventSink), nil
	}
	return nil, nil
}

func (s *StateStore) UpsertEventSink(idx uint64, sink *structs.EventSink) error {
	txn := s.db.WriteTxn(idx)
	defer txn.Abort()

	existing, err := txn.First("event_sink", "id", sink.ID)
	if err != nil {
		return fmt.Errorf("event sink lookup failed: %w", err)
	}

	if existing != nil {
		sink.CreateIndex = existing.(*structs.EventSink).CreateIndex
		sink.ModifyIndex = idx
	} else {
		sink.CreateIndex = idx
		sink.ModifyIndex = idx
	}

	// Insert the sink
	if err := txn.Insert("event_sink", sink); err != nil {
		return fmt.Errorf("event sink insert failed: %w", err)
	}
	if err := txn.Insert("index", &IndexEntry{"event_sink", idx}); err != nil {
		return fmt.Errorf("index update failed: %w", err)
	}

	return txn.Commit()
}

func (s *StateStore) DeleteEventSinks(idx uint64, sinks []string) error {
	txn := s.db.WriteTxn(idx)
	defer txn.Abort()

	for _, id := range sinks {
		if _, err := txn.DeleteAll("event_sink", "id", id); err != nil {
			return fmt.Errorf("deleting event sink failed: %v", err)
		}
	}
	if err := txn.Insert("index", &IndexEntry{"event_sink", idx}); err != nil {
		return fmt.Errorf("index update failed: %v", err)
	}
	return txn.Commit()
>>>>>>> 58562234
}

// StateSnapshot is used to provide a point-in-time snapshot
type StateSnapshot struct {
	StateStore
}

// DenormalizeAllocationsMap takes in a map of nodes to allocations, and queries the
// Allocation for each of the Allocation diffs and merges the updated attributes with
// the existing Allocation, and attaches the Job provided
func (s *StateSnapshot) DenormalizeAllocationsMap(nodeAllocations map[string][]*structs.Allocation) error {
	for nodeID, allocs := range nodeAllocations {
		denormalizedAllocs, err := s.DenormalizeAllocationSlice(allocs)
		if err != nil {
			return err
		}

		nodeAllocations[nodeID] = denormalizedAllocs
	}
	return nil
}

// DenormalizeAllocationSlice queries the Allocation for each allocation diff
// represented as an Allocation and merges the updated attributes with the existing
// Allocation, and attaches the Job provided.
//
// This should only be called on terminal allocs, particularly stopped or preempted allocs
func (s *StateSnapshot) DenormalizeAllocationSlice(allocs []*structs.Allocation) ([]*structs.Allocation, error) {
	allocDiffs := make([]*structs.AllocationDiff, len(allocs))
	for i, alloc := range allocs {
		allocDiffs[i] = alloc.AllocationDiff()
	}

	return s.DenormalizeAllocationDiffSlice(allocDiffs)
}

// DenormalizeAllocationDiffSlice queries the Allocation for each AllocationDiff and merges
// the updated attributes with the existing Allocation, and attaches the Job provided.
//
// This should only be called on terminal alloc, particularly stopped or preempted allocs
func (s *StateSnapshot) DenormalizeAllocationDiffSlice(allocDiffs []*structs.AllocationDiff) ([]*structs.Allocation, error) {
	// Output index for denormalized Allocations
	j := 0

	denormalizedAllocs := make([]*structs.Allocation, len(allocDiffs))
	for _, allocDiff := range allocDiffs {
		alloc, err := s.AllocByID(nil, allocDiff.ID)
		if err != nil {
			return nil, fmt.Errorf("alloc lookup failed: %v", err)
		}
		if alloc == nil {
			return nil, fmt.Errorf("alloc %v doesn't exist", allocDiff.ID)
		}

		// Merge the updates to the Allocation.  Don't update alloc.Job for terminal allocs
		// so alloc refers to the latest Job view before destruction and to ease handler implementations
		allocCopy := alloc.Copy()

		if allocDiff.PreemptedByAllocation != "" {
			allocCopy.PreemptedByAllocation = allocDiff.PreemptedByAllocation
			allocCopy.DesiredDescription = getPreemptedAllocDesiredDescription(allocDiff.PreemptedByAllocation)
			allocCopy.DesiredStatus = structs.AllocDesiredStatusEvict
		} else {
			// If alloc is a stopped alloc
			allocCopy.DesiredDescription = allocDiff.DesiredDescription
			allocCopy.DesiredStatus = structs.AllocDesiredStatusStop
			if allocDiff.ClientStatus != "" {
				allocCopy.ClientStatus = allocDiff.ClientStatus
			}
			if allocDiff.FollowupEvalID != "" {
				allocCopy.FollowupEvalID = allocDiff.FollowupEvalID
			}
		}
		if allocDiff.ModifyTime != 0 {
			allocCopy.ModifyTime = allocDiff.ModifyTime
		}

		// Update the allocDiff in the slice to equal the denormalized alloc
		denormalizedAllocs[j] = allocCopy
		j++
	}
	// Retain only the denormalized Allocations in the slice
	denormalizedAllocs = denormalizedAllocs[:j]
	return denormalizedAllocs, nil
}

func getPreemptedAllocDesiredDescription(PreemptedByAllocID string) string {
	return fmt.Sprintf("Preempted by alloc ID %v", PreemptedByAllocID)
}

// StateRestore is used to optimize the performance when
// restoring state by only using a single large transaction
// instead of thousands of sub transactions
type StateRestore struct {
	txn *txn
}

// Abort is used to abort the restore operation
func (s *StateRestore) Abort() {
	s.txn.Abort()
}

// Commit is used to commit the restore operation
func (s *StateRestore) Commit() error {
	return s.txn.Commit()
}

// NodeRestore is used to restore a node
func (r *StateRestore) NodeRestore(node *structs.Node) error {
	if err := r.txn.Insert("nodes", node); err != nil {
		return fmt.Errorf("node insert failed: %v", err)
	}
	return nil
}

// JobRestore is used to restore a job
func (r *StateRestore) JobRestore(job *structs.Job) error {
	if err := r.txn.Insert("jobs", job); err != nil {
		return fmt.Errorf("job insert failed: %v", err)
	}
	return nil
}

// EvalRestore is used to restore an evaluation
func (r *StateRestore) EvalRestore(eval *structs.Evaluation) error {
	if err := r.txn.Insert("evals", eval); err != nil {
		return fmt.Errorf("eval insert failed: %v", err)
	}
	return nil
}

// AllocRestore is used to restore an allocation
func (r *StateRestore) AllocRestore(alloc *structs.Allocation) error {
	if err := r.txn.Insert("allocs", alloc); err != nil {
		return fmt.Errorf("alloc insert failed: %v", err)
	}
	return nil
}

// IndexRestore is used to restore an index
func (r *StateRestore) IndexRestore(idx *IndexEntry) error {
	if err := r.txn.Insert("index", idx); err != nil {
		return fmt.Errorf("index insert failed: %v", err)
	}
	return nil
}

// PeriodicLaunchRestore is used to restore a periodic launch.
func (r *StateRestore) PeriodicLaunchRestore(launch *structs.PeriodicLaunch) error {
	if err := r.txn.Insert("periodic_launch", launch); err != nil {
		return fmt.Errorf("periodic launch insert failed: %v", err)
	}
	return nil
}

// JobSummaryRestore is used to restore a job summary
func (r *StateRestore) JobSummaryRestore(jobSummary *structs.JobSummary) error {
	if err := r.txn.Insert("job_summary", jobSummary); err != nil {
		return fmt.Errorf("job summary insert failed: %v", err)
	}
	return nil
}

// JobVersionRestore is used to restore a job version
func (r *StateRestore) JobVersionRestore(version *structs.Job) error {
	if err := r.txn.Insert("job_version", version); err != nil {
		return fmt.Errorf("job version insert failed: %v", err)
	}
	return nil
}

// DeploymentRestore is used to restore a deployment
func (r *StateRestore) DeploymentRestore(deployment *structs.Deployment) error {
	if err := r.txn.Insert("deployment", deployment); err != nil {
		return fmt.Errorf("deployment insert failed: %v", err)
	}
	return nil
}

// VaultAccessorRestore is used to restore a vault accessor
func (r *StateRestore) VaultAccessorRestore(accessor *structs.VaultAccessor) error {
	if err := r.txn.Insert("vault_accessors", accessor); err != nil {
		return fmt.Errorf("vault accessor insert failed: %v", err)
	}
	return nil
}

// SITokenAccessorRestore is used to restore an SI token accessor
func (r *StateRestore) SITokenAccessorRestore(accessor *structs.SITokenAccessor) error {
	if err := r.txn.Insert(siTokenAccessorTable, accessor); err != nil {
		return errors.Wrap(err, "si token accessor insert failed")
	}
	return nil
}

// ACLPolicyRestore is used to restore an ACL policy
func (r *StateRestore) ACLPolicyRestore(policy *structs.ACLPolicy) error {
	if err := r.txn.Insert("acl_policy", policy); err != nil {
		return fmt.Errorf("inserting acl policy failed: %v", err)
	}
	return nil
}

// ACLTokenRestore is used to restore an ACL token
func (r *StateRestore) ACLTokenRestore(token *structs.ACLToken) error {
	if err := r.txn.Insert("acl_token", token); err != nil {
		return fmt.Errorf("inserting acl token failed: %v", err)
	}
	return nil
}

func (r *StateRestore) SchedulerConfigRestore(schedConfig *structs.SchedulerConfiguration) error {
	if err := r.txn.Insert("scheduler_config", schedConfig); err != nil {
		return fmt.Errorf("inserting scheduler config failed: %s", err)
	}
	return nil
}

func (r *StateRestore) ClusterMetadataRestore(meta *structs.ClusterMetadata) error {
	if err := r.txn.Insert("cluster_meta", meta); err != nil {
		return fmt.Errorf("inserting cluster meta failed: %v", err)
	}
	return nil
}

// ScalingPolicyRestore is used to restore a scaling policy
func (r *StateRestore) ScalingPolicyRestore(scalingPolicy *structs.ScalingPolicy) error {
	if err := r.txn.Insert("scaling_policy", scalingPolicy); err != nil {
		return fmt.Errorf("scaling policy insert failed: %v", err)
	}
	return nil
}

// CSIPluginRestore is used to restore a CSI plugin
func (r *StateRestore) CSIPluginRestore(plugin *structs.CSIPlugin) error {
	if err := r.txn.Insert("csi_plugins", plugin); err != nil {
		return fmt.Errorf("csi plugin insert failed: %v", err)
	}
	return nil
}

// CSIVolumeRestore is used to restore a CSI volume
func (r *StateRestore) CSIVolumeRestore(volume *structs.CSIVolume) error {
	if err := r.txn.Insert("csi_volumes", volume); err != nil {
		return fmt.Errorf("csi volume insert failed: %v", err)
	}
	return nil
}

// ScalingEventsRestore is used to restore scaling events for a job
func (r *StateRestore) ScalingEventsRestore(jobEvents *structs.JobScalingEvents) error {
	if err := r.txn.Insert("scaling_event", jobEvents); err != nil {
		return fmt.Errorf("scaling event insert failed: %v", err)
	}
	return nil
}

// NamespaceRestore is used to restore a namespace
func (r *StateRestore) NamespaceRestore(ns *structs.Namespace) error {
	if err := r.txn.Insert(TableNamespaces, ns); err != nil {
		return fmt.Errorf("namespace insert failed: %v", err)
	}
	return nil
}

func (r *StateRestore) EventSinkRestore(sink *structs.EventSink) error {
	if err := r.txn.Insert("event_sink", sink); err != nil {
		return fmt.Errorf("event sink insert failed: %v", err)
	}
	return nil
}<|MERGE_RESOLUTION|>--- conflicted
+++ resolved
@@ -5849,27 +5849,16 @@
 	return nil, nil
 }
 
-<<<<<<< HEAD
 func (s *StateStore) ScalingPoliciesByIDPrefix(ws memdb.WatchSet, namespace string, prefix string) (memdb.ResultIterator, error) {
 	txn := s.db.ReadTxn()
 
 	iter, err := txn.Get("scaling_policy", "id_prefix", prefix)
 	if err != nil {
 		return nil, fmt.Errorf("scaling policy lookup failed: %v", err)
-=======
-func (s *StateStore) EventSinks(ws memdb.WatchSet) (memdb.ResultIterator, error) {
-	txn := s.db.ReadTxn()
-
-	// Walk the entire event sink table
-	iter, err := txn.Get("event_sink", "id")
-	if err != nil {
-		return nil, err
->>>>>>> 58562234
 	}
 
 	ws.Add(iter.WatchCh())
 
-<<<<<<< HEAD
 	iter = memdb.NewFilterIterator(iter, scalingPolicyNamespaceFilter(namespace))
 
 	return iter, nil
@@ -5886,7 +5875,19 @@
 
 		return p.Target[structs.ScalingTargetNamespace] != namespace
 	}
-=======
+}
+
+func (s *StateStore) EventSinks(ws memdb.WatchSet) (memdb.ResultIterator, error) {
+	txn := s.db.ReadTxn()
+
+	// Walk the entire event sink table
+	iter, err := txn.Get("event_sink", "id")
+	if err != nil {
+		return nil, err
+	}
+
+	ws.Add(iter.WatchCh())
+
 	return iter, nil
 }
 
@@ -5949,7 +5950,6 @@
 		return fmt.Errorf("index update failed: %v", err)
 	}
 	return txn.Commit()
->>>>>>> 58562234
 }
 
 // StateSnapshot is used to provide a point-in-time snapshot
