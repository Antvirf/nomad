// +build !ent

package state

import (
	"github.com/hashicorp/nomad/nomad/structs"
)

// quotaSpecExists on returns whether the quota exists
func (s *StateStore) quotaSpecExists(txn *txn, name string) (bool, error) {
	return false, nil
}

func (s *StateStore) quotaReconcile(index uint64, txn *txn, newQuota, oldQuota string) error {
	return nil
}

// updateEntWithAlloc is used to update Nomad Enterprise objects when an allocation is
// added/modified/deleted
func (s *StateStore) updateEntWithAlloc(index uint64, new, existing *structs.Allocation, txn *txn) error {
	return nil
<<<<<<< HEAD
}

func (s *StateStore) NamespaceNames() ([]string, error) {
	return []string{structs.DefaultNamespace}, nil
}

// deleteRecommendationsByJob deletes all recommendations for the specified job
func (s *StateStore) deleteRecommendationsByJob(index uint64, txn Txn, job *structs.Job) error {
	return nil
}

// updateJobRecommendations updates/deletes job recommendations as necessary for a job update
func (s *StateStore) updateJobRecommendations(index uint64, txn Txn, prevJob, newJob *structs.Job) error {
	return nil
=======
>>>>>>> 58562234
}<|MERGE_RESOLUTION|>--- conflicted
+++ resolved
@@ -19,11 +19,6 @@
 // added/modified/deleted
 func (s *StateStore) updateEntWithAlloc(index uint64, new, existing *structs.Allocation, txn *txn) error {
 	return nil
-<<<<<<< HEAD
-}
-
-func (s *StateStore) NamespaceNames() ([]string, error) {
-	return []string{structs.DefaultNamespace}, nil
 }
 
 // deleteRecommendationsByJob deletes all recommendations for the specified job
@@ -34,6 +29,4 @@
 // updateJobRecommendations updates/deletes job recommendations as necessary for a job update
 func (s *StateStore) updateJobRecommendations(index uint64, txn Txn, prevJob, newJob *structs.Job) error {
 	return nil
-=======
->>>>>>> 58562234
 }