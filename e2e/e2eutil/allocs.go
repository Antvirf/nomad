--- conflicted
+++ resolved
@@ -171,26 +171,12 @@
 }
 
 // AllocExec is a convenience wrapper that runs 'nomad alloc exec' with the
-<<<<<<< HEAD
-// passed cmd via '/bin/sh -c', retrying if the task isn't ready
-func AllocExec(allocID, taskID string, cmd string, wc *WaitConfig) (string, error) {
-=======
 // passed execCmd via '/bin/sh -c', retrying if the task isn't ready
 func AllocExec(allocID, taskID, execCmd, ns string, wc *WaitConfig) (string, error) {
->>>>>>> c9d5048e
 	var got string
 	var err error
 	interval, retries := wc.OrDefault()
 
-<<<<<<< HEAD
-	args := []string{"alloc", "exec", "-task", taskID, allocID, "/bin/sh", "-c", cmd}
-	testutil.WaitForResultRetries(retries, func() (bool, error) {
-		time.Sleep(interval)
-		got, err = Command("nomad", args...)
-		return err == nil, err
-	}, func(e error) {
-		err = fmt.Errorf("exec failed: 'nomad %s'", strings.Join(args, " "))
-=======
 	var nsArg = []string{}
 	if ns != "" {
 		nsArg = []string{"-namespace", ns}
@@ -207,7 +193,6 @@
 		return err == nil, err
 	}, func(e error) {
 		err = fmt.Errorf("exec failed: '%s'", strings.Join(cmd, " "))
->>>>>>> c9d5048e
 	})
 	return got, err
 }