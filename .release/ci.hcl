schema = "1"

project "nomad-enterprise" {
  team = "nomad"
  slack {
    // #feed-nomad-releases
    notification_channel = "C03B5EWFW01"
    // #proj-nomad-releases
    // notification_channel = "CUYKT2A73"
  }
  github {
<<<<<<< HEAD
    organization     = "hashicorp"
    repository       = "nomad-enterprise"
    release_branches = ["main"]
=======
    organization = "hashicorp"
    repository   = "nomad"
    release_branches = [
      "main",
      "release/1.0.x",
      "release/1.1.x",
      "release/1.2.x",
      "release/1.3.x",
    ]
>>>>>>> 9dccbb1c
  }
}

event "merge" {
  // "entrypoint" to use if build is not run automatically
  // i.e. send "merge" complete signal to orchestrator to trigger build
}

event "build" {
  depends = ["merge"]
  action "build" {
    organization = "hashicorp"
    repository   = "nomad-enterprise"
    workflow     = "build"
  }
}

event "upload-dev" {
  depends = ["build"]
  action "upload-dev" {
    organization = "hashicorp"
    repository   = "crt-workflows-common"
    workflow     = "upload-dev"
  }

  notification {
    on = "fail"
  }
}

event "quality-tests" {
  depends = ["upload-dev"]
  action "quality-tests" {
    organization = "hashicorp"
    repository   = "crt-workflows-common"
    workflow     = "quality-tests"
  }

  notification {
    on = "fail"
  }
}

event "security-scan-binaries" {
  depends = ["quality-tests"]
  action "security-scan-binaries" {
    organization = "hashicorp"
    repository   = "crt-workflows-common"
    workflow     = "security-scan-binaries"
    config       = "security-scan.hcl"
  }

  notification {
    on = "fail"
  }
}

event "notarize-darwin-amd64" {
  depends = ["security-scan-binaries"]
  action "notarize-darwin-amd64" {
    organization = "hashicorp"
    repository   = "crt-workflows-common"
    workflow     = "notarize-darwin-amd64"
  }

  notification {
    on = "fail"
  }
}

event "notarize-darwin-arm64" {
  depends = ["notarize-darwin-amd64"]
  action "notarize-darwin-arm64" {
    organization = "hashicorp"
    repository   = "crt-workflows-common"
    workflow     = "notarize-darwin-arm64"
  }

  notification {
    on = "fail"
  }
}

event "notarize-windows-386" {
  depends = ["notarize-darwin-arm64"]
  action "notarize-windows-386" {
    organization = "hashicorp"
    repository   = "crt-workflows-common"
    workflow     = "notarize-windows-386"
  }

  notification {
    on = "fail"
  }
}

event "notarize-windows-amd64" {
  depends = ["notarize-windows-386"]
  action "notarize-windows-amd64" {
    organization = "hashicorp"
    repository   = "crt-workflows-common"
    workflow     = "notarize-windows-amd64"
  }

  notification {
    on = "fail"
  }
}

event "sign" {
  depends = ["notarize-windows-amd64"]
  action "sign" {
    organization = "hashicorp"
    repository   = "crt-workflows-common"
    workflow     = "sign"
  }

  notification {
    on = "fail"
  }
}

event "sign-linux-rpms" {
  depends = ["sign"]
  action "sign-linux-rpms" {
    organization = "hashicorp"
    repository   = "crt-workflows-common"
    workflow     = "sign-linux-rpms"
  }

  notification {
    on = "fail"
  }
}

event "verify" {
  depends = ["sign-linux-rpms"]
  action "verify" {
    organization = "hashicorp"
    repository   = "crt-workflows-common"
    workflow     = "verify"
  }

  notification {
    on = "always"
  }
}

## These are promotion and post-publish events
## they should be added to the end of the file after the verify event stanza.

event "trigger-staging" {
  // This event is dispatched by the bob trigger-promotion command
  // and is required - do not delete.
}

event "promote-staging" {
  depends = ["trigger-staging"]
  action "promote-staging" {
    organization = "hashicorp"
    repository   = "crt-workflows-common"
    workflow     = "promote-staging"
  }

  notification {
    on = "always"
  }
}

event "trigger-production" {
  // This event is dispatched by the bob trigger-promotion command
  // and is required - do not delete.
}

event "promote-production" {
  depends = ["trigger-production"]
  action "promote-production" {
    organization = "hashicorp"
    repository   = "crt-workflows-common"
    workflow     = "promote-production"
  }

  notification {
    on = "always"
  }
}

event "promote-production-packaging" {
  depends = ["promote-production"]
  action "promote-production-packaging" {
    organization = "hashicorp"
    repository   = "crt-workflows-common"
    workflow     = "promote-production-packaging"
  }

  notification {
    on = "always"
  }
}<|MERGE_RESOLUTION|>--- conflicted
+++ resolved
@@ -9,21 +9,15 @@
     // notification_channel = "CUYKT2A73"
   }
   github {
-<<<<<<< HEAD
-    organization     = "hashicorp"
-    repository       = "nomad-enterprise"
-    release_branches = ["main"]
-=======
-    organization = "hashicorp"
-    repository   = "nomad"
+    organization = "hashicorp"
+    repository   = "nomad-enterprise"
     release_branches = [
       "main",
-      "release/1.0.x",
-      "release/1.1.x",
-      "release/1.2.x",
-      "release/1.3.x",
+      "release/1.0.x+ent",
+      "release/1.1.x+ent",
+      "release/1.2.x+ent",
+      "release/1.3.x+ent",
     ]
->>>>>>> 9dccbb1c
   }
 }
 
