// Copyright (c) HashiCorp, Inc.
// SPDX-License-Identifier: MPL-2.0

package api

import (
	"context"
	"errors"
	"fmt"
	"io"
	"maps"
	"net/url"
	"sort"
	"strconv"
	"time"

	"github.com/hashicorp/cronexpr"
)

const (
	// JobTypeService indicates a long-running processes
	JobTypeService = "service"

	// JobTypeBatch indicates a short-lived process
	JobTypeBatch = "batch"

	// JobTypeSystem indicates a system process that should run on all clients
	JobTypeSystem = "system"

	// JobTypeSysbatch indicates a short-lived system process that should run
	// on all clients.
	JobTypeSysbatch = "sysbatch"

	// JobDefaultPriority is the default priority if not specified.
	JobDefaultPriority = 50

	// PeriodicSpecCron is used for a cron spec.
	PeriodicSpecCron = "cron"

	// DefaultNamespace is the default namespace.
	DefaultNamespace = "default"

	// For Job configuration, GlobalRegion is a sentinel region value
	// that users may specify to indicate the job should be run on
	// the region of the node that the job was submitted to.
	// For Client configuration, if no region information is given,
	// the client node will default to be part of the GlobalRegion.
	GlobalRegion = "global"
)

const (
	// RegisterEnforceIndexErrPrefix is the prefix to use in errors caused by
	// enforcing the job modify index during registers.
	RegisterEnforceIndexErrPrefix = "Enforcing job modify index"
)

const (
	// JobPeriodicLaunchSuffix is the string appended to the periodic jobs ID
	// when launching derived instances of it.
	JobPeriodicLaunchSuffix = "/periodic-"

	// JobDispatchLaunchSuffix is the string appended to the parameterized job's ID
	// when dispatching instances of it.
	JobDispatchLaunchSuffix = "/dispatch-"
)

// Jobs is used to access the job-specific endpoints.
type Jobs struct {
	client *Client
}

// JobsParseRequest is used for arguments of the /v1/jobs/parse endpoint
type JobsParseRequest struct {
	// JobHCL is an hcl jobspec
	JobHCL string

	// HCLv1 indicates whether the JobHCL should be parsed with the hcl v1 parser
	HCLv1 bool `json:"hclv1,omitempty"`

	// Variables are HCL2 variables associated with the job. Only works with hcl2.
	//
	// Interpreted as if it were the content of a variables file.
	Variables string

	// Canonicalize is a flag as to if the server should return default values
	// for unset fields
	Canonicalize bool
}

// Jobs returns a handle on the jobs endpoints.
func (c *Client) Jobs() *Jobs {
	return &Jobs{client: c}
}

// ParseHCL is used to convert the HCL representation of a Job to JSON server side.
// To parse the HCL client side see package github.com/hashicorp/nomad/jobspec
// Use ParseHCLOpts if you need to customize JobsParseRequest.
func (j *Jobs) ParseHCL(jobHCL string, canonicalize bool) (*Job, error) {
	req := &JobsParseRequest{
		JobHCL:       jobHCL,
		Canonicalize: canonicalize,
	}
	return j.ParseHCLOpts(req)
}

// ParseHCLOpts is used to request the server convert the HCL representation of a
// Job to JSON on our behalf. Accepts HCL1 or HCL2 jobs as input.
func (j *Jobs) ParseHCLOpts(req *JobsParseRequest) (*Job, error) {
	var job Job
	_, err := j.client.put("/v1/jobs/parse", req, &job, nil)
	return &job, err
}

func (j *Jobs) Validate(job *Job, q *WriteOptions) (*JobValidateResponse, *WriteMeta, error) {
	var resp JobValidateResponse
	req := &JobValidateRequest{Job: job}
	if q != nil {
		req.WriteRequest = WriteRequest{Region: q.Region}
	}
	wm, err := j.client.put("/v1/validate/job", req, &resp, q)
	return &resp, wm, err
}

// RegisterOptions is used to pass through job registration parameters
type RegisterOptions struct {
	EnforceIndex   bool
	ModifyIndex    uint64
	PolicyOverride bool
	PreserveCounts bool
	EvalPriority   int
	Submission     *JobSubmission
}

// Register is used to register a new job. It returns the ID
// of the evaluation, along with any errors encountered.
func (j *Jobs) Register(job *Job, q *WriteOptions) (*JobRegisterResponse, *WriteMeta, error) {
	return j.RegisterOpts(job, nil, q)
}

// EnforceRegister is used to register a job enforcing its job modify index.
func (j *Jobs) EnforceRegister(job *Job, modifyIndex uint64, q *WriteOptions) (*JobRegisterResponse, *WriteMeta, error) {
	opts := RegisterOptions{EnforceIndex: true, ModifyIndex: modifyIndex}
	return j.RegisterOpts(job, &opts, q)
}

// RegisterOpts is used to register a new job with the passed RegisterOpts. It
// returns the ID of the evaluation, along with any errors encountered.
func (j *Jobs) RegisterOpts(job *Job, opts *RegisterOptions, q *WriteOptions) (*JobRegisterResponse, *WriteMeta, error) {
	// Format the request
	req := &JobRegisterRequest{Job: job}
	if opts != nil {
		if opts.EnforceIndex {
			req.EnforceIndex = true
			req.JobModifyIndex = opts.ModifyIndex
		}
		req.PolicyOverride = opts.PolicyOverride
		req.PreserveCounts = opts.PreserveCounts
		req.EvalPriority = opts.EvalPriority
		req.Submission = opts.Submission
	}

	var resp JobRegisterResponse
	wm, err := j.client.put("/v1/jobs", req, &resp, q)
	if err != nil {
		return nil, nil, err
	}
	return &resp, wm, nil
}

type JobListFields struct {
	Meta bool
}
type JobListOptions struct {
	Fields *JobListFields
}

// List is used to list all of the existing jobs.
func (j *Jobs) List(q *QueryOptions) ([]*JobListStub, *QueryMeta, error) {
	return j.ListOptions(nil, q)
}

// List is used to list all of the existing jobs.
func (j *Jobs) ListOptions(opts *JobListOptions, q *QueryOptions) ([]*JobListStub, *QueryMeta, error) {
	var resp []*JobListStub

	destinationURL := "/v1/jobs"

	if opts != nil && opts.Fields != nil {
		qp := url.Values{}
		qp.Add("meta", fmt.Sprint(opts.Fields.Meta))
		destinationURL = destinationURL + "?" + qp.Encode()
	}

	qm, err := j.client.query(destinationURL, &resp, q)
	if err != nil {
		return nil, qm, err
	}
	sort.Sort(JobIDSort(resp))
	return resp, qm, nil
}

// PrefixList is used to list all existing jobs that match the prefix.
func (j *Jobs) PrefixList(prefix string) ([]*JobListStub, *QueryMeta, error) {
	return j.List(&QueryOptions{Prefix: prefix})
}

// Info is used to retrieve information about a particular
// job given its unique ID.
func (j *Jobs) Info(jobID string, q *QueryOptions) (*Job, *QueryMeta, error) {
	var resp Job
	qm, err := j.client.query("/v1/job/"+url.PathEscape(jobID), &resp, q)
	if err != nil {
		return nil, nil, err
	}
	return &resp, qm, nil
}

// Scale is used to retrieve information about a particular
// job given its unique ID.
func (j *Jobs) Scale(jobID, group string, count *int, message string, error bool, meta map[string]interface{},
	q *WriteOptions) (*JobRegisterResponse, *WriteMeta, error) {

	var count64 *int64
	if count != nil {
		count64 = pointerOf(int64(*count))
	}
	req := &ScalingRequest{
		Count: count64,
		Target: map[string]string{
			"Job":   jobID,
			"Group": group,
		},
		Error:   error,
		Message: message,
		Meta:    meta,
	}
	var resp JobRegisterResponse
	qm, err := j.client.put(fmt.Sprintf("/v1/job/%s/scale", url.PathEscape(jobID)), req, &resp, q)
	if err != nil {
		return nil, nil, err
	}
	return &resp, qm, nil
}

// ScaleStatus is used to retrieve information about a particular
// job given its unique ID.
func (j *Jobs) ScaleStatus(jobID string, q *QueryOptions) (*JobScaleStatusResponse, *QueryMeta, error) {
	var resp JobScaleStatusResponse
	qm, err := j.client.query(fmt.Sprintf("/v1/job/%s/scale", url.PathEscape(jobID)), &resp, q)
	if err != nil {
		return nil, nil, err
	}
	return &resp, qm, nil
}

// Versions is used to retrieve all versions of a particular job given its
// unique ID.
func (j *Jobs) Versions(jobID string, diffs bool, q *QueryOptions) ([]*Job, []*JobDiff, *QueryMeta, error) {
	var resp JobVersionsResponse
	qm, err := j.client.query(fmt.Sprintf("/v1/job/%s/versions?diffs=%v", url.PathEscape(jobID), diffs), &resp, q)
	if err != nil {
		return nil, nil, nil, err
	}
	return resp.Versions, resp.Diffs, qm, nil
}

// Submission is used to retrieve the original submitted source of a job given its
// namespace, jobID, and version number. The original source might not be available,
// which case nil is returned with no error.
func (j *Jobs) Submission(jobID string, version int, q *QueryOptions) (*JobSubmission, *QueryMeta, error) {
	var sub JobSubmission
	s := fmt.Sprintf("/v1/job/%s/submission?version=%d", url.PathEscape(jobID), version)
	qm, err := j.client.query(s, &sub, q)
	if err != nil {
		return nil, nil, err
	}
	return &sub, qm, nil
}

// Allocations is used to return the allocs for a given job ID.
func (j *Jobs) Allocations(jobID string, allAllocs bool, q *QueryOptions) ([]*AllocationListStub, *QueryMeta, error) {
	var resp []*AllocationListStub
	u, err := url.Parse("/v1/job/" + url.PathEscape(jobID) + "/allocations")
	if err != nil {
		return nil, nil, err
	}

	v := u.Query()
	v.Add("all", strconv.FormatBool(allAllocs))
	u.RawQuery = v.Encode()

	qm, err := j.client.query(u.String(), &resp, q)
	if err != nil {
		return nil, nil, err
	}
	sort.Sort(AllocIndexSort(resp))
	return resp, qm, nil
}

// Deployments is used to query the deployments associated with the given job
// ID.
func (j *Jobs) Deployments(jobID string, all bool, q *QueryOptions) ([]*Deployment, *QueryMeta, error) {
	var resp []*Deployment
	u, err := url.Parse("/v1/job/" + url.PathEscape(jobID) + "/deployments")
	if err != nil {
		return nil, nil, err
	}

	v := u.Query()
	v.Add("all", strconv.FormatBool(all))
	u.RawQuery = v.Encode()
	qm, err := j.client.query(u.String(), &resp, q)
	if err != nil {
		return nil, nil, err
	}
	sort.Sort(DeploymentIndexSort(resp))
	return resp, qm, nil
}

// LatestDeployment is used to query for the latest deployment associated with
// the given job ID.
func (j *Jobs) LatestDeployment(jobID string, q *QueryOptions) (*Deployment, *QueryMeta, error) {
	var resp *Deployment
	qm, err := j.client.query("/v1/job/"+url.PathEscape(jobID)+"/deployment", &resp, q)
	if err != nil {
		return nil, nil, err
	}
	return resp, qm, nil
}

// Evaluations is used to query the evaluations associated with the given job
// ID.
func (j *Jobs) Evaluations(jobID string, q *QueryOptions) ([]*Evaluation, *QueryMeta, error) {
	var resp []*Evaluation
	qm, err := j.client.query("/v1/job/"+url.PathEscape(jobID)+"/evaluations", &resp, q)
	if err != nil {
		return nil, nil, err
	}
	sort.Sort(EvalIndexSort(resp))
	return resp, qm, nil
}

// Deregister is used to remove an existing job. If purge is set to true, the job
// is deregistered and purged from the system versus still being queryable and
// eventually GC'ed from the system. Most callers should not specify purge.
func (j *Jobs) Deregister(jobID string, purge bool, q *WriteOptions) (string, *WriteMeta, error) {
	var resp JobDeregisterResponse
	wm, err := j.client.delete(fmt.Sprintf("/v1/job/%v?purge=%t", url.PathEscape(jobID), purge), nil, &resp, q)
	if err != nil {
		return "", nil, err
	}
	return resp.EvalID, wm, nil
}

// DeregisterOptions is used to pass through job deregistration parameters
type DeregisterOptions struct {
	// If Purge is set to true, the job is deregistered and purged from the
	// system versus still being queryable and eventually GC'ed from the
	// system. Most callers should not specify purge.
	Purge bool

	// If Global is set to true, all regions of a multiregion job will be
	// stopped.
	Global bool

	// EvalPriority is an optional priority to use on any evaluation created as
	// a result on this job deregistration. This value must be between 1-100
	// inclusively, where a larger value corresponds to a higher priority. This
	// is useful when an operator wishes to push through a job deregistration
	// in busy clusters with a large evaluation backlog.
	EvalPriority int

	// NoShutdownDelay, if set to true, will override the group and
	// task shutdown_delay configuration and ignore the delay for any
	// allocations stopped as a result of this Deregister call.
	NoShutdownDelay bool
}

// DeregisterOpts is used to remove an existing job. See DeregisterOptions
// for parameters.
func (j *Jobs) DeregisterOpts(jobID string, opts *DeregisterOptions, q *WriteOptions) (string, *WriteMeta, error) {
	var resp JobDeregisterResponse

	// The base endpoint to add query params to.
	endpoint := "/v1/job/" + url.PathEscape(jobID)

	// Protect against nil opts. url.Values expects a string, and so using
	// fmt.Sprintf is the best way to do this.
	if opts != nil {
		endpoint += fmt.Sprintf("?purge=%t&global=%t&eval_priority=%v&no_shutdown_delay=%t",
			opts.Purge, opts.Global, opts.EvalPriority, opts.NoShutdownDelay)
	}

	wm, err := j.client.delete(endpoint, nil, &resp, q)
	if err != nil {
		return "", nil, err
	}
	return resp.EvalID, wm, nil
}

// ForceEvaluate is used to force-evaluate an existing job.
func (j *Jobs) ForceEvaluate(jobID string, q *WriteOptions) (string, *WriteMeta, error) {
	var resp JobRegisterResponse
	wm, err := j.client.put("/v1/job/"+url.PathEscape(jobID)+"/evaluate", nil, &resp, q)
	if err != nil {
		return "", nil, err
	}
	return resp.EvalID, wm, nil
}

// EvaluateWithOpts is used to force-evaluate an existing job and takes additional options
// for whether to force reschedule failed allocations
func (j *Jobs) EvaluateWithOpts(jobID string, opts EvalOptions, q *WriteOptions) (string, *WriteMeta, error) {
	req := &JobEvaluateRequest{
		JobID:       jobID,
		EvalOptions: opts,
	}

	var resp JobRegisterResponse
	wm, err := j.client.put("/v1/job/"+url.PathEscape(jobID)+"/evaluate", req, &resp, q)
	if err != nil {
		return "", nil, err
	}
	return resp.EvalID, wm, nil
}

// PeriodicForce spawns a new instance of the periodic job and returns the eval ID
func (j *Jobs) PeriodicForce(jobID string, q *WriteOptions) (string, *WriteMeta, error) {
	var resp periodicForceResponse
	wm, err := j.client.put("/v1/job/"+url.PathEscape(jobID)+"/periodic/force", nil, &resp, q)
	if err != nil {
		return "", nil, err
	}
	return resp.EvalID, wm, nil
}

// PlanOptions is used to pass through job planning parameters
type PlanOptions struct {
	Diff           bool
	PolicyOverride bool
}

func (j *Jobs) Plan(job *Job, diff bool, q *WriteOptions) (*JobPlanResponse, *WriteMeta, error) {
	opts := PlanOptions{Diff: diff}
	return j.PlanOpts(job, &opts, q)
}

func (j *Jobs) PlanOpts(job *Job, opts *PlanOptions, q *WriteOptions) (*JobPlanResponse, *WriteMeta, error) {
	if job == nil {
		return nil, nil, errors.New("must pass non-nil job")
	}
	if job.ID == nil {
		return nil, nil, errors.New("job is missing ID")
	}

	// Setup the request
	req := &JobPlanRequest{
		Job: job,
	}
	if opts != nil {
		req.Diff = opts.Diff
		req.PolicyOverride = opts.PolicyOverride
	}

	var resp JobPlanResponse
	wm, err := j.client.put("/v1/job/"+url.PathEscape(*job.ID)+"/plan", req, &resp, q)
	if err != nil {
		return nil, nil, err
	}
	return &resp, wm, nil
}

func (j *Jobs) Summary(jobID string, q *QueryOptions) (*JobSummary, *QueryMeta, error) {
	var resp JobSummary
	qm, err := j.client.query("/v1/job/"+url.PathEscape(jobID)+"/summary", &resp, q)
	if err != nil {
		return nil, nil, err
	}
	return &resp, qm, nil
}

func (j *Jobs) Dispatch(jobID string, meta map[string]string,
	payload []byte, idPrefixTemplate string, q *WriteOptions) (*JobDispatchResponse, *WriteMeta, error) {
	var resp JobDispatchResponse
	req := &JobDispatchRequest{
		JobID:            jobID,
		Meta:             meta,
		Payload:          payload,
		IdPrefixTemplate: idPrefixTemplate,
	}
	wm, err := j.client.put("/v1/job/"+url.PathEscape(jobID)+"/dispatch", req, &resp, q)
	if err != nil {
		return nil, nil, err
	}
	return &resp, wm, nil
}

// Revert is used to revert the given job to the passed version. If
// enforceVersion is set, the job is only reverted if the current version is at
// the passed version.
func (j *Jobs) Revert(jobID string, version uint64, enforcePriorVersion *uint64,
	q *WriteOptions, consulToken, vaultToken string) (*JobRegisterResponse, *WriteMeta, error) {

	var resp JobRegisterResponse
	req := &JobRevertRequest{
		JobID:               jobID,
		JobVersion:          version,
		EnforcePriorVersion: enforcePriorVersion,
		ConsulToken:         consulToken,
		VaultToken:          vaultToken,
	}
	wm, err := j.client.put("/v1/job/"+url.PathEscape(jobID)+"/revert", req, &resp, q)
	if err != nil {
		return nil, nil, err
	}
	return &resp, wm, nil
}

// Stable is used to mark a job version's stability.
func (j *Jobs) Stable(jobID string, version uint64, stable bool,
	q *WriteOptions) (*JobStabilityResponse, *WriteMeta, error) {

	var resp JobStabilityResponse
	req := &JobStabilityRequest{
		JobID:      jobID,
		JobVersion: version,
		Stable:     stable,
	}
	wm, err := j.client.put("/v1/job/"+url.PathEscape(jobID)+"/stable", req, &resp, q)
	if err != nil {
		return nil, nil, err
	}
	return &resp, wm, nil
}

// Services is used to return a list of service registrations associated to the
// specified jobID.
func (j *Jobs) Services(jobID string, q *QueryOptions) ([]*ServiceRegistration, *QueryMeta, error) {
	var resp []*ServiceRegistration
	qm, err := j.client.query("/v1/job/"+jobID+"/services", &resp, q)
	return resp, qm, err
}

// periodicForceResponse is used to deserialize a force response
type periodicForceResponse struct {
	EvalID string
}

// UpdateStrategy defines a task groups update strategy.
type UpdateStrategy struct {
	Stagger          *time.Duration `mapstructure:"stagger" hcl:"stagger,optional"`
	MaxParallel      *int           `mapstructure:"max_parallel" hcl:"max_parallel,optional"`
	HealthCheck      *string        `mapstructure:"health_check" hcl:"health_check,optional"`
	MinHealthyTime   *time.Duration `mapstructure:"min_healthy_time" hcl:"min_healthy_time,optional"`
	HealthyDeadline  *time.Duration `mapstructure:"healthy_deadline" hcl:"healthy_deadline,optional"`
	ProgressDeadline *time.Duration `mapstructure:"progress_deadline" hcl:"progress_deadline,optional"`
	Canary           *int           `mapstructure:"canary" hcl:"canary,optional"`
	AutoRevert       *bool          `mapstructure:"auto_revert" hcl:"auto_revert,optional"`
	AutoPromote      *bool          `mapstructure:"auto_promote" hcl:"auto_promote,optional"`
}

// DefaultUpdateStrategy provides a baseline that can be used to upgrade
// jobs with the old policy or for populating field defaults.
func DefaultUpdateStrategy() *UpdateStrategy {
	return &UpdateStrategy{
		Stagger:          pointerOf(30 * time.Second),
		MaxParallel:      pointerOf(1),
		HealthCheck:      pointerOf("checks"),
		MinHealthyTime:   pointerOf(10 * time.Second),
		HealthyDeadline:  pointerOf(5 * time.Minute),
		ProgressDeadline: pointerOf(10 * time.Minute),
		AutoRevert:       pointerOf(false),
		Canary:           pointerOf(0),
		AutoPromote:      pointerOf(false),
	}
}

func (u *UpdateStrategy) Copy() *UpdateStrategy {
	if u == nil {
		return nil
	}

	copy := new(UpdateStrategy)

	if u.Stagger != nil {
		copy.Stagger = pointerOf(*u.Stagger)
	}

	if u.MaxParallel != nil {
		copy.MaxParallel = pointerOf(*u.MaxParallel)
	}

	if u.HealthCheck != nil {
		copy.HealthCheck = pointerOf(*u.HealthCheck)
	}

	if u.MinHealthyTime != nil {
		copy.MinHealthyTime = pointerOf(*u.MinHealthyTime)
	}

	if u.HealthyDeadline != nil {
		copy.HealthyDeadline = pointerOf(*u.HealthyDeadline)
	}

	if u.ProgressDeadline != nil {
		copy.ProgressDeadline = pointerOf(*u.ProgressDeadline)
	}

	if u.AutoRevert != nil {
		copy.AutoRevert = pointerOf(*u.AutoRevert)
	}

	if u.Canary != nil {
		copy.Canary = pointerOf(*u.Canary)
	}

	if u.AutoPromote != nil {
		copy.AutoPromote = pointerOf(*u.AutoPromote)
	}

	return copy
}

func (u *UpdateStrategy) Merge(o *UpdateStrategy) {
	if o == nil {
		return
	}

	if o.Stagger != nil {
		u.Stagger = pointerOf(*o.Stagger)
	}

	if o.MaxParallel != nil {
		u.MaxParallel = pointerOf(*o.MaxParallel)
	}

	if o.HealthCheck != nil {
		u.HealthCheck = pointerOf(*o.HealthCheck)
	}

	if o.MinHealthyTime != nil {
		u.MinHealthyTime = pointerOf(*o.MinHealthyTime)
	}

	if o.HealthyDeadline != nil {
		u.HealthyDeadline = pointerOf(*o.HealthyDeadline)
	}

	if o.ProgressDeadline != nil {
		u.ProgressDeadline = pointerOf(*o.ProgressDeadline)
	}

	if o.AutoRevert != nil {
		u.AutoRevert = pointerOf(*o.AutoRevert)
	}

	if o.Canary != nil {
		u.Canary = pointerOf(*o.Canary)
	}

	if o.AutoPromote != nil {
		u.AutoPromote = pointerOf(*o.AutoPromote)
	}
}

func (u *UpdateStrategy) Canonicalize() {
	d := DefaultUpdateStrategy()

	if u.MaxParallel == nil {
		u.MaxParallel = d.MaxParallel
	}

	if u.Stagger == nil {
		u.Stagger = d.Stagger
	}

	if u.HealthCheck == nil {
		u.HealthCheck = d.HealthCheck
	}

	if u.HealthyDeadline == nil {
		u.HealthyDeadline = d.HealthyDeadline
	}

	if u.ProgressDeadline == nil {
		u.ProgressDeadline = d.ProgressDeadline
	}

	if u.MinHealthyTime == nil {
		u.MinHealthyTime = d.MinHealthyTime
	}

	if u.AutoRevert == nil {
		u.AutoRevert = d.AutoRevert
	}

	if u.Canary == nil {
		u.Canary = d.Canary
	}

	if u.AutoPromote == nil {
		u.AutoPromote = d.AutoPromote
	}
}

// Empty returns whether the UpdateStrategy is empty or has user defined values.
func (u *UpdateStrategy) Empty() bool {
	if u == nil {
		return true
	}

	if u.Stagger != nil && *u.Stagger != 0 {
		return false
	}

	if u.MaxParallel != nil && *u.MaxParallel != 0 {
		return false
	}

	if u.HealthCheck != nil && *u.HealthCheck != "" {
		return false
	}

	if u.MinHealthyTime != nil && *u.MinHealthyTime != 0 {
		return false
	}

	if u.HealthyDeadline != nil && *u.HealthyDeadline != 0 {
		return false
	}

	if u.ProgressDeadline != nil && *u.ProgressDeadline != 0 {
		return false
	}

	if u.AutoRevert != nil && *u.AutoRevert {
		return false
	}

	if u.AutoPromote != nil && *u.AutoPromote {
		return false
	}

	if u.Canary != nil && *u.Canary != 0 {
		return false
	}

	return true
}

type Multiregion struct {
	Strategy *MultiregionStrategy `hcl:"strategy,block"`
	Regions  []*MultiregionRegion `hcl:"region,block"`
}

func (m *Multiregion) Canonicalize() {
	if m.Strategy == nil {
		m.Strategy = &MultiregionStrategy{
			MaxParallel: pointerOf(0),
			OnFailure:   pointerOf(""),
		}
	} else {
		if m.Strategy.MaxParallel == nil {
			m.Strategy.MaxParallel = pointerOf(0)
		}
		if m.Strategy.OnFailure == nil {
			m.Strategy.OnFailure = pointerOf("")
		}
	}
	if m.Regions == nil {
		m.Regions = []*MultiregionRegion{}
	}
	for _, region := range m.Regions {
		if region.Count == nil {
			region.Count = pointerOf(1)
		}
		if region.Datacenters == nil {
			region.Datacenters = []string{}
		}
		if region.Meta == nil {
			region.Meta = map[string]string{}
		}
	}
}

func (m *Multiregion) Copy() *Multiregion {
	if m == nil {
		return nil
	}
	copy := new(Multiregion)
	if m.Strategy != nil {
		copy.Strategy = new(MultiregionStrategy)
		copy.Strategy.MaxParallel = pointerOf(*m.Strategy.MaxParallel)
		copy.Strategy.OnFailure = pointerOf(*m.Strategy.OnFailure)
	}
	for _, region := range m.Regions {
		copyRegion := new(MultiregionRegion)
		copyRegion.Name = region.Name
		copyRegion.Count = pointerOf(*region.Count)
		copyRegion.Datacenters = append(copyRegion.Datacenters, region.Datacenters...)
		copyRegion.NodePool = region.NodePool
		for k, v := range region.Meta {
			copyRegion.Meta[k] = v
		}

		copy.Regions = append(copy.Regions, copyRegion)
	}
	return copy
}

type MultiregionStrategy struct {
	MaxParallel *int    `mapstructure:"max_parallel" hcl:"max_parallel,optional"`
	OnFailure   *string `mapstructure:"on_failure" hcl:"on_failure,optional"`
}

type MultiregionRegion struct {
	Name        string            `hcl:",label"`
	Count       *int              `hcl:"count,optional"`
	Datacenters []string          `hcl:"datacenters,optional"`
	NodePool    string            `hcl:"node_pool,optional"`
	Meta        map[string]string `hcl:"meta,block"`
}

// PeriodicConfig is for serializing periodic config for a job.
type PeriodicConfig struct {
	Enabled         *bool    `hcl:"enabled,optional"`
	Spec            *string  `hcl:"cron,optional"`
	Specs           []string `hcl:"crons,optional"`
	SpecType        *string
	ProhibitOverlap *bool   `mapstructure:"prohibit_overlap" hcl:"prohibit_overlap,optional"`
	TimeZone        *string `mapstructure:"time_zone" hcl:"time_zone,optional"`
}

func (p *PeriodicConfig) Canonicalize() {
	if p.Enabled == nil {
		p.Enabled = pointerOf(true)
	}
	if p.Spec == nil {
		p.Spec = pointerOf("")
	}
	if p.Specs == nil {
		p.Specs = []string{}
	}
	if p.SpecType == nil {
		p.SpecType = pointerOf(PeriodicSpecCron)
	}
	if p.ProhibitOverlap == nil {
		p.ProhibitOverlap = pointerOf(false)
	}
	if p.TimeZone == nil || *p.TimeZone == "" {
		p.TimeZone = pointerOf("UTC")
	}
}

// Next returns the closest time instant matching the spec that is after the
// passed time. If no matching instance exists, the zero value of time.Time is
// returned. The `time.Location` of the returned value matches that of the
// passed time.
func (p *PeriodicConfig) Next(fromTime time.Time) (time.Time, error) {
	// Single spec parsing
	if p != nil && *p.SpecType == PeriodicSpecCron {
		if p.Spec != nil && *p.Spec != "" {
			return cronParseNext(fromTime, *p.Spec)
		}
	}

	// multiple specs parsing
	var nextTime time.Time
	for _, spec := range p.Specs {
		t, err := cronParseNext(fromTime, spec)
		if err != nil {
			return time.Time{}, fmt.Errorf("failed parsing cron expression %s: %v", spec, err)
		}
		if nextTime.IsZero() || t.Before(nextTime) {
			nextTime = t
		}
	}
	return nextTime, nil
}

// cronParseNext is a helper that parses the next time for the given expression
// but captures any panic that may occur in the underlying library.
// ---  THIS FUNCTION IS REPLICATED IN nomad/structs/structs.go
// and should be kept in sync.
func cronParseNext(fromTime time.Time, spec string) (t time.Time, err error) {
	defer func() {
		if recover() != nil {
			t = time.Time{}
			err = fmt.Errorf("failed parsing cron expression: %q", spec)
		}
	}()
	exp, err := cronexpr.Parse(spec)
	if err != nil {
		return time.Time{}, fmt.Errorf("failed parsing cron expression: %s: %v", spec, err)
	}
	return exp.Next(fromTime), nil
}

func (p *PeriodicConfig) GetLocation() (*time.Location, error) {
	if p.TimeZone == nil || *p.TimeZone == "" {
		return time.UTC, nil
	}

	return time.LoadLocation(*p.TimeZone)
}

// ParameterizedJobConfig is used to configure the parameterized job.
type ParameterizedJobConfig struct {
	Payload      string   `hcl:"payload,optional"`
	MetaRequired []string `mapstructure:"meta_required" hcl:"meta_required,optional"`
	MetaOptional []string `mapstructure:"meta_optional" hcl:"meta_optional,optional"`
}

// JobSubmission is used to hold information about the original content of a job
// specification being submitted to Nomad.
//
// At any time a JobSubmission may be nil, indicating no information is known about
// the job submission.
type JobSubmission struct {
	// Source contains the original job definition (may be in the format of
	// hcl1, hcl2, or json).
	Source string

	// Format indicates what the Source content was (hcl1, hcl2, or json).
	Format string

	// VariableFlags contains the CLI "-var" flag arguments as submitted with the
	// job (hcl2 only).
	VariableFlags map[string]string

	// Variables contains the opaque variables configuration as coming from
	// a var-file or the WebUI variables input (hcl2 only).
	Variables string
}

func (js *JobSubmission) Canonicalize() {
	if js == nil {
		return
	}

	if len(js.VariableFlags) == 0 {
		js.VariableFlags = nil
	}
}

func (js *JobSubmission) Copy() *JobSubmission {
	if js == nil {
		return nil
	}

	return &JobSubmission{
		Source:        js.Source,
		Format:        js.Format,
		VariableFlags: maps.Clone(js.VariableFlags),
		Variables:     js.Variables,
	}
}

// Job is used to serialize a job.
type Job struct {
	/* Fields parsed from HCL config */

	Region           *string                 `hcl:"region,optional"`
	Namespace        *string                 `hcl:"namespace,optional"`
	ID               *string                 `hcl:"id,optional"`
	Name             *string                 `hcl:"name,optional"`
	Type             *string                 `hcl:"type,optional"`
	Priority         *int                    `hcl:"priority,optional"`
	AllAtOnce        *bool                   `mapstructure:"all_at_once" hcl:"all_at_once,optional"`
	Datacenters      []string                `hcl:"datacenters,optional"`
	NodePool         *string                 `mapstructure:"node_pool" hcl:"node_pool,optional"`
	Constraints      []*Constraint           `hcl:"constraint,block"`
	Affinities       []*Affinity             `hcl:"affinity,block"`
	TaskGroups       []*TaskGroup            `hcl:"group,block"`
	Update           *UpdateStrategy         `hcl:"update,block"`
	Multiregion      *Multiregion            `hcl:"multiregion,block"`
	Spreads          []*Spread               `hcl:"spread,block"`
	Periodic         *PeriodicConfig         `hcl:"periodic,block"`
	ParameterizedJob *ParameterizedJobConfig `hcl:"parameterized,block"`
	Reschedule       *ReschedulePolicy       `hcl:"reschedule,block"`
	Migrate          *MigrateStrategy        `hcl:"migrate,block"`
	Meta             map[string]string       `hcl:"meta,block"`
	ConsulToken      *string                 `mapstructure:"consul_token" hcl:"consul_token,optional"`
	VaultToken       *string                 `mapstructure:"vault_token" hcl:"vault_token,optional"`

	/* Fields set by server, not sourced from job config file */

	Stop                     *bool
	ParentID                 *string
	Dispatched               bool
	DispatchIdempotencyToken *string
	Payload                  []byte
	ConsulNamespace          *string `mapstructure:"consul_namespace"`
	VaultNamespace           *string `mapstructure:"vault_namespace"`
	NomadTokenID             *string `mapstructure:"nomad_token_id"`
	Status                   *string
	StatusDescription        *string
	Stable                   *bool
	Version                  *uint64
	SubmitTime               *int64
	CreateIndex              *uint64
	ModifyIndex              *uint64
	JobModifyIndex           *uint64
}

// IsPeriodic returns whether a job is periodic.
func (j *Job) IsPeriodic() bool {
	return j.Periodic != nil
}

// IsParameterized returns whether a job is parameterized job.
func (j *Job) IsParameterized() bool {
	return j.ParameterizedJob != nil && !j.Dispatched
}

// IsMultiregion returns whether a job is a multiregion job
func (j *Job) IsMultiregion() bool {
	return j.Multiregion != nil && j.Multiregion.Regions != nil && len(j.Multiregion.Regions) > 0
}

func (j *Job) Canonicalize() {
	if j.ID == nil {
		j.ID = pointerOf("")
	}
	if j.Name == nil {
		j.Name = pointerOf(*j.ID)
	}
	if j.ParentID == nil {
		j.ParentID = pointerOf("")
	}
	if j.Namespace == nil {
		j.Namespace = pointerOf(DefaultNamespace)
	}
	if j.Priority == nil {
		j.Priority = pointerOf(JobDefaultPriority)
	}
	if j.Stop == nil {
		j.Stop = pointerOf(false)
	}
	if j.Region == nil {
		j.Region = pointerOf(GlobalRegion)
	}
	if j.NodePool == nil {
		j.NodePool = pointerOf("")
	}
	if j.Type == nil {
		j.Type = pointerOf("service")
	}
	if j.AllAtOnce == nil {
		j.AllAtOnce = pointerOf(false)
	}
	if j.ConsulToken == nil {
		j.ConsulToken = pointerOf("")
	}
	if j.ConsulNamespace == nil {
		j.ConsulNamespace = pointerOf("")
	}
	if j.VaultToken == nil {
		j.VaultToken = pointerOf("")
	}
	if j.VaultNamespace == nil {
		j.VaultNamespace = pointerOf("")
	}
	if j.NomadTokenID == nil {
		j.NomadTokenID = pointerOf("")
	}
	if j.Status == nil {
		j.Status = pointerOf("")
	}
	if j.StatusDescription == nil {
		j.StatusDescription = pointerOf("")
	}
	if j.Stable == nil {
		j.Stable = pointerOf(false)
	}
	if j.Version == nil {
		j.Version = pointerOf(uint64(0))
	}
	if j.CreateIndex == nil {
		j.CreateIndex = pointerOf(uint64(0))
	}
	if j.ModifyIndex == nil {
		j.ModifyIndex = pointerOf(uint64(0))
	}
	if j.JobModifyIndex == nil {
		j.JobModifyIndex = pointerOf(uint64(0))
	}
	if j.Periodic != nil {
		j.Periodic.Canonicalize()
	}
	if j.Update != nil {
		j.Update.Canonicalize()
	} else if *j.Type == JobTypeService {
		j.Update = DefaultUpdateStrategy()
	}
	if j.Multiregion != nil {
		j.Multiregion.Canonicalize()
	}

	for _, tg := range j.TaskGroups {
		tg.Canonicalize(j)
	}

	for _, spread := range j.Spreads {
		spread.Canonicalize()
	}
	for _, a := range j.Affinities {
		a.Canonicalize()
	}
}

// LookupTaskGroup finds a task group by name
func (j *Job) LookupTaskGroup(name string) *TaskGroup {
	for _, tg := range j.TaskGroups {
		if *tg.Name == name {
			return tg
		}
	}
	return nil
}

// JobSummary summarizes the state of the allocations of a job
type JobSummary struct {
	JobID     string
	Namespace string
	Summary   map[string]TaskGroupSummary
	Children  *JobChildrenSummary

	// Raft Indexes
	CreateIndex uint64
	ModifyIndex uint64
}

// JobChildrenSummary contains the summary of children job status
type JobChildrenSummary struct {
	Pending int64
	Running int64
	Dead    int64
}

func (jc *JobChildrenSummary) Sum() int {
	if jc == nil {
		return 0
	}

	return int(jc.Pending + jc.Running + jc.Dead)
}

// TaskGroup summarizes the state of all the allocations of a particular
// TaskGroup
type TaskGroupSummary struct {
	Queued   int
	Complete int
	Failed   int
	Running  int
	Starting int
	Lost     int
	Unknown  int
}

// JobListStub is used to return a subset of information about
// jobs during list operations.
type JobListStub struct {
	ID                string
	ParentID          string
	Name              string
	Namespace         string `json:",omitempty"`
	Datacenters       []string
	Type              string
	Priority          int
	Periodic          bool
	ParameterizedJob  bool
	Stop              bool
	Status            string
	StatusDescription string
	JobSummary        *JobSummary
	CreateIndex       uint64
	ModifyIndex       uint64
	JobModifyIndex    uint64
	SubmitTime        int64
	Meta              map[string]string `json:",omitempty"`
}

// JobIDSort is used to sort jobs by their job ID's.
type JobIDSort []*JobListStub

func (j JobIDSort) Len() int {
	return len(j)
}

func (j JobIDSort) Less(a, b int) bool {
	return j[a].ID < j[b].ID
}

func (j JobIDSort) Swap(a, b int) {
	j[a], j[b] = j[b], j[a]
}

// NewServiceJob creates and returns a new service-style job
// for long-lived processes using the provided name, ID, and
// relative job priority.
func NewServiceJob(id, name, region string, pri int) *Job {
	return newJob(id, name, region, JobTypeService, pri)
}

// NewBatchJob creates and returns a new batch-style job for
// short-lived processes using the provided name and ID along
// with the relative job priority.
func NewBatchJob(id, name, region string, pri int) *Job {
	return newJob(id, name, region, JobTypeBatch, pri)
}

// NewSystemJob creates and returns a new system-style job for processes
// designed to run on all clients, using the provided name and ID along with
// the relative job priority.
func NewSystemJob(id, name, region string, pri int) *Job {
	return newJob(id, name, region, JobTypeSystem, pri)
}

// NewSysbatchJob creates and returns a new sysbatch-style job for short-lived
// processes designed to run on all clients, using the provided name and ID
// along with the relative job priority.
func NewSysbatchJob(id, name, region string, pri int) *Job {
	return newJob(id, name, region, JobTypeSysbatch, pri)
}

// newJob is used to create a new Job struct.
func newJob(id, name, region, typ string, pri int) *Job {
	return &Job{
		Region:   &region,
		ID:       &id,
		Name:     &name,
		Type:     &typ,
		Priority: &pri,
	}
}

// SetMeta is used to set arbitrary k/v pairs of metadata on a job.
func (j *Job) SetMeta(key, val string) *Job {
	if j.Meta == nil {
		j.Meta = make(map[string]string)
	}
	j.Meta[key] = val
	return j
}

// AddDatacenter is used to add a datacenter to a job.
func (j *Job) AddDatacenter(dc string) *Job {
	j.Datacenters = append(j.Datacenters, dc)
	return j
}

// Constrain is used to add a constraint to a job.
func (j *Job) Constrain(c *Constraint) *Job {
	j.Constraints = append(j.Constraints, c)
	return j
}

// AddAffinity is used to add an affinity to a job.
func (j *Job) AddAffinity(a *Affinity) *Job {
	j.Affinities = append(j.Affinities, a)
	return j
}

// AddTaskGroup adds a task group to an existing job.
func (j *Job) AddTaskGroup(grp *TaskGroup) *Job {
	j.TaskGroups = append(j.TaskGroups, grp)
	return j
}

// AddPeriodicConfig adds a periodic config to an existing job.
func (j *Job) AddPeriodicConfig(cfg *PeriodicConfig) *Job {
	j.Periodic = cfg
	return j
}

func (j *Job) AddSpread(s *Spread) *Job {
	j.Spreads = append(j.Spreads, s)
	return j
}

type WriteRequest struct {
	// The target region for this write
	Region string

	// Namespace is the target namespace for this write
	Namespace string

	// SecretID is the secret ID of an ACL token
	SecretID string
}

// JobValidateRequest is used to validate a job
type JobValidateRequest struct {
	Job *Job
	WriteRequest
}

// JobValidateResponse is the response from validate request
type JobValidateResponse struct {
	// DriverConfigValidated indicates whether the agent validated the driver
	// config
	DriverConfigValidated bool

	// ValidationErrors is a list of validation errors
	ValidationErrors []string

	// Error is a string version of any error that may have occurred
	Error string

	// Warnings contains any warnings about the given job. These may include
	// deprecation warnings.
	Warnings string
}

// JobRevertRequest is used to revert a job to a prior version.
type JobRevertRequest struct {
	// JobID is the ID of the job  being reverted
	JobID string

	// JobVersion the version to revert to.
	JobVersion uint64

	// EnforcePriorVersion if set will enforce that the job is at the given
	// version before reverting.
	EnforcePriorVersion *uint64

	// ConsulToken is the Consul token that proves the submitter of the job revert
	// has access to the Service Identity policies associated with the job's
	// Consul Connect enabled services. This field is only used to transfer the
	// token and is not stored after the Job revert.
	ConsulToken string `json:",omitempty"`

	// VaultToken is the Vault token that proves the submitter of the job revert
	// has access to any Vault policies specified in the targeted job version. This
	// field is only used to authorize the revert and is not stored after the Job
	// revert.
	VaultToken string `json:",omitempty"`

	WriteRequest
}

// JobRegisterRequest is used to update a job
type JobRegisterRequest struct {
	Submission *JobSubmission
	Job        *Job

	// If EnforceIndex is set then the job will only be registered if the passed
	// JobModifyIndex matches the current Jobs index. If the index is zero, the
	// register only occurs if the job is new.
	EnforceIndex   bool   `json:",omitempty"`
	JobModifyIndex uint64 `json:",omitempty"`
	PolicyOverride bool   `json:",omitempty"`
	PreserveCounts bool   `json:",omitempty"`

	// EvalPriority is an optional priority to use on any evaluation created as
	// a result on this job registration. This value must be between 1-100
	// inclusively, where a larger value corresponds to a higher priority. This
	// is useful when an operator wishes to push through a job registration in
	// busy clusters with a large evaluation backlog. This avoids needing to
	// change the job priority which also impacts preemption.
	EvalPriority int `json:",omitempty"`

	WriteRequest
}

// JobRegisterResponse is used to respond to a job registration
type JobRegisterResponse struct {
	EvalID          string
	EvalCreateIndex uint64
	JobModifyIndex  uint64

	// Warnings contains any warnings about the given job. These may include
	// deprecation warnings.
	Warnings string

	QueryMeta
}

// JobDeregisterResponse is used to respond to a job deregistration
type JobDeregisterResponse struct {
	EvalID          string
	EvalCreateIndex uint64
	JobModifyIndex  uint64
	QueryMeta
}

type JobPlanRequest struct {
	Job            *Job
	Diff           bool
	PolicyOverride bool
	WriteRequest
}

type JobPlanResponse struct {
	JobModifyIndex     uint64
	CreatedEvals       []*Evaluation
	Diff               *JobDiff
	Annotations        *PlanAnnotations
	FailedTGAllocs     map[string]*AllocationMetric
	NextPeriodicLaunch time.Time

	// Warnings contains any warnings about the given job. These may include
	// deprecation warnings.
	Warnings string
}

type JobDiff struct {
	Type       string
	ID         string
	Fields     []*FieldDiff
	Objects    []*ObjectDiff
	TaskGroups []*TaskGroupDiff
}

type TaskGroupDiff struct {
	Type    string
	Name    string
	Fields  []*FieldDiff
	Objects []*ObjectDiff
	Tasks   []*TaskDiff
	Updates map[string]uint64
}

type TaskDiff struct {
	Type        string
	Name        string
	Fields      []*FieldDiff
	Objects     []*ObjectDiff
	Annotations []string
}

type FieldDiff struct {
	Type        string
	Name        string
	Old, New    string
	Annotations []string
}

type ObjectDiff struct {
	Type    string
	Name    string
	Fields  []*FieldDiff
	Objects []*ObjectDiff
}

type PlanAnnotations struct {
	DesiredTGUpdates map[string]*DesiredUpdates
	PreemptedAllocs  []*AllocationListStub
}

type DesiredUpdates struct {
	Ignore            uint64
	Place             uint64
	Migrate           uint64
	Stop              uint64
	InPlaceUpdate     uint64
	DestructiveUpdate uint64
	Canary            uint64
	Preemptions       uint64
}

type JobDispatchRequest struct {
	JobID            string
	Payload          []byte
	Meta             map[string]string
	IdPrefixTemplate string
}

type JobDispatchResponse struct {
	DispatchedJobID string
	EvalID          string
	EvalCreateIndex uint64
	JobCreateIndex  uint64
	WriteMeta
}

// JobVersionsResponse is used for a job get versions request
type JobVersionsResponse struct {
	Versions []*Job
	Diffs    []*JobDiff
	QueryMeta
}

// JobSubmissionResponse is used for a job get submission request
type JobSubmissionResponse struct {
	Submission *JobSubmission
	QueryMeta
}

// JobStabilityRequest is used to marked a job as stable.
type JobStabilityRequest struct {
	// Job to set the stability on
	JobID      string
	JobVersion uint64

	// Set the stability
	Stable bool
	WriteRequest
}

// JobStabilityResponse is the response when marking a job as stable.
type JobStabilityResponse struct {
	JobModifyIndex uint64
	WriteMeta
}

// JobEvaluateRequest is used when we just need to re-evaluate a target job
type JobEvaluateRequest struct {
	JobID       string
	EvalOptions EvalOptions
	WriteRequest
}

// EvalOptions is used to encapsulate options when forcing a job evaluation
type EvalOptions struct {
	ForceReschedule bool
}

// ActionExec is used to run a pre-defined command inside a running task.
// The call blocks until command terminates (or an error occurs), and returns the exit code.
func (j *Jobs) ActionExec(ctx context.Context,
	alloc *Allocation, job string, task string, tty bool, command []string,
	action string,
	stdin io.Reader, stdout, stderr io.Writer,
	terminalSizeCh <-chan TerminalSize, q *QueryOptions) (exitCode int, err error) {

	s := &execSession{
		client:  j.client,
		alloc:   alloc,
		job:     job,
		task:    task,
		tty:     tty,
		command: command,
		action:  action,

		stdin:  stdin,
		stdout: stdout,
		stderr: stderr,

		terminalSizeCh: terminalSizeCh,
		q:              q,
	}

	return s.run(ctx)
}

<<<<<<< HEAD
type JobStatusesRequest struct {
	Jobs []struct { // TODO: proper type
		ID        string `json:"id"`
		Namespace string `json:"namespace"`
	} `json:"jobs"` // TODO: unkeyed?
=======
// JobStatusesRequest is used to get statuses for jobs,
// their allocations and deployments.
type JobStatusesRequest struct {
	// Jobs may be optionally provided to request a subset of specific jobs.
	Jobs []NamespacedID
	// IncludeChildren will include child (batch) jobs in the response.
	IncludeChildren bool
>>>>>>> 890c2ce7
}<|MERGE_RESOLUTION|>--- conflicted
+++ resolved
@@ -1545,13 +1545,7 @@
 	return s.run(ctx)
 }
 
-<<<<<<< HEAD
-type JobStatusesRequest struct {
-	Jobs []struct { // TODO: proper type
-		ID        string `json:"id"`
-		Namespace string `json:"namespace"`
-	} `json:"jobs"` // TODO: unkeyed?
-=======
+
 // JobStatusesRequest is used to get statuses for jobs,
 // their allocations and deployments.
 type JobStatusesRequest struct {
@@ -1559,5 +1553,4 @@
 	Jobs []NamespacedID
 	// IncludeChildren will include child (batch) jobs in the response.
 	IncludeChildren bool
->>>>>>> 890c2ce7
 }