<<<<<<< HEAD
=======
## 0.10.1 (October 31, 2019)

BUG FIXES:

 * core: Fix server panic after upgrading from 0.8 -> 0.10 and performing an
   inplace update of an allocation. [[GH-6541](https://github.com/hashicorp/nomad/issues/6541)]
 * api: Fix panic when submitting Connect-enabled job without using a bridge
   network [[GH-6575](https://github.com/hashicorp/nomad/issues/6575)]

>>>>>>> 2dc9ab9c
## 0.10.0 (October 22, 2019)

FEATURES:
 * **Consul Connect**: Nomad may now register Consul Connect services and
   manages an Envoy proxy sidecar to provide secured service-to-service
   communication.
 * **Network Namespaces**: Task Groups may now define a shared network
   namespace. Each allocation will receive its own network namespace and
   loopback interface. Ports may be forwarded from the host into the network
   namespace.
 * **Host Volumes**: Nomad expanded support of stateful workloads through locally mounted storage volumes.
 * **UI Allocation File Explorer**: Nomad UI enhanced operability with a visual file system explorer for allocations.

IMPROVEMENTS:
 * core: Added rolling deployments for service jobs by default and max_parallel=0 disables deployments [[GH-6191](https://github.com/hashicorp/nomad/pull/6100)]
 * agent: Allowed the job GC interval to be configured [[GH-5978](https://github.com/hashicorp/nomad/issues/5978)]
 * agent: Added `log_level` to be reloaded on SIGHUP [[GH-5996](https://github.com/hashicorp/nomad/pull/5996)]
 * api: Added follow parameter to file streaming endpoint to support older browsers [[GH-6049](https://github.com/hashicorp/nomad/issues/6049)]
 * client: Upgraded `go-getter` to support GCP links [[GH-6215](https://github.com/hashicorp/nomad/pull/6215)]
 * client: Remove consul service stanza from `job init --short` jobspec [[GH-6179](https://github.com/hashicorp/nomad/issues/6179)]
 * drivers: Exposed namespace as `NOMAD_NAMESPACE` environment variable in running tasks [[GH-6192](https://github.com/hashicorp/nomad/pull/6192)]
 * metrics: Added job status (pending, running, dead) metrics [[GH-6003](https://github.com/hashicorp/nomad/issues/6003)]
 * metrics: Added status and scheduling ability to client metrics [[GH-6130](https://github.com/hashicorp/nomad/issues/6130)]
 * server: Added an option to configure job GC interval [[GH-5978](https://github.com/hashicorp/nomad/issues/5978)]
 * ui: Added allocation filesystem explorer [[GH-5871](https://github.com/hashicorp/nomad/pull/5871)]
 * ui: Added creation time to evaluations table [[GH-6050](https://github.com/hashicorp/nomad/pull/6050)]

BUG FIXES:

 * cli: Fixed `nomad run ...` on Windows so it works with unprivileged accounts [[GH-6009](https://github.com/hashicorp/nomad/issues/6009)]
 * client: Fixed a bug in client fingerprinting on 32-bit nodes [[GH-6239](https://github.com/hashicorp/nomad/issues/6239)]
 * client: Fixed a bug where completed allocations may re-run after client restart [[GH-6216](https://github.com/hashicorp/nomad/issues/6216)]
 * client: Fixed failure to start if another client is already running with the same data directory [[GH-6348](https://github.com/hashicorp/nomad/pull/6348)]
 * devices: Fixed a bug causing CPU usage spike when a device is detected [[GH-6201](https://github.com/hashicorp/nomad/issues/6201)]
 * drivers/docker: Set gc image_delay default to 3 minutes [[GH-6078](https://github.com/hashicorp/nomad/pull/6078)]
 * ui: Fixed navigation via clicking recent allocation row [[GH-6087](https://github.com/hashicorp/nomad/pull/6087)]
 * ui: Fixed a bug where the allocation log viewer would render HTML or hide content that matched XML syntax [[GH-6048](https://github.com/hashicorp/nomad/issues/6048)]
 * ui: Fixed a bug where allocation log viewer doesn't show all content in Firefox [[GH-6466](https://github.com/hashicorp/nomad/issues/6466)]

## 0.9.6 (October 7, 2019)

SECURITY:

 * core: Redacted replication token in agent/self API endpoint.  The replication token is a management token that can be used for further privilege escalation. CVE-2019-12741 [[GH-6430](https://github.com/hashicorp/nomad/issues/6430)]
 * core: Fixed a bug where a user may start raw_exec task on clients despite driver being disabled. CVE-2019-15928 [[GH-6227](https://github.com/hashicorp/nomad/issues/6227)] [[GH-6431](https://github.com/hashicorp/nomad/issues/6431)]
 * enterprise/acl: Fix ACL access checks in Nomad Enterprise where users may query allocation information and perform lifecycle actions in namespaces they are not authorized to. CVE-2019-16742 [[GH-6432](https://github.com/hashicorp/nomad/issues/6432)]

IMPROVEMENTS:

 * client: Reduced memory footprint of nomad logging and executor processes [[GH-6341](https://github.com/hashicorp/nomad/issues/6341)]

BUG FIXES:

 * core: Fixed a bug where scheduler may schedule an allocation on a node without required drivers [[GH-6227](https://github.com/hashicorp/nomad/issues/6227)]
 * client: Fixed a bug where completed allocations may re-run after client restart [[GH-6216](https://github.com/hashicorp/nomad/issues/6216)] [[GH-6207](https://github.com/hashicorp/nomad/issues/6207)]
 * client: Fixed a panic that may occur when an `nomad alloc exec` is initiated while process is terminating [[GH-6065](https://github.com/hashicorp/nomad/issues/6065)]
 * devices: Fixed a bug causing CPU usage spike when a device is detected [[GH-6201](https://github.com/hashicorp/nomad/issues/6201)]
 * drivers: Fixed port mapping for docker and qemu drivers [[GH-6251](https://github.com/hashicorp/nomad/pull/6251)]
 * drivers/docker: Fixed a case where a `nomad alloc exec` would never time out [[GH-6144](https://github.com/hashicorp/nomad/pull/6144)]
 * ui: Fixed a bug where allocation log viewer doesn't show all content. [[GH-6048](https://github.com/hashicorp/nomad/issues/6048)]

## 0.9.5 (21 August 2019)

SECURITY:

 * client/template: Fix security vulnerabilities associated with task template rendering (CVE-2019-14802), introduced in Nomad 0.5.0 [[GH-6055](https://github.com/hashicorp/nomad/issues/6055)] [[GH-6075](https://github.com/hashicorp/nomad/issues/6075)]
 * client/artifact: Fix a privilege escalation in the `exec` driver exploitable by artifacts with setuid permissions (CVE-2019-14803) [[GH-6176](https://github.com/hashicorp/nomad/issues/6176)]

__BACKWARDS INCOMPATIBILITIES:__

 * client/template: When rendering a task template, only task environment variables are included by default. [[GH-6055](https://github.com/hashicorp/nomad/issues/6055)]
 * client/template: When rendering a task template, the `plugin` function is no longer permitted by default and will raise an error. [[GH-6075](https://github.com/hashicorp/nomad/issues/6075)]
 * client/template: When rendering a task template, path parameters for the `file` function will be restricted to the task directory by default. Relative paths or symlinks that point outside the task directory will raise an error. [[GH-6075](https://github.com/hashicorp/nomad/issues/6075)]

IMPROVEMENTS:
 * core: Added create and modify timestamps to evaluations [[GH-5881](https://github.com/hashicorp/nomad/pull/5881)]

BUG FIXES:
 * api: Fixed job region to default to client node region if none provided [[GH-6064](https://github.com/hashicorp/nomad/pull/6064)]
 * ui: Fixed links containing IPv6 addresses to include required square brackets [[GH-6007](https://github.com/hashicorp/nomad/pull/6007)]
 * vault: Fix deadlock when reloading server Vault configuration [[GH-6082](https://github.com/hashicorp/nomad/issues/6082)]

## 0.9.4 (July 30, 2019)

IMPROVEMENTS:
 * api: Inferred content type of file in alloc filesystem stat endpoint [[GH-5907](https://github.com/hashicorp/nomad/issues/5907)]
 * api: Used region from job hcl when not provided as query parameter in job registration and plan endpoints [[GH-5664](https://github.com/hashicorp/nomad/pull/5664)]
 * core: Deregister nodes in batches rather than one at a time [[GH-5784](https://github.com/hashicorp/nomad/pull/5784)]
 * core: Removed deprecated upgrade path code pertaining to older versions of Nomad [[GH-5894](https://github.com/hashicorp/nomad/issues/5894)]
 * core: System jobs that fail because of resource availability are retried when resources are freed [[GH-5900](https://github.com/hashicorp/nomad/pull/5900)]
 * core: Support reloading log level in agent via SIGHUP [[GH-5996](https://github.com/hashicorp/nomad/issues/5996)]
 * client: Improved task event display message to include kill time out [[GH-5943](https://github.com/hashicorp/nomad/issues/5943)]
 * client: Removed extraneous information to improve formatting for hcl parsing error messages [[GH-5972](https://github.com/hashicorp/nomad/pull/5972)]
 * driver/docker: Added logging defaults to use json-file log driver with log rotation [[GH-5846](https://github.com/hashicorp/nomad/pull/5846)]
 * metrics: Added namespace label as appropriate to metrics [[GH-5847](https://github.com/hashicorp/nomad/issues/5847)]
 * ui: Added page titles [[GH-5924](https://github.com/hashicorp/nomad/pull/5924)]
 * ui: Added buttons to copy client and allocation UUIDs [[GH-5926](https://github.com/hashicorp/nomad/pull/5926)]
 * ui: Moved client status, draining, and eligibility fields into single state column [[GH-5789](https://github.com/hashicorp/nomad/pull/5789)]

BUG FIXES:

 * core: Ensure plans are evaluated against a new enough snapshot index [[GH-5791](https://github.com/hashicorp/nomad/issues/5791)]
 * core: Handle error case when attempting to stop a non-existent allocation [[GH-5865](https://github.com/hashicorp/nomad/issues/5865)]
 * core: Improved job spec parsing error messages for variable interpolation failures [[GH-5844](https://github.com/hashicorp/nomad/issues/5844)]
 * core: Fixed a bug where nomad log and exec requests may time out or fail in tls enabled clusters [[GH-5954](https://github.com/hashicorp/nomad/issues/5954)].
 * client: Fixed a bug where consul service health checks may flap on client restart [[GH-5837](https://github.com/hashicorp/nomad/issues/5837)]
 * client: Fixed a bug where too many check-based restarts would deadlock the client [[GH-5975](https://github.com/hashicorp/nomad/issues/5975)]
 * client: Fixed a bug where successfully completed tasks may restart on client restart [[GH-5890](https://github.com/hashicorp/nomad/issues/5890)]
 * client: Fixed a bug where stats of external driver plugins aren't collected on plugin restart [[GH-5948](https://github.com/hashicorp/nomad/issues/5948)]
 * client: Fixed an issue where an alloc remains in pending state if nomad fails to create alloc directory [[GH-5905](https://github.com/hashicorp/nomad/issues/5905)]
 * client: Fixed an issue where client may kill running allocs if the client and the leader are restarting simultaneously [[GH-5906](//github.com/hashicorp/nomad/issues/5906)]
 * client: Fixed regression that prevented registering multiple services with the same name but different ports in Consul correctly [[GH-5829](https://github.com/hashicorp/nomad/issues/5829)]
 * client: Fixed a race condition when performing local task restarts that would result in incorrect task not found errors on Windows [[GH-5899](https://github.com/hashicorp/nomad/pull/5889)]
 * client: Reduce CPU usage on clients running many tasks on Linux [[GH-5951](https://github.com/hashicorp/nomad/pull/5951)]
 * client: Updated consul-template dependency to address issue with anonymous requests [[GH-5976](https://github.com/hashicorp/nomad/issues/5976)]
 * driver: Fixed an issue preventing local task restarts on Windows [[GH-5864](https://github.com/hashicorp/nomad/pull/5864)]
 * driver: Fixed an issue preventing external driver plugins from launching executor process [[GH-5726](https://github.com/hashicorp/nomad/issues/5726)]
 * driver/docker: Fixed a bug mounting relative paths on Windows [[GH-5811](https://github.com/hashicorp/nomad/issues/5811)]
 * driver/exec: Upgraded libcontainer dependency to avoid zombie `runc:[1:CHILD]]` processes [[GH-5851](https://github.com/hashicorp/nomad/issues/5851)]
 * metrics: Added metrics for raft and state store indexes. [[GH-5841](https://github.com/hashicorp/nomad/issues/5841)]
 * metrics: Upgrade prometheus client to avoid label conflicts [[GH-5850](https://github.com/hashicorp/nomad/issues/5850)]
 * ui: Fixed ability to click sort arrow to change sort direction [[GH-5833](https://github.com/hashicorp/nomad/pull/5833)]

## 0.9.3 (June 12, 2019)

BUG FIXES:

 * core: Fixed a panic that occurs if a job is updated with new task groups [[GH-5805](https://github.com/hashicorp/nomad/issues/5805)]
 * core: Update node's `StatusUpdatedAt` when node drain or eligibility changes [[GH-5746](https://github.com/hashicorp/nomad/issues/5746)]
 * core: Fixed a panic that may occur when preempting jobs for network resources [[GH-5794](https://github.com/hashicorp/nomad/issues/5794)]
 * core: Fixed a config parsing issue when client metadata contains a boolean value [[GH-5802](https://github.com/hashicorp/nomad/issues/5802)]
 * core: Fixed a config parsing issue where consul, vault, and autopilot stanzas break when using a config directory [[GH-5817](https://github.com/hashicorp/nomad/issues/5817)]
 * api: Allow sumitting alloc restart requests with an empty body [[GH-5823](https://github.com/hashicorp/nomad/pull/5823)]
 * client: Fixed an issue where task restart attempts is not honored properly [[GH-5737](https://github.com/hashicorp/nomad/issues/5737)]
 * client: Fixed a panic that occurs when a 0.9.2 client is running with 0.8 nomad servers [[GH-5812](https://github.com/hashicorp/nomad/issues/5812)]
 * client: Fixed an issue with cleaning up consul service registration entries when tasks fail to start. [[GH-5821](https://github.com/hashicorp/nomad/pull/5821)]

## 0.9.2 (June 5, 2019)

SECURITY:

 * driver/exec: Fix privilege escalation issue introduced in Nomad 0.9.0.  In
   Nomad 0.9.0 and 0.9.1, exec tasks by default run as `nobody` but with
   elevated capabilities, allowing tasks to perform privileged linux operations
   and potentially escalate permissions. (CVE-2019-12618)
   [[GH-5728](https://github.com/hashicorp/nomad/pull/5728)]

__BACKWARDS INCOMPATIBILITIES:__

 * api: The `api` package removed `Config.SetTimeout` and `Config.ConfigureTLS` functions, intended
   to be used internally only. [[GH-5275](https://github.com/hashicorp/nomad/pull/5275)]
 * api: The [job deployments](https://www.nomadproject.io/api/jobs.html#list-job-deployments) endpoint
   now filters out deployments associated with older instances of the job. This can happen if jobs are
   purged and recreated with the same id. To get all deployments irrespective of creation time, add
   `all=true`. The `nomad job deployment`CLI also defaults to doing this filtering. [[GH-5702](https://github.com/hashicorp/nomad/issues/5702)]
 * client: The format of service IDs in Consul has changed. If you rely upon
   Nomad's service IDs (*not* service names; those are stable), you will need
   to update your code.  [[GH-5536](https://github.com/hashicorp/nomad/pull/5536)]
 * client: The format of check IDs in Consul has changed. If you rely upon
   Nomad's check IDs you will need to update your code.  [[GH-5536](https://github.com/hashicorp/nomad/pull/5536)]
 * client: On startup a client will reattach to running tasks as before but
   will not restart exited tasks. Exited tasks will be restarted only after the
   client has reestablished communication with servers. System jobs will always
   be restarted. [[GH-5669](https://github.com/hashicorp/nomad/pull/5669)]

FEATURES:

 * core: Add `nomad alloc stop` command to reschedule allocs [[GH-5512](https://github.com/hashicorp/nomad/pull/5512)]
 * core: Add `nomad alloc signal` command to signal allocs and tasks [[GH-5515](https://github.com/hashicorp/nomad/pull/5515)]
 * core: Add `nomad alloc restart` command to restart allocs and tasks [[GH-5502](https://github.com/hashicorp/nomad/pull/5502)]
 * code: Add `nomad alloc exec` command for debugging and running commands in a alloc [[GH-5632](https://github.com/hashicorp/nomad/pull/5632)]
 * core/enterprise: Preemption capabilities for batch and service jobs
 * ui: Preemption reporting everywhere where allocations are shown and as part of the plan step of job submit [[GH-5594](https://github.com/hashicorp/nomad/issues/5594)]
 * ui: Ability to search clients list by class, status, datacenter, or eligibility flags [[GH-5318](https://github.com/hashicorp/nomad/issues/5318)]
 * ui: Ability to search jobs list by type, status, datacenter, or prefix [[GH-5236](https://github.com/hashicorp/nomad/issues/5236)]
 * ui: Ability to stop and restart allocations [[GH-5734](https://github.com/hashicorp/nomad/issues/5734)]
 * ui: Ability to restart tasks [[GH-5734](https://github.com/hashicorp/nomad/issues/5734)]
 * vault: Add initial support for Vault namespaces [[GH-5520](https://github.com/hashicorp/nomad/pull/5520)]

IMPROVEMENTS:

 * core: Add `-verbose` flag to `nomad status` wrapper command [[GH-5516](https://github.com/hashicorp/nomad/pull/5516)]
 * core: Add ability to filter job deployments by most recent version of job [[GH-5702](https://github.com/hashicorp/nomad/issues/5702)]
 * core: Add node name to output of `nomad node status` command in verbose mode [[GH-5224](https://github.com/hashicorp/nomad/pull/5224)]
 * core: Reduce the size of the raft transaction for plans by only sending fields updated by the plan applier [[GH-5602](https://github.com/hashicorp/nomad/pull/5602)]
 * core: Add job update `auto_promote` flag, which causes deployments to promote themselves when all canaries become healthy [[GH-5719](https://github.com/hashicorp/nomad/pull/5719)]
 * api: Support configuring `http.Client` used by golang `api` package [[GH-5275](https://github.com/hashicorp/nomad/pull/5275)]
 * api: Add preemption related fields to API results that return an allocation list. [[GH-5580](https://github.com/hashicorp/nomad/pull/5580)]
 * api: Add additional config options to scheduler configuration endpoint to disable preemption [[GH-5628](https://github.com/hashicorp/nomad/issues/5628)]
 * cli: Add acl token list command [[GH-5557](https://github.com/hashicorp/nomad/issues/5557)]
 * client: Reduce unnecessary lost nodes on server failure [[GH-5654](https://github.com/hashicorp/nomad/issues/5654)]
 * client: Canary Promotion no longer causes services registered in Consul to become unhealthy [[GH-4566](https://github.com/hashicorp/nomad/issues/4566)]
 * client: Allow use of maintenance mode and externally registered checks against Nomad-registered consul services [[GH-4537](https://github.com/hashicorp/nomad/issues/4537)]
 * driver/exec: Fixed an issue causing large memory consumption for light processes [[GH-5437](https://github.com/hashicorp/nomad/pull/5437)]
 * telemetry: Add `client.allocs.memory.allocated` metric to expose allocated task memory in bytes. [[GH-5492](https://github.com/hashicorp/nomad/issues/5492)]
 * ui: Colored log support [[GH-5620](https://github.com/hashicorp/nomad/issues/5620)]
 * ui: Upgraded from Ember 2.18 to 3.4 [[GH-5544](https://github.com/hashicorp/nomad/issues/5544)]
 * ui: Replace XHR cancellation by URL with XHR cancellation by token [[GH-5721](https://github.com/hashicorp/nomad/issues/5721)]

BUG FIXES:

 * core: Fixed accounting of allocated resources in metrics. [[GH-5637](https://github.com/hashicorp/nomad/issues/5637)]
 * core: Fixed disaster recovering with raft 3 protocol peers.json [[GH-5629](https://github.com/hashicorp/nomad/issues/5629)], [[GH-5651](https://github.com/hashicorp/nomad/issues/5651)]
 * core: Fixed a panic that may occur when preempting service jobs [[GH-5545](https://github.com/hashicorp/nomad/issues/5545)]
 * core: Fixed an edge case that caused division by zero when computing spread score [[GH-5713](https://github.com/hashicorp/nomad/issues/5713)]
 * core: Change configuration parsing to use the HCL library's decode, improving JSON support [[GH-1290](https://github.com/hashicorp/nomad/issues/1290)]
 * core: Fix a case where non-leader servers would have an ever growing number of waiting evaluations [[GH-5699](https://github.com/hashicorp/nomad/pull/5699)]
 * cli: Fix output and exit status for system jobs with constraints [[GH-2381](https://github.com/hashicorp/nomad/issues/2381)] and [[GH-5169](https://github.com/hashicorp/nomad/issues/5169)]
 * client: Fix network fingerprinting to honor manual configuration [[GH-2619](https://github.com/hashicorp/nomad/issues/2619)]
 * client: Job validation now checks that the datacenter field does not contain empty strings [[GH-5665](https://github.com/hashicorp/nomad/pull/5665)]
 * client: Fix network port mapping  related environment variables when running with Nomad 0.8 servers [[GH-5587](https://github.com/hashicorp/nomad/issues/5587)]
 * client: Fix issue with terminal state deployments being modified when allocation subsequently fails [[GH-5645](https://github.com/hashicorp/nomad/issues/5645)]
 * driver/docker: Fix regression around image GC [[GH-5768](https://github.com/hashicorp/nomad/issues/5768)]
 * metrics: Fixed stale metrics [[GH-5540](https://github.com/hashicorp/nomad/issues/5540)]
 * vault: Fix renewal time to be 1/2 lease duration with jitter [[GH-5479](https://github.com/hashicorp/nomad/issues/5479)]

## 0.9.1 (April 29, 2019)

BUG FIXES:

* core: Fix bug with incorrect metrics on pending allocations [[GH-5541](https://github.com/hashicorp/nomad/pull/5541)]
* client: Fix issue with recovering from logmon failures [[GH-5577](https://github.com/hashicorp/nomad/pull/5577)], [[GH-5616](https://github.com/hashicorp/nomad/pull/5616)]
* client: Fix deadlock on client startup after reboot [[GH-5568](https://github.com/hashicorp/nomad/pull/5568)]
* client: Fix issue with node registration where newly registered nodes would not run system jobs [[GH-5585](https://github.com/hashicorp/nomad/pull/5585)]
* driver/docker: Fix regression around volume handling [[GH-5572](https://github.com/hashicorp/nomad/pull/5572)]
* driver/docker: Fix regression in which logs aren't collected for docker container with `tty` set to true [[GH-5609](https://github.com/hashicorp/nomad/pull/5609)]
* driver/exec: Fix an issue where raw_exec and exec processes are leaked when nomad agent is restarted [[GH-5598](https://github.com/hashicorp/nomad/pull/5598)]

## 0.9.0 (April 9, 2019)

__BACKWARDS INCOMPATIBILITIES:__

 * core: Drop support for CentOS/RHEL 6. glibc >= 2.14 is required.
 * core: Switch to structured logging using
   [go-hclog](https://github.com/hashicorp/go-hclog). If you have tooling that
   parses Nomad's logs, the format of logs has changed and your tools may need
   updating.
 * core: IOPS as a resource is now deprecated
   [[GH-4970](https://github.com/hashicorp/nomad/issues/4970)]. Nomad continues
   to parse IOPS in jobs to allow job authors time to remove iops from their
   jobs.
 * core: Allow the != constraint to match against keys that do not exist [[GH-4875](https://github.com/hashicorp/nomad/pull/4875)]
 * client: Task config validation is more strict in 0.9. For example unknown
   parameters in stanzas under the task config were ignored in previous
   versions but in 0.9 this will cause a task failure.
 * client: Task config interpolation requires names to be valid identifiers
   (`node.region` or `NOMAD_DC`). Interpolating other variables requires a new
   indexing syntax: `env[".invalid.identifier."]`. [[GH-4843](https://github.com/hashicorp/nomad/issues/4843)]
 * client: Node metadata variables must have valid identifiers, whether
   specified in the config file (`client.meta` stanza) or on the command line
   (`-meta`). [[GH-5158](https://github.com/hashicorp/nomad/pull/5158)]
 * driver/lxc: The LXC driver is no longer packaged with Nomad and is instead
   distributed separately as a driver plugin. Further, the LXC driver codebase
   is now in a separate
   [repository](https://github.com/hashicorp/nomad-driver-lxc). If you are using
   LXC, please follow the 0.9.0 upgrade guide as you will have to install the
   LXC driver before conducting an in-place upgrade to Nomad 0.9.0 [[GH-5162](https://github.com/hashicorp/nomad/issues/5162)]

FEATURES:

 * **Affinities and Spread**: Jobs may now specify affinities towards certain
   node attributes. Affinities act as soft constraints, and inform the
   scheduler that the job has a preference for certain node properties. The new
   spread stanza informs the scheduler that allocations should be spread across a
   specific property such as datacenter or availability zone. This is useful to
   increase failure tolerance of critical applications.
 * **System Job Preemption**: System jobs may now preempt lower priority
   allocations. The ability to place system jobs on all targeted nodes is
   critical since system jobs often run applications that provide services for
   all allocations on the node.
 * **Driver Plugins**: Nomad now supports task drivers as plugins. Driver
   plugins operate the same as built-in drivers and can be developed and
   distributed independently from Nomad.
 * **Device Plugins**: Nomad now supports scheduling and mounting devices via
   device plugins. Device plugins expose hardware devices such as GPUs to Nomad
   and instruct the client on how to make them available to tasks. Device
   plugins can expose the health of devices, the devices attributes, and device
   usage statistics. Device plugins can be developed and distributed
   independently from Nomad.
 * **Nvidia GPU Device Plugin**: Nomad builds-in a Nvidia GPU device plugin to
   add out-of-the-box support for scheduling Nvidia GPUs.
 * **Client Refactor**: Major focus has been put in this release to refactor the
   Nomad Client codebase. The goal of the refactor has been to make the
   codebase more modular to increase developer velocity and testability.
 * **Mobile UI Views:** The side-bar navigation, breadcrumbs, and various other page
   elements are now responsively resized and repositioned based on your browser size.
 * **Job Authoring from the UI:** It is now possible to plan and submit new jobs, edit
   existing jobs, stop and start jobs, and promote canaries all from the UI.
 * **Improved Stat Tracking in UI:** The client detail, allocation detail, and task
   detail pages now have line charts that plot CPU and Memory usage changes over time.
 * **Structured Logging**: Nomad now uses structured logging with the ability to
   output logs in a JSON format.

IMPROVEMENTS:

 * core: Added advertise address to client node meta data [[GH-4390](https://github.com/hashicorp/nomad/issues/4390)]
 * core: Added support for specifying node affinities. Affinities allow job operators to specify weighted placement preferences according to different node attributes [[GH-4512](https://github.com/hashicorp/nomad/issues/4512)]
 * core: Added support for spreading allocations across a specific attribute. Operators can specify spread target percentages across failure domains such as datacenter or rack [[GH-4512](https://github.com/hashicorp/nomad/issues/4512)]
 * core: Added preemption support for system jobs. System jobs can now preempt other jobs of lower priority. See [preemption](https://www.nomadproject.io/docs/internals/scheduling/preemption.html) for more details. [[GH-4794](https://github.com/hashicorp/nomad/pull/4794)]
 * acls: Allow support for using globs in namespace definitions [[GH-4982](https://github.com/hashicorp/nomad/pull/4982)]
 * agent: Support JSON log output [[GH-5173](https://github.com/hashicorp/nomad/issues/5173)]
 * api: Reduced api package dependencies [[GH-5213](https://github.com/hashicorp/nomad/pull/5213)]
 * client: Extend timeout to 60 seconds for Windows CPU fingerprinting [[GH-4441](https://github.com/hashicorp/nomad/pull/4441)]
 * client: Refactor client to support plugins and improve state handling [[GH-4792](https://github.com/hashicorp/nomad/pull/4792)]
 * client: Updated consul-template library to pick up recent fixes and improvements[[GH-4885](https://github.com/hashicorp/nomad/pull/4885)]
 * client: When retrying a failed artifact, do not download any successfully downloaded artifacts again [[GH-5322](https://github.com/hashicorp/nomad/issues/5322)]
 * client: Added service metadata tag that enables the Consul UI to show a Nomad icon for services registered by Nomad [[GH-4889](https://github.com/hashicorp/nomad/issues/4889)]
 * cli: Added support for coloured output on Windows [[GH-5342](https://github.com/hashicorp/nomad/pull/5342)]
 * driver/docker: Rename Logging `type` to `driver` [[GH-5372](https://github.com/hashicorp/nomad/pull/5372)]
 * driver/docker: Support logs when using Docker for Mac [[GH-4758](https://github.com/hashicorp/nomad/issues/4758)]
 * driver/docker: Added support for specifying `storage_opt` in the Docker driver [[GH-4908](https://github.com/hashicorp/nomad/pull/4908)]
 * driver/docker: Added support for specifying `cpu_cfs_period` in the Docker driver [[GH-4462](https://github.com/hashicorp/nomad/pull/4462)]
 * driver/docker: Added support for setting bind and tmpfs mounts in the Docker driver [[GH-4924](https://github.com/hashicorp/nomad/pull/4924)]
 * driver/docker: Report container images with user friendly name rather than underlying image ID [[GH-4926](https://github.com/hashicorp/nomad/pull/4926)]
 * driver/docker: Add support for collecting stats on Windows [[GH-5355](https://github.com/hashicorp/nomad/pull/5355)]
   drivers/docker: Report docker driver as undetected before first connecting to the docker daemon [[GH-5362](https://github.com/hashicorp/nomad/pull/5362)]
 * drivers: Added total memory usage to task resource metrics [[GH-5190](https://github.com/hashicorp/nomad/pull/5190)]
 * server/rpc: Reduce logging when undergoing temporary network errors such as hitting file descriptor limits [[GH-4974](https://github.com/hashicorp/nomad/issues/4974)]
 * server/vault: Tweaked logs to better identify vault connection errors [[GH-5228](https://github.com/hashicorp/nomad/pull/5228)]
 * server/vault: Added Vault token expiry info in `nomad status` CLI, and some improvements to token refresh process [[GH-4817](https://github.com/hashicorp/nomad/pull/4817)]
 * telemetry: All client metrics include a new `node_class` tag [[GH-3882](https://github.com/hashicorp/nomad/issues/3882)]
 * telemetry: Added new tags with value of child job id and parent job id for parameterized and periodic jobs [[GH-4392](https://github.com/hashicorp/nomad/issues/4392)]
 * ui: Improved JSON editor [[GH-4541](https://github.com/hashicorp/nomad/issues/4541)]
 * ui: Mobile friendly views [[GH-4536](https://github.com/hashicorp/nomad/issues/4536)]
 * ui: Filled out the styleguide [[GH-4468](https://github.com/hashicorp/nomad/issues/4468)]
 * ui: Support switching regions [[GH-4572](https://github.com/hashicorp/nomad/issues/4572)]
 * ui: Canaries can now be promoted from the UI [[GH-4616](https://github.com/hashicorp/nomad/issues/4616)]
 * ui: Stopped jobs can be restarted from the UI [[GH-4615](https://github.com/hashicorp/nomad/issues/4615)]
 * ui: Support widescreen format in alloc logs view [[GH-5400](https://github.com/hashicorp/nomad/pull/5400)]
 * ui: Gracefully handle errors from the stats end points [[GH-4833](https://github.com/hashicorp/nomad/issues/4833)]
 * ui: Added links to Jobs and Clients from the error page template [[GH-4850](https://github.com/hashicorp/nomad/issues/4850)]
 * ui: Jobs can be authored, planned, submitted, and edited from the UI [[GH-4600](https://github.com/hashicorp/nomad/issues/4600)]
 * ui: Display recent allocations on job page and introduce allocation tab [[GH-4529](https://github.com/hashicorp/nomad/issues/4529)]
 * ui: Refactored breadcrumbs and adjusted the breadcrumb paths on each page [[GH-4458](https://github.com/hashicorp/nomad/issues/4458)]
 * ui: Switching namespaces in the UI will now always "reset" back to the jobs list page [[GH-4533](https://github.com/hashicorp/nomad/issues/4533)]
 * ui: CPU and Memory metrics are plotted over time during a session in line charts on node detail, allocation detail, and task detail pages [[GH-4661](https://github.com/hashicorp/nomad/issues/4661)], [[GH-4718](https://github.com/hashicorp/nomad/issues/4718)], [[GH-4727](https://github.com/hashicorp/nomad/issues/4727)]

BUG FIXES:

 * core: Removed some GPL code inadvertently added for macOS support [[GH-5202](https://github.com/hashicorp/nomad/pull/5202)]
 * core: Fix an issue where artifact checksums containing interpolated variables failed validation [[GH-4810](https://github.com/hashicorp/nomad/pull/4819)]
 * core: Fix an issue where job summaries for parent dispatch/periodic jobs were not being computed correctly [[GH-5205](https://github.com/hashicorp/nomad/pull/5205)]
 * core: Fix an issue where a canary allocation with a deployment no longer in the state store caused a panic [[GH-5259](https://github.com/hashicorp/nomad/pull/5259)
 * client: Fix an issue reloading the client config [[GH-4730](https://github.com/hashicorp/nomad/issues/4730)]
 * client: Fix an issue where driver attributes are not updated in node API responses if they change after after startup [[GH-4984](https://github.com/hashicorp/nomad/pull/4984)]
 * driver/docker: Fix a path traversal issue where mounting paths outside alloc dir might be possible despite `docker.volumes.enabled` set to false [[GH-4983](https://github.com/hashicorp/nomad/pull/4983)]
 * driver/raw_exec: Fix an issue where tasks that used an interpolated command in driver configuration would not start [[GH-4813](https://github.com/hashicorp/nomad/pull/4813)]
 * drivers: Fix a bug where exec and java drivers get reported as detected and healthy when nomad is not running as root and without cgroup support
 * quota: Fixed a bug in Nomad enterprise where quota specifications were not being replicated to non authoritative regions correctly.
 * scheduler: When dequeueing evals ensure workers wait to the proper Raft index [[GH-5381](https://github.com/hashicorp/nomad/issues/5381)]
 * scheduler: Allow schedulers to handle evaluations that are created due to previous evaluation failures [[GH-4712](https://github.com/hashicorp/nomad/issues/4712)]
 * server/api: Fixed bug when trying to route to a down node [[GH-5261](https://github.com/hashicorp/nomad/pull/5261)]
 * server/vault: Fixed bug in Vault token renewal that could panic on a malformed Vault response [[GH-4904](https://github.com/hashicorp/nomad/issues/4904)], [[GH-4937](https://github.com/hashicorp/nomad/pull/4937)]
 * template: Fix parsing of environment templates when destination path is interpolated [[GH-5253](https://github.com/hashicorp/nomad/issues/5253)]
 * ui: Fixes for viewing objects that contain dots in their names [[GH-4994](https://github.com/hashicorp/nomad/issues/4994)]
 * ui: Correctly labeled certain classes of unknown errors as 404 errors [[GH-4841](https://github.com/hashicorp/nomad/issues/4841)]
 * ui: Fixed an issue where searching while viewing a paginated table could display no results [[GH-4822](https://github.com/hashicorp/nomad/issues/4822)]
 * ui: Fixed an issue where the task group breadcrumb didn't always include the namesapce query param [[GH-4801](https://github.com/hashicorp/nomad/issues/4801)]
 * ui: Added an empty state for the tasks list on the allocation detail page, for when an alloc has no tasks [[GH-4860](https://github.com/hashicorp/nomad/issues/4860)]
 * ui: Fixed an issue where dispatched jobs would get the wrong template type which could cause runtime errors [[GH-4852](https://github.com/hashicorp/nomad/issues/4852)]
 * ui: Fixed an issue where distribution bar corners weren't rounded when there was only one or two slices in the chart [[GH-4507](https://github.com/hashicorp/nomad/issues/4507)]

## 0.8.7 (January 14, 2019)

IMPROVEMENTS:
* core: Added `filter_default`, `prefix_filter` and `disable_dispatched_job_summary_metrics`
  client options to improve metric filtering [[GH-4878](https://github.com/hashicorp/nomad/issues/4878)]
* driver/docker: Support `bind` mount type in order to allow Windows users to mount absolute paths [[GH-4958](https://github.com/hashicorp/nomad/issues/4958)]

BUG FIXES:
* core: Fixed panic when Vault secret response is nil [[GH-4904](https://github.com/hashicorp/nomad/pull/4904)] [[GH-4937](https://github.com/hashicorp/nomad/pull/4937)]
* core: Fixed issue with negative counts in job summary [[GH-4949](https://github.com/hashicorp/nomad/issues/4949)]
* core: Fixed issue with handling duplicated blocked evaluations [[GH-4867](https://github.com/hashicorp/nomad/pull/4867)]
* core: Fixed bug where some successfully completed jobs get re-run after job
  garbage collection [[GH-4861](https://github.com/hashicorp/nomad/pull/4861)]
* core: Fixed bug in reconciler where allocs already stopped were being
  unnecessarily updated [[GH-4764](https://github.com/hashicorp/nomad/issues/4764)]
* core: Fixed bug that affects garbage collection of batch jobs that are purged
  and resubmitted with the same id [[GH-4839](https://github.com/hashicorp/nomad/pull/4839)]
* core: Fixed an issue with garbage collection where terminal but still running
  allocations could be garbage collected server side [[GH-4965](https://github.com/hashicorp/nomad/issues/4965)]
* deployments: Fix an issue where a deployment with multiple task groups could
  be marked as failed when the first progress deadline was hit regardless of if
  that group was done deploying [[GH-4842](https://github.com/hashicorp/nomad/issues/4842)]

## 0.8.6 (September 26, 2018)

IMPROVEMENTS:
* core: Increased scheduling performance when annotating existing allocations
  [[GH-4713](https://github.com/hashicorp/nomad/issues/4713)]
* core: Unique TriggerBy for evaluations that are created to place queued
  allocations [[GH-4716](https://github.com/hashicorp/nomad/issues/4716)]

BUG FIXES:
* core: Fix a bug in Nomad Enterprise where non-voting servers could get
  bootstrapped as voting servers [[GH-4702](https://github.com/hashicorp/nomad/issues/4702)]
* core: Fix an issue where an evaluation could fail if an allocation was being
  rescheduled and the node containing it was at capacity [[GH-4713](https://github.com/hashicorp/nomad/issues/4713)]
* core: Fix an issue in which schedulers would reject evaluations created when
  prior scheduling for a job failed [[GH-4712](https://github.com/hashicorp/nomad/issues/4712)]
* cli: Fix a bug where enabling custom upgrade versions for autopilot was not
  being honored [[GH-4723](https://github.com/hashicorp/nomad/issues/4723)]
* deployments: Fix an issue where the deployment watcher could create a high
  volume of evaluations [[GH-4709](https://github.com/hashicorp/nomad/issues/4709)]
* vault: Fix a regression in which Nomad was only compatible with Vault versions
  greater than 0.10.0 [[GH-4698](https://github.com/hashicorp/nomad/issues/4698)]

## 0.8.5 (September 13, 2018)

IMPROVEMENTS:

* core: Failed deployments no longer block migrations [[GH-4659](https://github.com/hashicorp/nomad/issues/4659)]
* client: Added option to prevent Nomad from removing containers when the task exits [[GH-4535](https://github.com/hashicorp/nomad/issues/4535)]

BUG FIXES:

* core: Reset queued allocation summary to zero when job stopped [[GH-4414](https://github.com/hashicorp/nomad/issues/4414)]
* core: Fix inverted logic bug where if `disable_update_check` was enabled, update checks would be performed [[GH-4570](https://github.com/hashicorp/nomad/issues/4570)]
* core: Fix panic due to missing synchronization in delayed evaluations heap [[GH-4632](https://github.com/hashicorp/nomad/issues/4632)]
* core: Fix treating valid PEM files as invalid [[GH-4613](https://github.com/hashicorp/nomad/issues/4613)]
* core: Fix panic in nomad job history when invoked with a job version that doesn't exist [[GH-4577](https://github.com/hashicorp/nomad/issues/4577)]
* core: Fix issue with not properly closing connection multiplexer when its context is cancelled [[GH-4573](https://github.com/hashicorp/nomad/issues/4573)]
* core: Upgrade vendored Vault client library to fix API incompatibility issue [[GH-4658](https://github.com/hashicorp/nomad/issues/4658)]
* driver/docker: Fix kill timeout not being respected when timeout is over five minutes [[GH-4599](https://github.com/hashicorp/nomad/issues/4599)]
* scheduler: Fix nil pointer dereference [[GH-4474](https://github.com/hashicorp/nomad/issues/4474)]
* scheduler: Fix panic when allocation's reschedule policy doesn't exist [[GH-4647](https://github.com/hashicorp/nomad/issues/4647)]
* client: Fix migrating ephemeral disks when TLS is enabled [[GH-4648](https://github.com/hashicorp/nomad/issues/4648)]

## 0.8.4 (June 11, 2018)

IMPROVEMENTS:
 * core: Updated serf library to improve how leave intents are handled [[GH-4278](https://github.com/hashicorp/nomad/issues/4278)]
 * core: Add more descriptive errors when parsing agent TLS certificates [[GH-4340](https://github.com/hashicorp/nomad/issues/4340)]
 * core: Added TLS configuration option to prefer server's ciphersuites over clients[[GH-4338](https://github.com/hashicorp/nomad/issues/4338)]
 * core: Add the option for operators to configure TLS versions and allowed
   cipher suites. Default is a subset of safe ciphers and TLS 1.2 [[GH-4269](https://github.com/hashicorp/nomad/pull/4269)]
 * core: Add a new [progress_deadline](https://www.nomadproject.io/docs/job-specification/update.html#progress_deadline) parameter to
   support rescheduling failed allocations during a deployment. This allows operators to specify a configurable deadline before which
   a deployment should see healthy allocations [[GH-4259](https://github.com/hashicorp/nomad/issues/4259)]
 * core: Add a new [job eval](https://www.nomadproject.io/docs/commands/job/eval.html) CLI and API
   for forcing an evaluation of a job, given the job ID. The new CLI also includes an option to force
   reschedule failed allocations [[GH-4274](https://github.com/hashicorp/nomad/issues/4274)]
 * core: Canary allocations are tagged in Consul to enable using service tags to
   isolate canary instances during deployments [[GH-4259](https://github.com/hashicorp/nomad/issues/4259)]
 * core: Emit Node events for drain and eligibility operations as well as for
   missed heartbeats [[GH-4284](https://github.com/hashicorp/nomad/issues/4284)], [[GH-4291](https://github.com/hashicorp/nomad/issues/4291)], [[GH-4292](https://github.com/hashicorp/nomad/issues/4292)]
 * agent: Support go-discover for auto-joining clusters based on cloud metadata
   [[GH-4277](https://github.com/hashicorp/nomad/issues/4277)]
 * cli: Add node drain monitoring with new `-monitor` flag on node drain
   command [[GH-4260](https://github.com/hashicorp/nomad/issues/4260)]
 * cli: Add node drain details to node status [[GH-4247](https://github.com/hashicorp/nomad/issues/4247)]
 * client: Avoid splitting log line across two files [[GH-4282](https://github.com/hashicorp/nomad/issues/4282)]
 * command: Add -short option to init command that emits a minimal
   jobspec [[GH-4239](https://github.com/hashicorp/nomad/issues/4239)]
 * discovery: Support Consul gRPC health checks. [[GH-4251](https://github.com/hashicorp/nomad/issues/4251)]
 * driver/docker: OOM kill metric [[GH-4185](https://github.com/hashicorp/nomad/issues/4185)]
 * driver/docker: Pull image with digest [[GH-4298](https://github.com/hashicorp/nomad/issues/4298)]
 * driver/docker: Support Docker pid limits [[GH-4341](https://github.com/hashicorp/nomad/issues/4341)]
 * driver/docker: Add progress monitoring and inactivity detection to docker
   image pulls [[GH-4192](https://github.com/hashicorp/nomad/issues/4192)]
 * driver/raw_exec: Use cgroups to manage process tree for precise cleanup of
   launched processes [[GH-4350](https://github.com/hashicorp/nomad/issues/4350)]
 * env: Default interpolation of optional meta fields of parameterized jobs to
   an empty string rather than the field key. [[GH-3720](https://github.com/hashicorp/nomad/issues/3720)]
 * ui: Show node drain, node eligibility, and node drain strategy information in the Client list and Client detail pages [[GH-4353](https://github.com/hashicorp/nomad/issues/4353)]
 * ui: Show reschedule-event information for allocations that were server-side rescheduled [[GH-4254](https://github.com/hashicorp/nomad/issues/4254)]
 * ui: Show the running deployment Progress Deadlines on the Job Detail Page [[GH-4388](https://github.com/hashicorp/nomad/issues/4388)]
 * ui: Show driver health status and node events on the Client Detail Page [[GH-4294](https://github.com/hashicorp/nomad/issues/4294)]
 * ui: Fuzzy and tokenized search on the Jobs List Page [[GH-4201](https://github.com/hashicorp/nomad/issues/4201)]
 * ui: The stop job button looks more dangerous [[GH-4339](https://github.com/hashicorp/nomad/issues/4339)]

BUG FIXES:
 * core: Clean up leaked deployments on restoration [[GH-4329](https://github.com/hashicorp/nomad/issues/4329)]
 * core: Fix regression to allow for dynamic Vault configuration reload [[GH-4395](https://github.com/hashicorp/nomad/issues/4395)]
 * core: Fix bug where older failed allocations of jobs that have been updated to a newer version were
   not being garbage collected [[GH-4313](https://github.com/hashicorp/nomad/issues/4313)]
 * core: Fix bug when upgrading an existing server to Raft protocol 3 that
   caused servers to never change their ID in the Raft configuration. [[GH-4349](https://github.com/hashicorp/nomad/issues/4349)]
 * core: Fix bug with scheduler not creating a new deployment when job is purged
   and re-added [[GH-4377](https://github.com/hashicorp/nomad/issues/4377)]
 * api/client: Fix potentially out of order logs and streamed file contents
   [[GH-4234](https://github.com/hashicorp/nomad/issues/4234)]
 * discovery: Fix flapping services when Nomad Server and Client point to the same
   Consul agent [[GH-4365](https://github.com/hashicorp/nomad/issues/4365)]
 * driver/docker: Fix docker credential helper support [[GH-4266](https://github.com/hashicorp/nomad/issues/4266)]
 * driver/docker: Fix panic when docker client configuration options are invalid [[GH-4303](https://github.com/hashicorp/nomad/issues/4303)]
 * driver/exec: Disable exec on non-linux platforms [[GH-4366](https://github.com/hashicorp/nomad/issues/4366)]
 * rpc: Fix RPC tunneling when running both client/server on one machine [[GH-4317](https://github.com/hashicorp/nomad/issues/4317)]
 * ui: Track the method in XHR tracking to prevent errant ACL error dialogs when stopping a job [[GH-4319](https://github.com/hashicorp/nomad/issues/4319)]
 * ui: Make the tasks list on the Allocation Detail Page look and behave like other lists [[GH-4387](https://github.com/hashicorp/nomad/issues/4387)] [[GH-4393](https://github.com/hashicorp/nomad/issues/4393)]
 * ui: Use the Network IP, not the Node IP, for task addresses [[GH-4369](https://github.com/hashicorp/nomad/issues/4369)]
 * ui: Use Polling instead of Streaming for logs in Safari [[GH-4335](https://github.com/hashicorp/nomad/issues/4335)]
 * ui: Track PlaceCanaries in deployment metrics [[GH-4325](https://github.com/hashicorp/nomad/issues/4325)]

## 0.8.3 (April 27, 2018)

BUG FIXES:
 * core: Fix panic proxying node connections when the server does not have a
   connection to the node [[GH-4231](https://github.com/hashicorp/nomad/issues/4231)]
 * core: Fix bug with not updating ModifyIndex of allocations after updates to
   the `NextAllocation` field [[GH-4250](https://github.com/hashicorp/nomad/issues/4250)]

## 0.8.2 (April 26, 2018)

IMPROVEMENTS:
 * api: Add /v1/jobs/parse api endpoint for rendering HCL jobs files as JSON [[GH-2782](https://github.com/hashicorp/nomad/issues/2782)]
 * api: Include reschedule tracking events in end points that return a list of allocations [[GH-4240](https://github.com/hashicorp/nomad/issues/4240)]
 * cli: Improve help text when invalid arguments are given [[GH-4176](https://github.com/hashicorp/nomad/issues/4176)]
 * client: Create new process group on process startup. [[GH-3572](https://github.com/hashicorp/nomad/issues/3572)]
 * discovery: Periodically sync services and checks with Consul [[GH-4170](https://github.com/hashicorp/nomad/issues/4170)]
 * driver/rkt: Enable stats collection for rkt tasks [[GH-4188](https://github.com/hashicorp/nomad/pull/4188)]
 * ui: Stop job button added to job detail pages [[GH-4189](https://github.com/hashicorp/nomad/pull/4189)]

BUG FIXES:
 * core: Handle invalid cron specifications more gracefully [[GH-4224](https://github.com/hashicorp/nomad/issues/4224)]
 * core: Sort signals in implicit constraint avoiding unnecessary updates
   [[GH-4216](https://github.com/hashicorp/nomad/issues/4216)]
 * core: Improve tracking of node connections even if the address being used to
   contact the server changes [[GH-4222](https://github.com/hashicorp/nomad/issues/4222)]
 * core: Fix panic when doing a node drain effecting a job that has an
   allocation that was on a node that no longer exists
   [[GH-4215](https://github.com/hashicorp/nomad/issues/4215)]
 * api: Fix an issue in which the autopilot configuration could not be updated
   [[GH-4220](https://github.com/hashicorp/nomad/issues/4220)]
 * client: Populate access time and modify time when unarchiving tar archives
   that do not specify them explicitly [[GH-4217](https://github.com/hashicorp/nomad/issues/4217)]
 * driver/exec: Create process group for Windows process and send Ctrl-Break
   signal on Shutdown [[GH-4153](https://github.com/hashicorp/nomad/pull/4153)]
 * ui: Alloc stats will continue to poll after a request errors or returns an invalid response [[GH-4195](https://github.com/hashicorp/nomad/pull/4195)]

## 0.8.1 (April 17, 2018)

BUG FIXES:
 * client: Fix a race condition while concurrently fingerprinting and accessing
   the node that could cause a panic [[GH-4166](https://github.com/hashicorp/nomad/issues/4166)]

## 0.8.0 (April 12, 2018)

__BACKWARDS INCOMPATIBILITIES:__
 * cli: node drain now blocks until the drain completes and all allocations on
   the draining node have stopped. Use -detach for the old behavior.
 * client: Periods (`.`) are no longer replaced with underscores (`_`) in
   environment variables as many applications rely on periods in environment
   variable names. [[GH-3760](https://github.com/hashicorp/nomad/issues/3760)]
 * client/metrics: The key emitted for tracking a client's uptime has changed
   from "uptime" to "client.uptime". Users monitoring this metric will have to
   switch to the new key name [[GH-4128](https://github.com/hashicorp/nomad/issues/4128)]
 * discovery: Prevent absolute URLs in check paths. The documentation indicated
   that absolute URLs are not allowed, but it was not enforced. Absolute URLs
   in HTTP check paths will now fail to validate. [[GH-3685](https://github.com/hashicorp/nomad/issues/3685)]
 * drain: Draining a node no longer stops all allocations immediately: a new
   [migrate stanza](https://www.nomadproject.io/docs/job-specification/migrate.html)
   allows jobs to specify how quickly task groups can be drained. A `-force`
   option can be used to emulate the old drain behavior.
 * jobspec: The default values for restart policy have changed. Restart policy
   mode defaults to "fail" and the attempts/time interval values have been
   changed to enable faster server side rescheduling. See [restart
   stanza](https://www.nomadproject.io/docs/job-specification/restart.html) for
   more information.
 * jobspec: Removed compatibility code that migrated pre Nomad 0.6.0 Update
   stanza syntax. All job spec files should be using update stanza fields
   introduced in 0.7.0
   [[GH-3979](https://github.com/hashicorp/nomad/pull/3979/files)]

IMPROVEMENTS:
 * core: Servers can now service client HTTP endpoints [[GH-3892](https://github.com/hashicorp/nomad/issues/3892)]
 * core: More efficient garbage collection of large batches of jobs [[GH-3982](https://github.com/hashicorp/nomad/issues/3982)]
 * core: Allow upgrading/downgrading TLS via SIGHUP on both servers and clients [[GH-3492](https://github.com/hashicorp/nomad/issues/3492)]
 * core: Node events are emitted for events such as node registration and
   heartbeating [[GH-3945](https://github.com/hashicorp/nomad/issues/3945)]
 * core: A set of features (Autopilot) has been added to allow for automatic operator-friendly management of Nomad servers. For more information about Autopilot, see the [Autopilot Guide](https://www.nomadproject.io/guides/cluster/autopilot.html). [[GH-3670](https://github.com/hashicorp/nomad/pull/3670)]
 * core: Failed tasks are automatically rescheduled according to user specified criteria. For more information on configuration, see the [Reshedule Stanza](https://www.nomadproject.io/docs/job-specification/reschedule.html) [[GH-3981](https://github.com/hashicorp/nomad/issues/3981)]
 * core: Servers can now service client HTTP endpoints [[GH-3892](https://github.com/hashicorp/nomad/issues/3892)]
 * core: Servers can now retry connecting to Vault to verify tokens without requiring a SIGHUP to do so [[GH-3957](https://github.com/hashicorp/nomad/issues/3957)]
 * core: Updated yamux library to pick up memory and CPU performance improvements [[GH-3980](https://github.com/hashicorp/nomad/issues/3980)]
 * core: Client stanza now supports overriding total memory [[GH-4052](https://github.com/hashicorp/nomad/issues/4052)]
 * core: Node draining is now able to migrate allocations in a controlled
   manner with parameters specified by the drain command and in job files using
   the migrate stanza [[GH-4010](https://github.com/hashicorp/nomad/issues/4010)]
 * acl: Increase token name limit from 64 characters to 256 [[GH-3888](https://github.com/hashicorp/nomad/issues/3888)]
 * cli: Node status and filesystem related commands do not require direct
   network access to the Nomad client nodes [[GH-3892](https://github.com/hashicorp/nomad/issues/3892)]
 * cli: Common commands highlighed [[GH-4027](https://github.com/hashicorp/nomad/issues/4027)]
 * cli: Colored error and warning outputs [[GH-4027](https://github.com/hashicorp/nomad/issues/4027)]
 * cli: All commands are grouped by subsystem [[GH-4027](https://github.com/hashicorp/nomad/issues/4027)]
 * cli: Use ISO_8601 time format for cli output [[GH-3814](https://github.com/hashicorp/nomad/pull/3814)]
 * cli: Clearer task event descriptions in `nomad alloc-status` when there are server side failures authenticating to Vault [[GH-3968](https://github.com/hashicorp/nomad/issues/3968)]
 * client: Allow '.' in environment variable names [[GH-3760](https://github.com/hashicorp/nomad/issues/3760)]
 * client: Improved handling of failed RPCs and heartbeat retry logic [[GH-4106](https://github.com/hashicorp/nomad/issues/4106)]
 * client: Refactor client fingerprint methods to a request/response format [[GH-3781](https://github.com/hashicorp/nomad/issues/3781)]
 * client: Enable periodic health checks for drivers. Initial support only includes the Docker driver. [[GH-3856](https://github.com/hashicorp/nomad/issues/3856)]
 * discovery: Allow `check_restart` to be specified in the `service` stanza
   [[GH-3718](https://github.com/hashicorp/nomad/issues/3718)]
 * discovery: Allow configuring names of Nomad client and server health checks
   [[GH-4003](https://github.com/hashicorp/nomad/issues/4003)]
 * discovery: Only log if Consul does not support TLSSkipVerify instead of
   dropping checks which relied on it. Consul has had this feature since 0.7.2 [[GH-3983](https://github.com/hashicorp/nomad/issues/3983)]
 * driver/docker: Support hard CPU limits [[GH-3825](https://github.com/hashicorp/nomad/issues/3825)]
 * driver/docker: Support advertising IPv6 addresses [[GH-3790](https://github.com/hashicorp/nomad/issues/3790)]
 * driver/docker; Support overriding image entrypoint [[GH-3788](https://github.com/hashicorp/nomad/issues/3788)]
 * driver/docker: Support adding or dropping capabilities [[GH-3754](https://github.com/hashicorp/nomad/issues/3754)]
 * driver/docker: Support mounting root filesystem as read-only [[GH-3802](https://github.com/hashicorp/nomad/issues/3802)]
 * driver/docker: Retry on Portworx "volume is attached on another node" errors
   [[GH-3993](https://github.com/hashicorp/nomad/issues/3993)]
 * driver/lxc: Add volumes config to LXC driver [[GH-3687](https://github.com/hashicorp/nomad/issues/3687)]
 * driver/rkt: Allow overriding group [[GH-3990](https://github.com/hashicorp/nomad/issues/3990)]
 * telemetry: Support DataDog tags [[GH-3839](https://github.com/hashicorp/nomad/issues/3839)]
 * ui: Specialized job detail pages for each job type (system, service, batch, periodic, parameterized, periodic instance, parameterized instance) [[GH-3829](https://github.com/hashicorp/nomad/issues/3829)]
 * ui: Allocation stats requests are made through the server instead of directly through clients [[GH-3908](https://github.com/hashicorp/nomad/issues/3908)]
 * ui: Allocation log requests fallback to using the server when the client can't be reached [[GH-3908](https://github.com/hashicorp/nomad/issues/3908)]
 * ui: All views poll for changes using long-polling via blocking queries [[GH-3936](https://github.com/hashicorp/nomad/issues/3936)]
 * ui: Dispatch payload on the parameterized instance job detail page [[GH-3829](https://github.com/hashicorp/nomad/issues/3829)]
 * ui: Periodic force launch button on the periodic job detail page [[GH-3829](https://github.com/hashicorp/nomad/issues/3829)]
 * ui: Allocation breadcrumbs now extend job breadcrumbs [[GH-3829](https://github.com/hashicorp/nomad/issues/3974)]
 * vault: Allow Nomad to create orphaned tokens for allocations [[GH-3992](https://github.com/hashicorp/nomad/issues/3992)]

BUG FIXES:
 * core: Fix search endpoint forwarding for multi-region clusters [[GH-3680](https://github.com/hashicorp/nomad/issues/3680)]
 * core: Fix an issue in which batch jobs with queued placements and lost
   allocations could result in improper placement counts [[GH-3717](https://github.com/hashicorp/nomad/issues/3717)]
 * core: Fix an issue where an entire region leaving caused `nomad server-members` to fail with a 500 response [[GH-1515](https://github.com/hashicorp/nomad/issues/1515)]
 * core: Fix an issue in which multiple servers could be acting as a leader. A
   prominent side-effect being nodes TTLing incorrectly [[GH-3890](https://github.com/hashicorp/nomad/issues/3890)]
 * core: Fix an issue where jobs with the same name in a different namespace were not being blocked correctly [[GH-3972](https://github.com/hashicorp/nomad/issues/3972)]
 * cli: server member command handles failure to retrieve leader in remote
   regions [[GH-4087](https://github.com/hashicorp/nomad/issues/4087)]
 * client: Support IP detection of wireless interfaces on Windows [[GH-4011](https://github.com/hashicorp/nomad/issues/4011)]
 * client: Migrated ephemeral_disk's maintain directory permissions [[GH-3723](https://github.com/hashicorp/nomad/issues/3723)]
 * client: Always advertise driver IP when in driver address mode [[GH-3682](https://github.com/hashicorp/nomad/issues/3682)]
 * client: Preserve permissions on directories when expanding tarred artifacts [[GH-4129](https://github.com/hashicorp/nomad/issues/4129)]
 * client: Improve auto-detection of network interface when interface name has a
   space in it on Windows [[GH-3855](https://github.com/hashicorp/nomad/issues/3855)]
 * client/vault: Recognize renewing non-renewable Vault lease as fatal [[GH-3727](https://github.com/hashicorp/nomad/issues/3727)]
 * client/vault: Improved error handling of network errors with Vault [[GH-4100](https://github.com/hashicorp/nomad/issues/4100)]
 * config: Revert minimum CPU limit back to 20 from 100 [[GH-3706](https://github.com/hashicorp/nomad/issues/3706)]
 * config: Always add core scheduler to enabled schedulers and add invalid
   EnabledScheduler detection [[GH-3978](https://github.com/hashicorp/nomad/issues/3978)]
 * driver/exec: Properly disable swapping [[GH-3958](https://github.com/hashicorp/nomad/issues/3958)]
 * driver/lxc: Cleanup LXC containers after errors on container startup. [[GH-3773](https://github.com/hashicorp/nomad/issues/3773)]
 * ui: Always show the task name in the task recent events table on the allocation detail page. [[GH-3985](https://github.com/hashicorp/nomad/pull/3985)]
 * ui: Only show the placement failures section when there is a blocked evaluation. [[GH-3956](https://github.com/hashicorp/nomad/pull/3956)]
 * ui: Fix requests using client-side certificates in Firefox. [[GH-3728](https://github.com/hashicorp/nomad/pull/3728)]
 * ui: Fix ui on non-leaders when ACLs are enabled [[GH-3722](https://github.com/hashicorp/nomad/issues/3722)]


## 0.7.1 (December 19, 2017)

__BACKWARDS INCOMPATIBILITIES:__
 * client: The format of service IDs in Consul has changed. If you rely upon
   Nomad's service IDs (*not* service names; those are stable), you will need
   to update your code.  [[GH-3632](https://github.com/hashicorp/nomad/issues/3632)]
 * config: Nomad no longer parses Atlas configuration stanzas. Atlas has been
   deprecated since earlier this year. If you have an Atlas stanza in your
   config file it will have to be removed.
 * config: Default minimum CPU configuration has been changed to 100 from 20. Jobs
   using the old minimum value of 20 will have to be updated.
 * telemetry: Hostname is now emitted via a tag rather than within the key name.
   To maintain old behavior during an upgrade path specify
   `backwards_compatible_metrics` in the telemetry configuration.

IMPROVEMENTS:
 * core: Allow operators to reload TLS certificate and key files via SIGHUP
   [[GH-3479](https://github.com/hashicorp/nomad/issues/3479)]
 * core: Allow configurable stop signals for a task, when drivers support
   sending stop signals [[GH-1755](https://github.com/hashicorp/nomad/issues/1755)]
 * core: Allow agents to be run in `rpc_upgrade_mode` when migrating a cluster
   to TLS rather than changing `heartbeat_grace`
 * api: Allocations now track and return modify time in addition to create time
   [[GH-3446](https://github.com/hashicorp/nomad/issues/3446)]
 * api: Introduced new fields to track details and display message for task
   events, and deprecated redundant existing fields [[GH-3399](https://github.com/hashicorp/nomad/issues/3399)]
 * api: Environment variables are ignored during service name validation [[GH-3532](https://github.com/hashicorp/nomad/issues/3532)]
 * cli: Allocation create and modify times are displayed in a human readable
   relative format like `6 h ago` [[GH-3449](https://github.com/hashicorp/nomad/issues/3449)]
 * client: Support `address_mode` on checks [[GH-3619](https://github.com/hashicorp/nomad/issues/3619)]
 * client: Sticky volume migrations are now atomic. [[GH-3563](https://github.com/hashicorp/nomad/issues/3563)]
 * client: Added metrics to track state transitions of allocations [[GH-3061](https://github.com/hashicorp/nomad/issues/3061)]
 * client: When `network_interface` is unspecified use interface attached to
   default route [[GH-3546](https://github.com/hashicorp/nomad/issues/3546)]
 * client: Support numeric ports on services and checks when
   `address_mode="driver"` [[GH-3619](https://github.com/hashicorp/nomad/issues/3619)]
 * driver/docker: Detect OOM kill event [[GH-3459](https://github.com/hashicorp/nomad/issues/3459)]
 * driver/docker: Adds support for adding host device to container via
   `--device` [[GH-2938](https://github.com/hashicorp/nomad/issues/2938)]
 * driver/docker: Adds support for `ulimit` and `sysctl` options [[GH-3568](https://github.com/hashicorp/nomad/issues/3568)]
 * driver/docker: Adds support for StopTimeout (set to the same value as
   kill_timeout [[GH-3601](https://github.com/hashicorp/nomad/issues/3601)]
 * driver/rkt: Add support for passing through user [[GH-3612](https://github.com/hashicorp/nomad/issues/3612)]
 * driver/qemu: Support graceful shutdowns on unix platforms [[GH-3411](https://github.com/hashicorp/nomad/issues/3411)]
 * template: Updated to consul template 0.19.4 [[GH-3543](https://github.com/hashicorp/nomad/issues/3543)]
 * core/enterprise: Return 501 status code in Nomad Pro for Premium end points
 * ui: Added log streaming for tasks [[GH-3564](https://github.com/hashicorp/nomad/issues/3564)]
 * ui: Show the modify time for allocations [[GH-3607](https://github.com/hashicorp/nomad/issues/3607)]
 * ui: Added a dedicated Task page under allocations [[GH-3472](https://github.com/hashicorp/nomad/issues/3472)]
 * ui: Added placement failures to the Job Detail page [[GH-3603](https://github.com/hashicorp/nomad/issues/3603)]
 * ui: Warn uncaught exceptions to the developer console [[GH-3623](https://github.com/hashicorp/nomad/issues/3623)]

BUG FIXES:

 * core: Fix issue in which restoring periodic jobs could fail when a leader
   election occurs [[GH-3646](https://github.com/hashicorp/nomad/issues/3646)]
 * core: Fix race condition in which rapid reprocessing of a blocked evaluation
   may lead to the scheduler not seeing the results of the previous scheduling
   event [[GH-3669](https://github.com/hashicorp/nomad/issues/3669)]
 * core: Fixed an issue where the leader server could get into a state where it
   was no longer performing the periodic leader loop duties after a barrier
   timeout error [[GH-3402](https://github.com/hashicorp/nomad/issues/3402)]
 * core: Fixes an issue with jobs that have `auto_revert` set to true, where
   reverting to a previously stable job that fails to start up causes an
   infinite cycle of reverts [[GH-3496](https://github.com/hashicorp/nomad/issues/3496)]
 * api: Apply correct memory default when task's do not specify memory
   explicitly [[GH-3520](https://github.com/hashicorp/nomad/issues/3520)]
 * cli: Fix passing Consul address via flags [[GH-3504](https://github.com/hashicorp/nomad/issues/3504)]
 * cli: Fix panic when running `keyring` commands [[GH-3509](https://github.com/hashicorp/nomad/issues/3509)]
 * client: Fix advertising services with tags that require URL escaping
   [[GH-3632](https://github.com/hashicorp/nomad/issues/3632)]
 * client: Fix a panic when restoring an allocation with a dead leader task
   [[GH-3502](https://github.com/hashicorp/nomad/issues/3502)]
 * client: Fix crash when following logs from a Windows node [[GH-3608](https://github.com/hashicorp/nomad/issues/3608)]
 * client: Fix service/check updating when just interpolated variables change
   [[GH-3619](https://github.com/hashicorp/nomad/issues/3619)]
 * client: Fix allocation accounting in GC and trigger GCs on allocation
   updates [[GH-3445](https://github.com/hashicorp/nomad/issues/3445)]
 * driver/docker: Fix container name conflict handling [[GH-3551](https://github.com/hashicorp/nomad/issues/3551)]
 * driver/rkt: Remove pods on shutdown [[GH-3562](https://github.com/hashicorp/nomad/issues/3562)]
 * driver/rkt: Don't require port maps when using host networking [[GH-3615](https://github.com/hashicorp/nomad/issues/3615)]
 * template: Fix issue where multiple environment variable templates would be
   parsed incorrectly when contents of one have changed after the initial
   rendering [[GH-3529](https://github.com/hashicorp/nomad/issues/3529)]
 * sentinel: (Nomad Enterprise) Fix an issue that could cause an import error
   when multiple Sentinel policies are applied
 * telemetry: Do not emit metrics for non-running tasks [[GH-3559](https://github.com/hashicorp/nomad/issues/3559)]
 * telemetry: Emit hostname as a tag rather than within the key name [[GH-3616](https://github.com/hashicorp/nomad/issues/3616)]
 * ui: Remove timezone text from timestamps [[GH-3621](https://github.com/hashicorp/nomad/issues/3621)]
 * ui: Allow cross-origin requests from the UI [[GH-3530](https://github.com/hashicorp/nomad/issues/3530)]
 * ui: Consistently use Clients instead of Nodes in copy [[GH-3466](https://github.com/hashicorp/nomad/issues/3466)]
 * ui: Fully expand the job definition on the Job Definition page [[GH-3631](https://github.com/hashicorp/nomad/issues/3631)]

## 0.7.0 (November 1, 2017)

__BACKWARDS INCOMPATIBILITIES:__
 * driver/rkt: Nomad now requires at least rkt version `1.27.0` for the rkt
   driver to function. Please update your version of rkt to at least this
   version.

IMPROVEMENTS:
 * core: Capability based ACL system with authoritative region, providing
   federated ACLs.
 * core/enterprise: Sentinel integration for fine grain policy enforcement.
 * core/enterprise: Namespace support allowing jobs and their associated
   objects to be isolated from each other and other users of the cluster.
 * api: Allow force deregistration of a node [[GH-3447](https://github.com/hashicorp/nomad/issues/3447)]
 * api: New `/v1/agent/health` endpoint for health checks.
 * api: Metrics endpoint exposes Prometheus formatted metrics [[GH-3171](https://github.com/hashicorp/nomad/issues/3171)]
 * cli: Consul config option flags for nomad agent command [[GH-3327](https://github.com/hashicorp/nomad/issues/3327)]
 * discovery: Allow restarting unhealthy tasks with `check_restart` [[GH-3105](https://github.com/hashicorp/nomad/issues/3105)]
 * driver/rkt: Enable rkt driver to use address_mode = 'driver' [[GH-3256](https://github.com/hashicorp/nomad/issues/3256)]
 * telemetry: Add support for tagged metrics for Nomad clients [[GH-3147](https://github.com/hashicorp/nomad/issues/3147)]
 * telemetry: Add basic Prometheus configuration for a Nomad cluster [[GH-3186](https://github.com/hashicorp/nomad/issues/3186)]

BUG FIXES:
 * core: Fix restoration of stopped periodic jobs [[GH-3201](https://github.com/hashicorp/nomad/issues/3201)]
 * core: Run deployment garbage collector on an interval [[GH-3267](https://github.com/hashicorp/nomad/issues/3267)]
 * core: Fix parameterized jobs occasionally showing status dead incorrectly
   [[GH-3460](https://github.com/hashicorp/nomad/issues/3460)]
 * core: Fix issue in which job versions above a threshold potentially wouldn't
   be stored [[GH-3372](https://github.com/hashicorp/nomad/issues/3372)]
 * core: Fix issue where node-drain with complete batch allocation would create
   replacement [[GH-3217](https://github.com/hashicorp/nomad/issues/3217)]
 * core: Allow batch jobs that have been purged to be rerun without a job
   specification change [[GH-3375](https://github.com/hashicorp/nomad/issues/3375)]
 * core: Fix issue in which batch allocations from previous job versions may not
   have been stopped properly. [[GH-3217](https://github.com/hashicorp/nomad/issues/3217)]
 * core: Fix issue in which allocations with the same name during a scale
   down/stop event wouldn't be properly stopped [[GH-3217](https://github.com/hashicorp/nomad/issues/3217)]
 * core: Fix a race condition in which scheduling results from one invocation of
   the scheduler wouldn't be considered by the next for the same job [[GH-3206](https://github.com/hashicorp/nomad/issues/3206)]
 * api: Sort /v1/agent/servers output so that output of Consul checks does not
   change [[GH-3214](https://github.com/hashicorp/nomad/issues/3214)]
 * api: Fix search handling of jobs with more than four hyphens and case were
   length could cause lookup error [[GH-3203](https://github.com/hashicorp/nomad/issues/3203)]
 * client: Improve the speed at which clients detect garbage collection events [[GH-3452](https://github.com/hashicorp/nomad/issues/3452)]
 * client: Fix lock contention that could cause a node to miss a heartbeat and
   be marked as down [[GH-3195](https://github.com/hashicorp/nomad/issues/3195)]
 * client: Fix data race that could lead to concurrent map read/writes during
   heartbeating and fingerprinting [[GH-3461](https://github.com/hashicorp/nomad/issues/3461)]
 * driver/docker: Fix docker user specified syslogging [[GH-3184](https://github.com/hashicorp/nomad/issues/3184)]
 * driver/docker: Fix issue where CPU usage statistics were artificially high
   [[GH-3229](https://github.com/hashicorp/nomad/issues/3229)]
 * client/template: Fix issue in which secrets would be renewed too aggressively
   [[GH-3360](https://github.com/hashicorp/nomad/issues/3360)]

## 0.6.3 (September 11, 2017)

BUG FIXES:
 * api: Search handles prefix longer than allowed UUIDs [[GH-3138](https://github.com/hashicorp/nomad/issues/3138)]
 * api: Search endpoint handles even UUID prefixes with hyphens [[GH-3120](https://github.com/hashicorp/nomad/issues/3120)]
 * api: Don't merge empty update stanza from job into task groups [[GH-3139](https://github.com/hashicorp/nomad/issues/3139)]
 * cli: Sort task groups when displaying a deployment [[GH-3137](https://github.com/hashicorp/nomad/issues/3137)]
 * cli: Handle reading files that are in a symlinked directory [[GH-3164](https://github.com/hashicorp/nomad/issues/3164)]
 * cli: All status commands handle even UUID prefixes with hyphens [[GH-3122](https://github.com/hashicorp/nomad/issues/3122)]
 * cli: Fix autocompletion of paths that include directories on zsh [[GH-3129](https://github.com/hashicorp/nomad/issues/3129)]
 * cli: Fix job deployment -latest handling of jobs without deployments
   [[GH-3166](https://github.com/hashicorp/nomad/issues/3166)]
 * cli: Hide CLI commands not expected to be run by user from autocomplete
   suggestions [[GH-3177](https://github.com/hashicorp/nomad/issues/3177)]
 * cli: Status command honors exact job match even when it is the prefix of
   another job [[GH-3120](https://github.com/hashicorp/nomad/issues/3120)]
 * cli: Fix setting of TLSServerName for node API Client. This fixes an issue of
   contacting nodes that are using TLS [[GH-3127](https://github.com/hashicorp/nomad/issues/3127)]
 * client/template: Fix issue in which the template block could cause high load
   on Vault when secret lease duration was less than the Vault grace [[GH-3153](https://github.com/hashicorp/nomad/issues/3153)]
 * driver/docker: Always purge stopped containers [[GH-3148](https://github.com/hashicorp/nomad/issues/3148)]
 * driver/docker: Fix MemorySwappiness on Windows [[GH-3187](https://github.com/hashicorp/nomad/issues/3187)]
 * driver/docker: Fix issue in which mounts could parse incorrectly [[GH-3163](https://github.com/hashicorp/nomad/issues/3163)]
 * driver/docker: Fix issue where potentially incorrect syslog server address is
   used [[GH-3135](https://github.com/hashicorp/nomad/issues/3135)]
 * driver/docker: Fix server url passed to credential helpers and properly
   capture error output [[GH-3165](https://github.com/hashicorp/nomad/issues/3165)]
 * jobspec: Allow distinct_host constraint to have L/RTarget set [[GH-3136](https://github.com/hashicorp/nomad/issues/3136)]

## 0.6.2 (August 28, 2017)

BUG FIXES:
 * api/cli: Fix logs and fs api and command [[GH-3116](https://github.com/hashicorp/nomad/issues/3116)]

## 0.6.1 (August 28, 2017)

__BACKWARDS INCOMPATIBILITIES:__
 * deployment: Specifying an update stanza with a max_parallel of zero is now
   a validation error. Please update the stanza to be greater than zero or
   remove the stanza as a zero parallelism update is not valid.

IMPROVEMENTS:
 * core: Lost allocations replaced even if part of failed deployment [[GH-2961](https://github.com/hashicorp/nomad/issues/2961)]
 * core: Add autocomplete functionality for resources: allocations, evaluations,
   jobs, deployments and nodes [[GH-2964](https://github.com/hashicorp/nomad/issues/2964)]
 * core: `distinct_property` constraint can set the number of allocations that
   are allowed to share a property value [[GH-2942](https://github.com/hashicorp/nomad/issues/2942)]
 * core: Placing allocation counts towards placement limit fixing issue where
   rolling update could remove an unnecessary amount of allocations [[GH-3070](https://github.com/hashicorp/nomad/issues/3070)]
 * api: Redact Vault.Token from AgentSelf response [[GH-2988](https://github.com/hashicorp/nomad/issues/2988)]
 * cli: node-status displays node version [[GH-3002](https://github.com/hashicorp/nomad/issues/3002)]
 * cli: Disable color output when STDOUT is not a TTY [[GH-3057](https://github.com/hashicorp/nomad/issues/3057)]
 * cli: Add autocomplete functionality for flags for all CLI command [GH 3087]
 * cli: Add status command which takes any identifier and routes to the
   appropriate status command.
 * client: Unmount task directories when alloc is terminal [[GH-3006](https://github.com/hashicorp/nomad/issues/3006)]
 * client/template: Allow template to set Vault grace [[GH-2947](https://github.com/hashicorp/nomad/issues/2947)]
 * client/template: Template emits events explaining why it is blocked [[GH-3001](https://github.com/hashicorp/nomad/issues/3001)]
 * deployment: Disallow max_parallel of zero [[GH-3081](https://github.com/hashicorp/nomad/issues/3081)]
 * deployment: Emit task events explaining unhealthy allocations [[GH-3025](https://github.com/hashicorp/nomad/issues/3025)]
 * deployment: Better description when a deployment should auto-revert but there
   is no target [[GH-3024](https://github.com/hashicorp/nomad/issues/3024)]
 * discovery: Add HTTP header and method support to checks [[GH-3031](https://github.com/hashicorp/nomad/issues/3031)]
 * driver/docker: Added DNS options [[GH-2992](https://github.com/hashicorp/nomad/issues/2992)]
 * driver/docker: Add mount options for volumes [[GH-3021](https://github.com/hashicorp/nomad/issues/3021)]
 * driver/docker: Allow retry of 500 API errors to be handled by restart
   policies when starting a container [[GH-3073](https://github.com/hashicorp/nomad/issues/3073)]
 * driver/rkt: support read-only volume mounts [[GH-2883](https://github.com/hashicorp/nomad/issues/2883)]
 * jobspec: Add `shutdown_delay` so tasks can delay shutdown after deregistering
   from Consul [[GH-3043](https://github.com/hashicorp/nomad/issues/3043)]

BUG FIXES:
 * core: Fix purging of job versions [[GH-3056](https://github.com/hashicorp/nomad/issues/3056)]
 * core: Fix race creating EvalFuture [[GH-3051](https://github.com/hashicorp/nomad/issues/3051)]
 * core: Fix panic occurring from improper bitmap size [[GH-3023](https://github.com/hashicorp/nomad/issues/3023)]
 * core: Fix restoration of parameterized, periodic jobs [[GH-2959](https://github.com/hashicorp/nomad/issues/2959)]
 * core: Fix incorrect destructive update with `distinct_property` constraint
   [[GH-2939](https://github.com/hashicorp/nomad/issues/2939)]
 * cli: Fix autocompleting global flags [[GH-2928](https://github.com/hashicorp/nomad/issues/2928)]
 * cli: Fix panic when using 0.6.0 cli with an older cluster [[GH-2929](https://github.com/hashicorp/nomad/issues/2929)]
 * cli: Fix TLS handling for alloc stats API calls [[GH-3108](https://github.com/hashicorp/nomad/issues/3108)]
 * client: Fix `LC_ALL=C` being set on subprocesses [[GH-3041](https://github.com/hashicorp/nomad/issues/3041)]
 * client/networking: Handle interfaces that only have link-local addresses
   while preferring globally routable addresses [[GH-3089](https://github.com/hashicorp/nomad/issues/3089)]
 * deployment: Fix alloc health with services/checks using interpolation
   [[GH-2984](https://github.com/hashicorp/nomad/issues/2984)]
 * discovery: Fix timeout validation for script checks [[GH-3022](https://github.com/hashicorp/nomad/issues/3022)]
 * driver/docker: Fix leaking plugin file used by syslog server [[GH-2937](https://github.com/hashicorp/nomad/issues/2937)]

## 0.6.0 (July 26, 2017)

__BACKWARDS INCOMPATIBILITIES:__
 * cli: When given a prefix that does not resolve to a particular object,
   commands now return exit code 1 rather than 0.

IMPROVEMENTS:
 * core: Rolling updates based on allocation health [GH-2621, GH-2634, GH-2799]
 * core: New deployment object to track job updates [GH-2621, GH-2634, GH-2799]
 * core: Default advertise to private IP address if bind is 0.0.0.0 [[GH-2399](https://github.com/hashicorp/nomad/issues/2399)]
 * core: Track multiple job versions and add a stopped state for jobs [[GH-2566](https://github.com/hashicorp/nomad/issues/2566)]
 * core: Job updates can create canaries before beginning rolling update
   [GH-2621, GH-2634, GH-2799]
 * core: Back-pressure when evaluations are nacked and ensure scheduling
   progress on evaluation failures [[GH-2555](https://github.com/hashicorp/nomad/issues/2555)]
 * agent/config: Late binding to IP addresses using go-sockaddr/template syntax
   [[GH-2399](https://github.com/hashicorp/nomad/issues/2399)]
 * api: Add `verify_https_client` to require certificates from HTTP clients
   [[GH-2587](https://github.com/hashicorp/nomad/issues/2587)]
 * api/job: Ability to revert job to older versions [[GH-2575](https://github.com/hashicorp/nomad/issues/2575)]
 * cli: Autocomplete for CLI commands [[GH-2848](https://github.com/hashicorp/nomad/issues/2848)]
 * client: Use a random host UUID by default [[GH-2735](https://github.com/hashicorp/nomad/issues/2735)]
 * client: Add `NOMAD_GROUP_NAME` environment variable [[GH-2877](https://github.com/hashicorp/nomad/issues/2877)]
 * client: Environment variables for client DC and Region [[GH-2507](https://github.com/hashicorp/nomad/issues/2507)]
 * client: Hash host ID so its stable and well distributed [[GH-2541](https://github.com/hashicorp/nomad/issues/2541)]
 * client: GC dead allocs if total allocs > `gc_max_allocs` tunable [[GH-2636](https://github.com/hashicorp/nomad/issues/2636)]
 * client: Persist state using bolt-db and more efficient write patterns
   [[GH-2610](https://github.com/hashicorp/nomad/issues/2610)]
 * client: Fingerprint all routable addresses on an interface including IPv6
   addresses [[GH-2536](https://github.com/hashicorp/nomad/issues/2536)]
 * client/artifact: Support .xz archives [[GH-2836](https://github.com/hashicorp/nomad/issues/2836)]
 * client/artifact: Allow specifying a go-getter mode [[GH-2781](https://github.com/hashicorp/nomad/issues/2781)]
 * client/artifact: Support non-Amazon S3-compatible sources [[GH-2781](https://github.com/hashicorp/nomad/issues/2781)]
 * client/template: Support reading env vars from templates [[GH-2654](https://github.com/hashicorp/nomad/issues/2654)]
 * config: Support Unix socket addresses for Consul [[GH-2622](https://github.com/hashicorp/nomad/issues/2622)]
 * discovery: Advertise driver-specified IP address and port [[GH-2709](https://github.com/hashicorp/nomad/issues/2709)]
 * discovery: Support `tls_skip_verify` for Consul HTTPS checks [[GH-2467](https://github.com/hashicorp/nomad/issues/2467)]
 * driver/docker: Allow specifying extra hosts [[GH-2547](https://github.com/hashicorp/nomad/issues/2547)]
 * driver/docker: Allow setting seccomp profiles [[GH-2658](https://github.com/hashicorp/nomad/issues/2658)]
 * driver/docker: Support Docker credential helpers [[GH-2651](https://github.com/hashicorp/nomad/issues/2651)]
 * driver/docker: Auth failures can optionally be ignored [[GH-2786](https://github.com/hashicorp/nomad/issues/2786)]
 * driver/docker: Add `driver.docker.bridge_ip` node attribute [[GH-2797](https://github.com/hashicorp/nomad/issues/2797)]
 * driver/docker: Allow setting container IP with user defined networks
   [[GH-2535](https://github.com/hashicorp/nomad/issues/2535)]
 * driver/rkt: Support `no_overlay` [[GH-2702](https://github.com/hashicorp/nomad/issues/2702)]
 * driver/rkt: Support `insecure_options` list [[GH-2695](https://github.com/hashicorp/nomad/issues/2695)]
 * server: Allow tuning of node heartbeat TTLs [[GH-2859](https://github.com/hashicorp/nomad/issues/2859)]
 * server/networking: Shrink dynamic port range to not overlap with majority of
   operating system's ephemeral port ranges to avoid port conflicts [[GH-2856](https://github.com/hashicorp/nomad/issues/2856)]

BUG FIXES:
 * core: Protect against nil job in new allocation, avoiding panic [[GH-2592](https://github.com/hashicorp/nomad/issues/2592)]
 * core: System jobs should be running until explicitly stopped [[GH-2750](https://github.com/hashicorp/nomad/issues/2750)]
 * core: Prevent invalid job updates (eg service -> batch) [[GH-2746](https://github.com/hashicorp/nomad/issues/2746)]
 * client: Lookup `ip` utility on `$PATH` [[GH-2729](https://github.com/hashicorp/nomad/issues/2729)]
 * client: Add sticky bit to temp directory [[GH-2519](https://github.com/hashicorp/nomad/issues/2519)]
 * client: Shutdown task group leader before other tasks [[GH-2753](https://github.com/hashicorp/nomad/issues/2753)]
 * client: Include symlinks in snapshots when migrating disks [[GH-2687](https://github.com/hashicorp/nomad/issues/2687)]
 * client: Regression for allocation directory unix perms introduced in v0.5.6
   fixed [[GH-2675](https://github.com/hashicorp/nomad/issues/2675)]
 * client: Client syncs allocation state with server before waiting for
   allocation destroy fixing a corner case in which an allocation may be blocked
   till destroy [[GH-2563](https://github.com/hashicorp/nomad/issues/2563)]
 * client: Improved state file handling and reduced write volume [[GH-2878](https://github.com/hashicorp/nomad/issues/2878)]
 * client/artifact: Honor netrc [[GH-2524](https://github.com/hashicorp/nomad/issues/2524)]
 * client/artifact: Handle tars where file in directory is listed before
   directory [[GH-2524](https://github.com/hashicorp/nomad/issues/2524)]
 * client/config: Use `cpu_total_compute` whenever it is set [[GH-2745](https://github.com/hashicorp/nomad/issues/2745)]
 * client/config: Respect `vault.tls_server_name` setting in consul-template
   [[GH-2793](https://github.com/hashicorp/nomad/issues/2793)]
 * driver/exec: Properly set file/dir ownership in chroots [[GH-2552](https://github.com/hashicorp/nomad/issues/2552)]
 * driver/docker: Fix panic in Docker driver on Windows [[GH-2614](https://github.com/hashicorp/nomad/issues/2614)]
 * driver/rkt: Fix env var interpolation [[GH-2777](https://github.com/hashicorp/nomad/issues/2777)]
 * jobspec/validation: Prevent static port conflicts [[GH-2807](https://github.com/hashicorp/nomad/issues/2807)]
 * server: Reject non-TLS clients when TLS enabled [[GH-2525](https://github.com/hashicorp/nomad/issues/2525)]
 * server: Fix a panic in plan evaluation with partial failures and all_at_once
   set [[GH-2544](https://github.com/hashicorp/nomad/issues/2544)]
 * server/periodic: Restoring periodic jobs takes launch time zone into
   consideration [[GH-2808](https://github.com/hashicorp/nomad/issues/2808)]
 * server/vault: Fix Vault Client panic when given nonexistent role [[GH-2648](https://github.com/hashicorp/nomad/issues/2648)]
 * telemetry: Fix merging of use node name [[GH-2762](https://github.com/hashicorp/nomad/issues/2762)]

## 0.5.6 (March 31, 2017)

IMPROVEMENTS:
  * api: Improve log API error when task doesn't exist or hasn't started
    [[GH-2512](https://github.com/hashicorp/nomad/issues/2512)]
  * client: Improve error message when artifact downloading fails [[GH-2289](https://github.com/hashicorp/nomad/issues/2289)]
  * client: Track task start/finish time [[GH-2512](https://github.com/hashicorp/nomad/issues/2512)]
  * client/template: Access Node meta and attributes in template [[GH-2488](https://github.com/hashicorp/nomad/issues/2488)]

BUG FIXES:
  * core: Fix periodic job state switching to dead incorrectly [[GH-2486](https://github.com/hashicorp/nomad/issues/2486)]
  * core: Fix dispatch of periodic job launching allocations immediately
    [[GH-2489](https://github.com/hashicorp/nomad/issues/2489)]
  * api: Fix TLS in logs and fs commands/APIs [[GH-2290](https://github.com/hashicorp/nomad/issues/2290)]
  * cli/plan: Fix diff alignment and remove no change DC output [[GH-2465](https://github.com/hashicorp/nomad/issues/2465)]
  * client: Fix panic when restarting non-running tasks [[GH-2480](https://github.com/hashicorp/nomad/issues/2480)]
  * client: Fix env vars when multiple tasks and ports present [[GH-2491](https://github.com/hashicorp/nomad/issues/2491)]
  * client: Fix `user` attribute disregarding membership of non-main group
    [[GH-2461](https://github.com/hashicorp/nomad/issues/2461)]
  * client/vault: Stop Vault token renewal on task exit [[GH-2495](https://github.com/hashicorp/nomad/issues/2495)]
  * driver/docker: Proper reference counting through task restarts [[GH-2484](https://github.com/hashicorp/nomad/issues/2484)]

## 0.5.5 (March 14, 2017)

__BACKWARDS INCOMPATIBILITIES:__
  * api: The api package definition of a Job has changed from exposing
    primitives to pointers to primitives to allow defaulting of unset fields.
  * driver/docker: The `load` configuration took an array of paths to images
    prior to this release. A single image is expected by the driver so this
    behavior has been changed to take a single path as a string. Jobs using the
    `load` command should update the syntax to a single string.  [[GH-2361](https://github.com/hashicorp/nomad/issues/2361)]

IMPROVEMENTS:
  * core: Handle Serf Reap event [[GH-2310](https://github.com/hashicorp/nomad/issues/2310)]
  * core: Update Serf and Memberlist for more reliable gossip [[GH-2255](https://github.com/hashicorp/nomad/issues/2255)]
  * api: API defaults missing values [[GH-2300](https://github.com/hashicorp/nomad/issues/2300)]
  * api: Validate the restart policy interval [[GH-2311](https://github.com/hashicorp/nomad/issues/2311)]
  * api: New task event for task environment setup [[GH-2302](https://github.com/hashicorp/nomad/issues/2302)]
  * api/cli: Add nomad operator command and API for interacting with Raft
    configuration [[GH-2305](https://github.com/hashicorp/nomad/issues/2305)]
  * cli: node-status displays enabled drivers on the node [[GH-2349](https://github.com/hashicorp/nomad/issues/2349)]
  * client: Apply GC related configurations properly [[GH-2273](https://github.com/hashicorp/nomad/issues/2273)]
  * client: Don't force uppercase meta keys in env vars [[GH-2338](https://github.com/hashicorp/nomad/issues/2338)]
  * client: Limit parallelism during garbage collection [[GH-2427](https://github.com/hashicorp/nomad/issues/2427)]
  * client: Don't exec `uname -r` for node attribute kernel.version [[GH-2380](https://github.com/hashicorp/nomad/issues/2380)]
  * client: Artifact support for git and hg as well as netrc support [[GH-2386](https://github.com/hashicorp/nomad/issues/2386)]
  * client: Add metrics to show number of allocations on in each state [[GH-2425](https://github.com/hashicorp/nomad/issues/2425)]
  * client: Add `NOMAD_{IP,PORT}_<task>_<label>` environment variables [[GH-2426](https://github.com/hashicorp/nomad/issues/2426)]
  * client: Allow specification of `cpu_total_compute` to override fingerprinter
    [[GH-2447](https://github.com/hashicorp/nomad/issues/2447)]
  * client: Reproducible Node ID on OSes that provide system-level UUID
    [[GH-2277](https://github.com/hashicorp/nomad/issues/2277)]
  * driver/docker: Add support for volume drivers [[GH-2351](https://github.com/hashicorp/nomad/issues/2351)]
  * driver/docker: Docker image coordinator and caching [[GH-2361](https://github.com/hashicorp/nomad/issues/2361)]
  * jobspec: Add leader task to allow graceful shutdown of other tasks within
    the task group [[GH-2308](https://github.com/hashicorp/nomad/issues/2308)]
  * periodic: Allow specification of timezones in Periodic Jobs [[GH-2321](https://github.com/hashicorp/nomad/issues/2321)]
  * scheduler: New `distinct_property` constraint [[GH-2418](https://github.com/hashicorp/nomad/issues/2418)]
  * server: Allow specification of eval/job gc threshold [[GH-2370](https://github.com/hashicorp/nomad/issues/2370)]
  * server/vault: Vault Client on Server handles SIGHUP to reload configs
    [[GH-2270](https://github.com/hashicorp/nomad/issues/2270)]
  * telemetry: Clients report allocated/unallocated resources [[GH-2327](https://github.com/hashicorp/nomad/issues/2327)]
  * template: Allow specification of template delimiters [[GH-2315](https://github.com/hashicorp/nomad/issues/2315)]
  * template: Permissions can be set on template destination file [[GH-2262](https://github.com/hashicorp/nomad/issues/2262)]
  * vault: Server side Vault telemetry [[GH-2318](https://github.com/hashicorp/nomad/issues/2318)]
  * vault: Disallow root policy from being specified [[GH-2309](https://github.com/hashicorp/nomad/issues/2309)]

BUG FIXES:
  * core: Handle periodic parameterized jobs [[GH-2385](https://github.com/hashicorp/nomad/issues/2385)]
  * core: Improve garbage collection of stopped batch jobs [[GH-2432](https://github.com/hashicorp/nomad/issues/2432)]
  * api: Fix escaping of HTML characters [[GH-2322](https://github.com/hashicorp/nomad/issues/2322)]
  * cli: Display disk resources in alloc-status [[GH-2404](https://github.com/hashicorp/nomad/issues/2404)]
  * client: Drivers log during fingerprinting [[GH-2337](https://github.com/hashicorp/nomad/issues/2337)]
  * client: Fix race condition with deriving vault tokens [[GH-2275](https://github.com/hashicorp/nomad/issues/2275)]
  * client: Fix remounting alloc dirs after reboots [[GH-2391](https://github.com/hashicorp/nomad/issues/2391)] [[GH-2394](https://github.com/hashicorp/nomad/issues/2394)]
  * client: Replace `-` with `_` in environment variable names [[GH-2406](https://github.com/hashicorp/nomad/issues/2406)]
  * client: Fix panic and deadlock during client restore state when prestart
    fails [[GH-2376](https://github.com/hashicorp/nomad/issues/2376)]
  * config: Fix Consul Config Merging/Copying [[GH-2278](https://github.com/hashicorp/nomad/issues/2278)]
  * config: Fix Client reserved resource merging panic [[GH-2281](https://github.com/hashicorp/nomad/issues/2281)]
  * server: Fix panic when forwarding Vault derivation requests from non-leader
    servers [[GH-2267](https://github.com/hashicorp/nomad/issues/2267)]

## 0.5.4 (January 31, 2017)

IMPROVEMENTS:
  * client: Made the GC related tunables configurable via client configuration
    [[GH-2261](https://github.com/hashicorp/nomad/issues/2261)]

BUG FIXES:
  * client: Fix panic when upgrading to 0.5.3 [[GH-2256](https://github.com/hashicorp/nomad/issues/2256)]

## 0.5.3 (January 30, 2017)

IMPROVEMENTS:
  * core: Introduce parameterized jobs and dispatch command/API [[GH-2128](https://github.com/hashicorp/nomad/issues/2128)]
  * core: Cancel blocked evals upon successful one for job [[GH-2155](https://github.com/hashicorp/nomad/issues/2155)]
  * api: Added APIs for requesting GC of allocations [[GH-2192](https://github.com/hashicorp/nomad/issues/2192)]
  * api: Job summary endpoint includes summary status for child jobs [[GH-2128](https://github.com/hashicorp/nomad/issues/2128)]
  * api/client: Plain text log streaming suitable for viewing logs in a browser
    [[GH-2235](https://github.com/hashicorp/nomad/issues/2235)]
  * cli: Defaulting to showing allocations which belong to currently registered
    job [[GH-2032](https://github.com/hashicorp/nomad/issues/2032)]
  * client: Garbage collect Allocation Runners to free up disk resources
    [[GH-2081](https://github.com/hashicorp/nomad/issues/2081)]
  * client: Don't retrieve Driver Stats if unsupported [[GH-2173](https://github.com/hashicorp/nomad/issues/2173)]
  * client: Filter log lines in the executor based on client's log level
    [[GH-2172](https://github.com/hashicorp/nomad/issues/2172)]
  * client: Added environment variables to discover addresses of sibling tasks
    in an allocation [[GH-2223](https://github.com/hashicorp/nomad/issues/2223)]
  * discovery: Register service with duplicate names on different ports [[GH-2208](https://github.com/hashicorp/nomad/issues/2208)]
  * driver/docker: Add support for network aliases [[GH-1980](https://github.com/hashicorp/nomad/issues/1980)]
  * driver/docker: Add `force_pull` option to force downloading an image [[GH-2147](https://github.com/hashicorp/nomad/issues/2147)]
  * driver/docker: Retry when image is not found while creating a container
    [[GH-2222](https://github.com/hashicorp/nomad/issues/2222)]
  * driver/java: Support setting class_path and class name. [[GH-2199](https://github.com/hashicorp/nomad/issues/2199)]
  * telemetry: Prefix gauge values with node name instead of hostname [[GH-2098](https://github.com/hashicorp/nomad/issues/2098)]
  * template: The template block supports keyOrDefault [[GH-2209](https://github.com/hashicorp/nomad/issues/2209)]
  * template: The template block can now interpolate Nomad environment variables
    [[GH-2209](https://github.com/hashicorp/nomad/issues/2209)]
  * vault: Improve validation of the Vault token given to Nomad servers
    [[GH-2226](https://github.com/hashicorp/nomad/issues/2226)]
  * vault: Support setting the Vault role to derive tokens from with
    `create_from_role` setting [[GH-2226](https://github.com/hashicorp/nomad/issues/2226)]

BUG FIXES:
  * client: Fixed namespacing for the cpu arch attribute [[GH-2161](https://github.com/hashicorp/nomad/issues/2161)]
  * client: Fix issue where allocations weren't pulled for several minutes. This
    manifested as slow starts, delayed kills, etc [[GH-2177](https://github.com/hashicorp/nomad/issues/2177)]
  * client: Fix a panic that would occur with a racy alloc migration
    cancellation [[GH-2231](https://github.com/hashicorp/nomad/issues/2231)]
  * config: Fix merging of Consul options which caused auto_advertise to be
    ignored [[GH-2159](https://github.com/hashicorp/nomad/issues/2159)]
  * driver: Fix image based drivers (eg docker) having host env vars set [[GH-2211](https://github.com/hashicorp/nomad/issues/2211)]
  * driver/docker: Fix Docker auth/logging interpolation [GH-2063, GH-2130]
  * driver/docker: Fix parsing of Docker Auth Configurations. New parsing is
    in-line with Docker itself. Also log debug message if auth lookup failed
    [[GH-2190](https://github.com/hashicorp/nomad/issues/2190)]
  * template: Fix splay being used as a wait and instead randomize the delay
    from 0 seconds to splay duration [[GH-2227](https://github.com/hashicorp/nomad/issues/2227)]

## 0.5.2 (December 23, 2016)

BUG FIXES:
  * client: Fixed a race condition and remove panic when handling duplicate
    allocations [[GH-2096](https://github.com/hashicorp/nomad/issues/2096)]
  * client: Cancel wait for remote allocation if migration is no longer required
    [[GH-2097](https://github.com/hashicorp/nomad/issues/2097)]
  * client: Failure to stat a single mountpoint does not cause all of host
    resource usage collection to fail [[GH-2090](https://github.com/hashicorp/nomad/issues/2090)]

## 0.5.1 (December 12, 2016)

IMPROVEMENTS:
  * driver/rkt: Support rkt's `--dns=host` and `--dns=none` options [[GH-2028](https://github.com/hashicorp/nomad/issues/2028)]

BUG FIXES:
  * agent/config: Fix use of IPv6 addresses [[GH-2036](https://github.com/hashicorp/nomad/issues/2036)]
  * api: Fix file descriptor leak and high CPU usage when using the logs
    endpoint [[GH-2079](https://github.com/hashicorp/nomad/issues/2079)]
  * cli: Improve parsing error when a job without a name is specified [[GH-2030](https://github.com/hashicorp/nomad/issues/2030)]
  * client: Fixed permissions of migrated allocation directory [[GH-2061](https://github.com/hashicorp/nomad/issues/2061)]
  * client: Ensuring allocations are not blocked more than once [[GH-2040](https://github.com/hashicorp/nomad/issues/2040)]
  * client: Fix race on StreamFramer Destroy which would cause a panic [[GH-2007](https://github.com/hashicorp/nomad/issues/2007)]
  * client: Not migrating allocation directories on the same client if sticky is
    turned off [[GH-2017](https://github.com/hashicorp/nomad/issues/2017)]
  * client/vault: Fix issue in which deriving a Vault token would fail with
    allocation does not exist due to stale queries [[GH-2050](https://github.com/hashicorp/nomad/issues/2050)]
  * driver/docker: Make container exist errors non-retriable by task runner
    [[GH-2033](https://github.com/hashicorp/nomad/issues/2033)]
  * driver/docker: Fixed an issue related to purging containers with same name
    as Nomad is trying to start [[GH-2037](https://github.com/hashicorp/nomad/issues/2037)]
  * driver/rkt: Fix validation of rkt volumes [[GH-2027](https://github.com/hashicorp/nomad/issues/2027)]

## 0.5.0 (November 16, 2016)

__BACKWARDS INCOMPATIBILITIES:__
  * jobspec: Extracted the disk resources from the task to the task group. The
    new block is name `ephemeral_disk`. Nomad will automatically convert
    existing jobs but newly submitted jobs should refactor the disk resource
    [GH-1710, GH-1679]
  * agent/config: `network_speed` is now an override and not a default value. If
    the network link speed is not detected a default value is applied.

IMPROVEMENTS:
  * core: Support for gossip encryption [[GH-1791](https://github.com/hashicorp/nomad/issues/1791)]
  * core: Vault integration to handle secure introduction of tasks [GH-1583,
    GH-1713]
  * core: New `set_contains` constraint to determine if a set contains all
    specified values [[GH-1839](https://github.com/hashicorp/nomad/issues/1839)]
  * core: Scheduler version enforcement disallows different scheduler version
    from making decisions simultaneously [[GH-1872](https://github.com/hashicorp/nomad/issues/1872)]
  * core: Introduce node SecretID which can be used to minimize the available
    surface area of RPCs to malicious Nomad Clients [[GH-1597](https://github.com/hashicorp/nomad/issues/1597)]
  * core: Add `sticky` volumes which inform the scheduler to prefer placing
    updated allocations on the same node and to reuse the `local/` and
    `alloc/data` directory from previous allocation allowing semi-persistent
    data and allow those folders to be synced from a remote node [GH-1654,
    GH-1741]
  * agent: Add DataDog telemetry sync [[GH-1816](https://github.com/hashicorp/nomad/issues/1816)]
  * agent: Allow Consul health checks to use bind address rather than advertise
    [[GH-1866](https://github.com/hashicorp/nomad/issues/1866)]
  * agent/config: Advertise addresses do not need to specify a port [[GH-1902](https://github.com/hashicorp/nomad/issues/1902)]
  * agent/config: Bind address defaults to 0.0.0.0 and Advertise defaults to
    hostname [[GH-1955](https://github.com/hashicorp/nomad/issues/1955)]
  * api: Support TLS for encrypting Raft, RPC and HTTP APIs [[GH-1853](https://github.com/hashicorp/nomad/issues/1853)]
  * api: Implement blocking queries for querying a job's evaluations [[GH-1892](https://github.com/hashicorp/nomad/issues/1892)]
  * cli: `nomad alloc-status` shows allocation creation time [[GH-1623](https://github.com/hashicorp/nomad/issues/1623)]
  * cli: `nomad node-status` shows node metadata in verbose mode [[GH-1841](https://github.com/hashicorp/nomad/issues/1841)]
  * client: Failed RPCs are retried on all servers [[GH-1735](https://github.com/hashicorp/nomad/issues/1735)]
  * client: Fingerprint and driver blacklist support [[GH-1949](https://github.com/hashicorp/nomad/issues/1949)]
  * client: Introduce a `secrets/` directory to tasks where sensitive data can
    be written [[GH-1681](https://github.com/hashicorp/nomad/issues/1681)]
  * client/jobspec: Add support for templates that can render static files,
    dynamic content from Consul and secrets from Vault [[GH-1783](https://github.com/hashicorp/nomad/issues/1783)]
  * driver: Export `NOMAD_JOB_NAME` environment variable [[GH-1804](https://github.com/hashicorp/nomad/issues/1804)]
  * driver/docker: Docker For Mac support [[GH-1806](https://github.com/hashicorp/nomad/issues/1806)]
  * driver/docker: Support Docker volumes [[GH-1767](https://github.com/hashicorp/nomad/issues/1767)]
  * driver/docker: Allow Docker logging to be configured [[GH-1767](https://github.com/hashicorp/nomad/issues/1767)]
  * driver/docker: Add `userns_mode` (`--userns`) support [[GH-1940](https://github.com/hashicorp/nomad/issues/1940)]
  * driver/lxc: Support for LXC containers [[GH-1699](https://github.com/hashicorp/nomad/issues/1699)]
  * driver/rkt: Support network configurations [[GH-1862](https://github.com/hashicorp/nomad/issues/1862)]
  * driver/rkt: Support rkt volumes (rkt >= 1.0.0 required) [[GH-1812](https://github.com/hashicorp/nomad/issues/1812)]
  * server/rpc: Added an RPC endpoint for retrieving server members [[GH-1947](https://github.com/hashicorp/nomad/issues/1947)]

BUG FIXES:
  * core: Fix case where dead nodes were not properly handled by System
    scheduler [[GH-1715](https://github.com/hashicorp/nomad/issues/1715)]
  * agent: Handle the SIGPIPE signal preventing panics on journalctl restarts
    [[GH-1802](https://github.com/hashicorp/nomad/issues/1802)]
  * api: Disallow filesystem APIs to read paths that escape the allocation
    directory [[GH-1786](https://github.com/hashicorp/nomad/issues/1786)]
  * cli: `nomad run` failed to run on Windows [[GH-1690](https://github.com/hashicorp/nomad/issues/1690)]
  * cli: `alloc-status` and `node-status` work without access to task stats
    [[GH-1660](https://github.com/hashicorp/nomad/issues/1660)]
  * cli: `alloc-status` does not query for allocation statistics if node is down
    [[GH-1844](https://github.com/hashicorp/nomad/issues/1844)]
  * client: Prevent race when persisting state file [[GH-1682](https://github.com/hashicorp/nomad/issues/1682)]
  * client: Retry recoverable errors when starting a driver [[GH-1891](https://github.com/hashicorp/nomad/issues/1891)]
  * client: Do not validate the command does not contain spaces [[GH-1974](https://github.com/hashicorp/nomad/issues/1974)]
  * client: Fix old services not getting removed from consul on update [[GH-1668](https://github.com/hashicorp/nomad/issues/1668)]
  * client: Preserve permissions of nested directories while chrooting [[GH-1960](https://github.com/hashicorp/nomad/issues/1960)]
  * client: Folder permissions are dropped even when not running as root [[GH-1888](https://github.com/hashicorp/nomad/issues/1888)]
  * client: Artifact download failures will be retried before failing tasks
    [[GH-1558](https://github.com/hashicorp/nomad/issues/1558)]
  * client: Fix a memory leak in the executor that caused failed allocations
    [[GH-1762](https://github.com/hashicorp/nomad/issues/1762)]
  * client: Fix a crash related to stats publishing when driver hasn't started
    yet [[GH-1723](https://github.com/hashicorp/nomad/issues/1723)]
  * client: Chroot environment is only created once, avoid potential filesystem
    errors [[GH-1753](https://github.com/hashicorp/nomad/issues/1753)]
  * client: Failures to download an artifact are retried according to restart
    policy before failing the allocation [[GH-1653](https://github.com/hashicorp/nomad/issues/1653)]
  * client/executor: Prevent race when updating a job configuration with the
    logger [[GH-1886](https://github.com/hashicorp/nomad/issues/1886)]
  * client/fingerprint: Fix inconsistent CPU MHz fingerprinting [[GH-1366](https://github.com/hashicorp/nomad/issues/1366)]
  * env/aws: Fix an issue with reserved ports causing placement failures
    [[GH-1617](https://github.com/hashicorp/nomad/issues/1617)]
  * discovery: Interpolate all service and check fields [[GH-1966](https://github.com/hashicorp/nomad/issues/1966)]
  * discovery: Fix old services not getting removed from Consul on update
    [[GH-1668](https://github.com/hashicorp/nomad/issues/1668)]
  * discovery: Fix HTTP timeout with Server HTTP health check when there is no
    leader [[GH-1656](https://github.com/hashicorp/nomad/issues/1656)]
  * discovery: Fix client flapping when server is in a different datacenter as
    the client [[GH-1641](https://github.com/hashicorp/nomad/issues/1641)]
  * discovery/jobspec: Validate service name after interpolation [[GH-1852](https://github.com/hashicorp/nomad/issues/1852)]
  * driver/docker: Fix `local/` directory mount into container [[GH-1830](https://github.com/hashicorp/nomad/issues/1830)]
  * driver/docker: Interpolate all string configuration variables [[GH-1965](https://github.com/hashicorp/nomad/issues/1965)]
  * jobspec: Tasks without a resource block no longer fail to validate [[GH-1864](https://github.com/hashicorp/nomad/issues/1864)]
  * jobspec: Update HCL to fix panic in JSON parsing [[GH-1754](https://github.com/hashicorp/nomad/issues/1754)]

## 0.4.1 (August 18, 2016)

__BACKWARDS INCOMPATIBILITIES:__
  * telemetry: Operators will have to explicitly opt-in for Nomad client to
    publish allocation and node metrics

IMPROVEMENTS:
  * core: Allow count 0 on system jobs [[GH-1421](https://github.com/hashicorp/nomad/issues/1421)]
  * core: Summarize the current status of registered jobs. [GH-1383, GH-1517]
  * core: Gracefully handle short lived outages by holding RPC calls [[GH-1403](https://github.com/hashicorp/nomad/issues/1403)]
  * core: Introduce a lost state for allocations that were on Nodes that died
    [[GH-1516](https://github.com/hashicorp/nomad/issues/1516)]
  * api: client Logs endpoint for streaming task logs [[GH-1444](https://github.com/hashicorp/nomad/issues/1444)]
  * api/cli: Support for tailing/streaming files [GH-1404, GH-1420]
  * api/server: Support for querying job summaries [[GH-1455](https://github.com/hashicorp/nomad/issues/1455)]
  * cli: `nomad logs` command for streaming task logs [[GH-1444](https://github.com/hashicorp/nomad/issues/1444)]
  * cli: `nomad status` shows the create time of allocations [[GH-1540](https://github.com/hashicorp/nomad/issues/1540)]
  * cli: `nomad plan` exit code indicates if changes will occur [[GH-1502](https://github.com/hashicorp/nomad/issues/1502)]
  * cli: status commands support JSON output and go template formating [[GH-1503](https://github.com/hashicorp/nomad/issues/1503)]
  * cli: Validate and plan command supports reading from stdin [GH-1460,
    GH-1458]
  * cli: Allow basic authentication through address and environment variable
    [[GH-1610](https://github.com/hashicorp/nomad/issues/1610)]
  * cli: `nomad node-status` shows volume name for non-physical volumes instead
    of showing 0B used [[GH-1538](https://github.com/hashicorp/nomad/issues/1538)]
  * cli: Support retrieving job files using go-getter in the `run`, `plan` and
    `validate` command [[GH-1511](https://github.com/hashicorp/nomad/issues/1511)]
  * client: Add killing event to task state [[GH-1457](https://github.com/hashicorp/nomad/issues/1457)]
  * client: Fingerprint network speed on Windows [[GH-1443](https://github.com/hashicorp/nomad/issues/1443)]
  * discovery: Support for initial check status [[GH-1599](https://github.com/hashicorp/nomad/issues/1599)]
  * discovery: Support for query params in health check urls [[GH-1562](https://github.com/hashicorp/nomad/issues/1562)]
  * driver/docker: Allow working directory to be configured [[GH-1513](https://github.com/hashicorp/nomad/issues/1513)]
  * driver/docker: Remove docker volumes when removing container [[GH-1519](https://github.com/hashicorp/nomad/issues/1519)]
  * driver/docker: Set windows containers network mode to nat by default
    [[GH-1521](https://github.com/hashicorp/nomad/issues/1521)]
  * driver/exec: Allow chroot environment to be configurable [[GH-1518](https://github.com/hashicorp/nomad/issues/1518)]
  * driver/qemu: Allows users to pass extra args to the qemu driver [[GH-1596](https://github.com/hashicorp/nomad/issues/1596)]
  * telemetry: Circonus integration for telemetry metrics [[GH-1459](https://github.com/hashicorp/nomad/issues/1459)]
  * telemetry: Allow operators to opt-in for publishing metrics [[GH-1501](https://github.com/hashicorp/nomad/issues/1501)]

BUG FIXES:
  * agent: Reload agent configuration on SIGHUP [[GH-1566](https://github.com/hashicorp/nomad/issues/1566)]
  * core: Sanitize empty slices/maps in jobs to avoid incorrect create/destroy
    updates [[GH-1434](https://github.com/hashicorp/nomad/issues/1434)]
  * core: Fix race in which a Node registers and doesn't receive system jobs
    [[GH-1456](https://github.com/hashicorp/nomad/issues/1456)]
  * core: Fix issue in which Nodes with large amount of reserved ports would
    cause dynamic port allocations to fail [[GH-1526](https://github.com/hashicorp/nomad/issues/1526)]
  * core: Fix a condition in which old batch allocations could get updated even
    after terminal. In a rare case this could cause a server panic [[GH-1471](https://github.com/hashicorp/nomad/issues/1471)]
  * core: Do not update the Job attached to Allocations that have been marked
    terminal [[GH-1508](https://github.com/hashicorp/nomad/issues/1508)]
  * agent: Fix advertise address when using IPv6 [[GH-1465](https://github.com/hashicorp/nomad/issues/1465)]
  * cli: Fix node-status when using IPv6 advertise address [[GH-1465](https://github.com/hashicorp/nomad/issues/1465)]
  * client: Merging telemetry configuration properly [[GH-1670](https://github.com/hashicorp/nomad/issues/1670)]
  * client: Task start errors adhere to restart policy mode [[GH-1405](https://github.com/hashicorp/nomad/issues/1405)]
  * client: Reregister with servers if node is unregistered [[GH-1593](https://github.com/hashicorp/nomad/issues/1593)]
  * client: Killing an allocation doesn't cause allocation stats to block
    [[GH-1454](https://github.com/hashicorp/nomad/issues/1454)]
  * driver/docker: Disable swap on docker driver [[GH-1480](https://github.com/hashicorp/nomad/issues/1480)]
  * driver/docker: Fix improper gating on privileged mode [[GH-1506](https://github.com/hashicorp/nomad/issues/1506)]
  * driver/docker: Default network type is "nat" on Windows [[GH-1521](https://github.com/hashicorp/nomad/issues/1521)]
  * driver/docker: Cleanup created volume when destroying container [[GH-1519](https://github.com/hashicorp/nomad/issues/1519)]
  * driver/rkt: Set host environment variables [[GH-1581](https://github.com/hashicorp/nomad/issues/1581)]
  * driver/rkt: Validate the command and trust_prefix configs [[GH-1493](https://github.com/hashicorp/nomad/issues/1493)]
  * plan: Plan on system jobs discounts nodes that do not meet required
    constraints [[GH-1568](https://github.com/hashicorp/nomad/issues/1568)]

## 0.4.0 (June 28, 2016)

__BACKWARDS INCOMPATIBILITIES:__
  * api: Tasks are no longer allowed to have slashes in their name [[GH-1210](https://github.com/hashicorp/nomad/issues/1210)]
  * cli: Remove the eval-monitor command. Users should switch to `nomad
    eval-status -monitor`.
  * config: Consul configuration has been moved from client options map to
    consul block under client configuration
  * driver/docker: Enabled SSL by default for pulling images from docker
    registries. [[GH-1336](https://github.com/hashicorp/nomad/issues/1336)]

IMPROVEMENTS:
  * core: Scheduler reuses blocked evaluations to avoid unbounded creation of
    evaluations under high contention [[GH-1199](https://github.com/hashicorp/nomad/issues/1199)]
  * core: Scheduler stores placement failures in evaluations, no longer
    generating failed allocations for debug information [[GH-1188](https://github.com/hashicorp/nomad/issues/1188)]
  * api: Faster JSON response encoding [[GH-1182](https://github.com/hashicorp/nomad/issues/1182)]
  * api: Gzip compress HTTP API requests [[GH-1203](https://github.com/hashicorp/nomad/issues/1203)]
  * api: Plan api introduced for the Job endpoint [[GH-1168](https://github.com/hashicorp/nomad/issues/1168)]
  * api: Job endpoint can enforce Job Modify Index to ensure job is being
    modified from a known state [[GH-1243](https://github.com/hashicorp/nomad/issues/1243)]
  * api/client: Add resource usage APIs for retrieving tasks/allocations/host
    resource usage [[GH-1189](https://github.com/hashicorp/nomad/issues/1189)]
  * cli: Faster when displaying large amounts outputs [[GH-1362](https://github.com/hashicorp/nomad/issues/1362)]
  * cli: Deprecate `eval-monitor` and introduce `eval-status` [[GH-1206](https://github.com/hashicorp/nomad/issues/1206)]
  * cli: Unify the `fs` family of commands to be a single command [[GH-1150](https://github.com/hashicorp/nomad/issues/1150)]
  * cli: Introduce `nomad plan` to dry-run a job through the scheduler and
    determine its effects [[GH-1181](https://github.com/hashicorp/nomad/issues/1181)]
  * cli: node-status command displays host resource usage and allocation
    resources [[GH-1261](https://github.com/hashicorp/nomad/issues/1261)]
  * cli: Region flag and environment variable introduced to set region
    forwarding. Automatic region forwarding for run and plan [[GH-1237](https://github.com/hashicorp/nomad/issues/1237)]
  * client: If Consul is available, automatically bootstrap Nomad Client
    using the `_nomad` service in Consul. Nomad Servers now register
    themselves with Consul to make this possible. [[GH-1201](https://github.com/hashicorp/nomad/issues/1201)]
  * drivers: Qemu and Java can be run without an artifact being download. Useful
    if the artifact exists inside a chrooted directory [[GH-1262](https://github.com/hashicorp/nomad/issues/1262)]
  * driver/docker: Added a client options to set SELinux labels for container
    bind mounts. [[GH-788](https://github.com/hashicorp/nomad/issues/788)]
  * driver/docker: Enabled SSL by default for pulling images from docker
    registries. [[GH-1336](https://github.com/hashicorp/nomad/issues/1336)]
  * server: If Consul is available, automatically bootstrap Nomad Servers
    using the `_nomad` service in Consul.  [[GH-1276](https://github.com/hashicorp/nomad/issues/1276)]

BUG FIXES:
  * core: Improve garbage collection of allocations and nodes [[GH-1256](https://github.com/hashicorp/nomad/issues/1256)]
  * core: Fix a potential deadlock if establishing leadership fails and is
    retried [[GH-1231](https://github.com/hashicorp/nomad/issues/1231)]
  * core: Do not restart successful batch jobs when the node is removed/drained
    [[GH-1205](https://github.com/hashicorp/nomad/issues/1205)]
  * core: Fix an issue in which the scheduler could be invoked with insufficient
    state [[GH-1339](https://github.com/hashicorp/nomad/issues/1339)]
  * core: Updated User, Meta or Resources in a task cause create/destroy updates
    [GH-1128, GH-1153]
  * core: Fix blocked evaluations being run without properly accounting for
    priority [[GH-1183](https://github.com/hashicorp/nomad/issues/1183)]
  * api: Tasks are no longer allowed to have slashes in their name [[GH-1210](https://github.com/hashicorp/nomad/issues/1210)]
  * client: Delete tmp files used to communicate with executor [[GH-1241](https://github.com/hashicorp/nomad/issues/1241)]
  * client: Prevent the client from restoring with incorrect task state [[GH-1294](https://github.com/hashicorp/nomad/issues/1294)]
  * discovery: Ensure service and check names are unique [GH-1143, GH-1144]
  * driver/docker: Ensure docker client doesn't time out after a minute.
    [[GH-1184](https://github.com/hashicorp/nomad/issues/1184)]
  * driver/java: Fix issue in which Java on darwin attempted to chroot [[GH-1262](https://github.com/hashicorp/nomad/issues/1262)]
  * driver/docker: Fix issue in which logs could be spliced [[GH-1322](https://github.com/hashicorp/nomad/issues/1322)]

## 0.3.2 (April 22, 2016)

IMPROVEMENTS:
  * core: Garbage collection partitioned to avoid system delays [[GH-1012](https://github.com/hashicorp/nomad/issues/1012)]
  * core: Allow count zero task groups to enable blue/green deploys [[GH-931](https://github.com/hashicorp/nomad/issues/931)]
  * core: Validate driver configurations when submitting jobs [GH-1062, GH-1089]
  * core: Job Deregister forces an evaluation for the job even if it doesn't
    exist [[GH-981](https://github.com/hashicorp/nomad/issues/981)]
  * core: Rename successfully finished allocations to "Complete" rather than
    "Dead" for clarity [[GH-975](https://github.com/hashicorp/nomad/issues/975)]
  * cli: `alloc-status` explains restart decisions [[GH-984](https://github.com/hashicorp/nomad/issues/984)]
  * cli: `node-drain -self` drains the local node [[GH-1068](https://github.com/hashicorp/nomad/issues/1068)]
  * cli: `node-status -self` queries the local node [[GH-1004](https://github.com/hashicorp/nomad/issues/1004)]
  * cli: Destructive commands now require confirmation [[GH-983](https://github.com/hashicorp/nomad/issues/983)]
  * cli: `alloc-status` display is less verbose by default [[GH-946](https://github.com/hashicorp/nomad/issues/946)]
  * cli: `server-members` displays the current leader in each region [[GH-935](https://github.com/hashicorp/nomad/issues/935)]
  * cli: `run` has an `-output` flag to emit a JSON version of the job [[GH-990](https://github.com/hashicorp/nomad/issues/990)]
  * cli: New `inspect` command to display a submitted job's specification
    [[GH-952](https://github.com/hashicorp/nomad/issues/952)]
  * cli: `node-status` display is less verbose by default and shows a node's
    total resources [[GH-946](https://github.com/hashicorp/nomad/issues/946)]
  * client: `artifact` source can be interpreted [[GH-1070](https://github.com/hashicorp/nomad/issues/1070)]
  * client: Add IP and Port environment variables [[GH-1099](https://github.com/hashicorp/nomad/issues/1099)]
  * client: Nomad fingerprinter to detect client's version [[GH-965](https://github.com/hashicorp/nomad/issues/965)]
  * client: Tasks can interpret Meta set in the task group and job [[GH-985](https://github.com/hashicorp/nomad/issues/985)]
  * client: All tasks in a task group are killed when a task fails [[GH-962](https://github.com/hashicorp/nomad/issues/962)]
  * client: Pass environment variables from host to exec based tasks [[GH-970](https://github.com/hashicorp/nomad/issues/970)]
  * client: Allow task's to be run as particular user [GH-950, GH-978]
  * client: `artifact` block now supports downloading paths relative to the
    task's directory [[GH-944](https://github.com/hashicorp/nomad/issues/944)]
  * docker: Timeout communications with Docker Daemon to avoid deadlocks with
    misbehaving Docker Daemon [[GH-1117](https://github.com/hashicorp/nomad/issues/1117)]
  * discovery: Support script based health checks [[GH-986](https://github.com/hashicorp/nomad/issues/986)]
  * discovery: Allowing registration of services which don't expose ports
    [[GH-1092](https://github.com/hashicorp/nomad/issues/1092)]
  * driver/docker: Support for `tty` and `interactive` options [[GH-1059](https://github.com/hashicorp/nomad/issues/1059)]
  * jobspec: Improved validation of services referencing port labels [[GH-1097](https://github.com/hashicorp/nomad/issues/1097)]
  * periodic: Periodic jobs are always evaluated in UTC timezone [[GH-1074](https://github.com/hashicorp/nomad/issues/1074)]

BUG FIXES:
  * core: Prevent garbage collection of running batch jobs [[GH-989](https://github.com/hashicorp/nomad/issues/989)]
  * core: Trigger System scheduler when Node drain is disabled [[GH-1106](https://github.com/hashicorp/nomad/issues/1106)]
  * core: Fix issue where in-place updated allocation double counted resources
    [[GH-957](https://github.com/hashicorp/nomad/issues/957)]
  * core: Fix drained, batched allocations from being migrated indefinitely
    [[GH-1086](https://github.com/hashicorp/nomad/issues/1086)]
  * client: Garbage collect Docker containers on exit [[GH-1071](https://github.com/hashicorp/nomad/issues/1071)]
  * client: Fix common exec failures on CentOS and Amazon Linux [[GH-1009](https://github.com/hashicorp/nomad/issues/1009)]
  * client: Fix S3 artifact downloading with IAM credentials [[GH-1113](https://github.com/hashicorp/nomad/issues/1113)]
  * client: Fix handling of environment variables containing multiple equal
    signs [[GH-1115](https://github.com/hashicorp/nomad/issues/1115)]

## 0.3.1 (March 16, 2016)

__BACKWARDS INCOMPATIBILITIES:__
  * Service names that dont conform to RFC-1123 and RFC-2782 will fail
    validation. To fix, change service name to conform to the RFCs before
    running the job [[GH-915](https://github.com/hashicorp/nomad/issues/915)]
  * Jobs that downloaded artifacts will have to be updated to the new syntax and
    be resubmitted. The new syntax consolidates artifacts to the `task` rather
    than being duplicated inside each driver config [[GH-921](https://github.com/hashicorp/nomad/issues/921)]

IMPROVEMENTS:
  * cli: Validate job file schemas [[GH-900](https://github.com/hashicorp/nomad/issues/900)]
  * client: Add environment variables for task name, allocation ID/Name/Index
    [GH-869, GH-896]
  * client: Starting task is retried under the restart policy if the error is
    recoverable [[GH-859](https://github.com/hashicorp/nomad/issues/859)]
  * client: Allow tasks to download artifacts, which can be archives, prior to
    starting [[GH-921](https://github.com/hashicorp/nomad/issues/921)]
  * config: Validate Nomad configuration files [[GH-910](https://github.com/hashicorp/nomad/issues/910)]
  * config: Client config allows reserving resources [[GH-910](https://github.com/hashicorp/nomad/issues/910)]
  * driver/docker: Support for ECR [[GH-858](https://github.com/hashicorp/nomad/issues/858)]
  * driver/docker: Periodic Fingerprinting [[GH-893](https://github.com/hashicorp/nomad/issues/893)]
  * driver/docker: Preventing port reservation for log collection on Unix platforms [[GH-897](https://github.com/hashicorp/nomad/issues/897)]
  * driver/rkt: Pass DNS information to rkt driver [[GH-892](https://github.com/hashicorp/nomad/issues/892)]
  * jobspec: Require RFC-1123 and RFC-2782 valid service names [[GH-915](https://github.com/hashicorp/nomad/issues/915)]

BUG FIXES:
  * core: No longer cancel evaluations that are delayed in the plan queue
    [[GH-884](https://github.com/hashicorp/nomad/issues/884)]
  * api: Guard client/fs/ APIs from being accessed on a non-client node [[GH-890](https://github.com/hashicorp/nomad/issues/890)]
  * client: Allow dashes in variable names during interpolation [[GH-857](https://github.com/hashicorp/nomad/issues/857)]
  * client: Updating kill timeout adheres to operator specified maximum value [[GH-878](https://github.com/hashicorp/nomad/issues/878)]
  * client: Fix a case in which clients would pull but not run allocations
    [[GH-906](https://github.com/hashicorp/nomad/issues/906)]
  * consul: Remove concurrent map access [[GH-874](https://github.com/hashicorp/nomad/issues/874)]
  * driver/exec: Stopping tasks with more than one pid in a cgroup [[GH-855](https://github.com/hashicorp/nomad/issues/855)]
  * client/executor/linux: Add /run/resolvconf/ to chroot so DNS works [[GH-905](https://github.com/hashicorp/nomad/issues/905)]

## 0.3.0 (February 25, 2016)

__BACKWARDS INCOMPATIBILITIES:__
  * Stdout and Stderr log files of tasks have moved from task/local to
    alloc/logs [[GH-851](https://github.com/hashicorp/nomad/issues/851)]
  * Any users of the runtime environment variable `$NOMAD_PORT_` will need to
    update to the new `${NOMAD_ADDR_}` variable [[GH-704](https://github.com/hashicorp/nomad/issues/704)]
  * Service names that include periods will fail validation. To fix, remove any
    periods from the service name before running the job [[GH-770](https://github.com/hashicorp/nomad/issues/770)]
  * Task resources are now validated and enforce minimum resources. If a job
    specifies resources below the minimum they will need to be updated [[GH-739](https://github.com/hashicorp/nomad/issues/739)]
  * Node ID is no longer specifiable. For users who have set a custom Node
    ID, the node should be drained before Nomad is updated and the data_dir
    should be deleted before starting for the first time [[GH-675](https://github.com/hashicorp/nomad/issues/675)]
  * Users of custom restart policies should update to the new syntax which adds
    a `mode` field. The `mode` can be either `fail` or `delay`. The default for
    `batch` and `service` jobs is `fail` and `delay` respectively [[GH-594](https://github.com/hashicorp/nomad/issues/594)]
  * All jobs that interpret variables in constraints or driver configurations
    will need to be updated to the new syntax which wraps the interpreted
    variable in curly braces. (`$node.class` becomes `${node.class}`) [[GH-760](https://github.com/hashicorp/nomad/issues/760)]

IMPROVEMENTS:
  * core: Populate job status [[GH-663](https://github.com/hashicorp/nomad/issues/663)]
  * core: Cgroup fingerprinter [[GH-712](https://github.com/hashicorp/nomad/issues/712)]
  * core: Node class constraint [[GH-618](https://github.com/hashicorp/nomad/issues/618)]
  * core: User specifiable kill timeout [[GH-624](https://github.com/hashicorp/nomad/issues/624)]
  * core: Job queueing via blocked evaluations  [[GH-726](https://github.com/hashicorp/nomad/issues/726)]
  * core: Only reschedule failed batch allocations [[GH-746](https://github.com/hashicorp/nomad/issues/746)]
  * core: Add available nodes by DC to AllocMetrics [[GH-619](https://github.com/hashicorp/nomad/issues/619)]
  * core: Improve scheduler retry logic under contention [[GH-787](https://github.com/hashicorp/nomad/issues/787)]
  * core: Computed node class and stack optimization [GH-691, GH-708]
  * core: Improved restart policy with more user configuration [[GH-594](https://github.com/hashicorp/nomad/issues/594)]
  * core: Periodic specification for jobs [GH-540, GH-657, GH-659, GH-668]
  * core: Batch jobs are garbage collected from the Nomad Servers [[GH-586](https://github.com/hashicorp/nomad/issues/586)]
  * core: Free half the CPUs on leader node for use in plan queue and evaluation
    broker [[GH-812](https://github.com/hashicorp/nomad/issues/812)]
  * core: Seed random number generator used to randomize node traversal order
    during scheduling [[GH-808](https://github.com/hashicorp/nomad/issues/808)]
  * core: Performance improvements [GH-823, GH-825, GH-827, GH-830, GH-832,
    GH-833, GH-834, GH-839]
  * core/api: System garbage collection endpoint [[GH-828](https://github.com/hashicorp/nomad/issues/828)]
  * core/api: Allow users to set arbitrary headers via agent config [[GH-699](https://github.com/hashicorp/nomad/issues/699)]
  * core/cli: Prefix based lookups of allocs/nodes/evals/jobs [[GH-575](https://github.com/hashicorp/nomad/issues/575)]
  * core/cli: Print short identifiers and UX cleanup [GH-675, GH-693, GH-692]
  * core/client: Client pulls minimum set of required allocations [[GH-731](https://github.com/hashicorp/nomad/issues/731)]
  * cli: Output of agent-info is sorted [[GH-617](https://github.com/hashicorp/nomad/issues/617)]
  * cli: Eval monitor detects zero wait condition [[GH-776](https://github.com/hashicorp/nomad/issues/776)]
  * cli: Ability to navigate allocation directories [GH-709, GH-798]
  * client: Batch allocation updates to the server [[GH-835](https://github.com/hashicorp/nomad/issues/835)]
  * client: Log rotation for all drivers [GH-685, GH-763, GH-819]
  * client: Only download artifacts from http, https, and S3 [[GH-841](https://github.com/hashicorp/nomad/issues/841)]
  * client: Create a tmp/ directory inside each task directory [[GH-757](https://github.com/hashicorp/nomad/issues/757)]
  * client: Store when an allocation was received by the client [[GH-821](https://github.com/hashicorp/nomad/issues/821)]
  * client: Heartbeating and saving state resilient under high load [[GH-811](https://github.com/hashicorp/nomad/issues/811)]
  * client: Handle updates to tasks Restart Policy and KillTimeout [[GH-751](https://github.com/hashicorp/nomad/issues/751)]
  * client: Killing a driver handle is retried with an exponential backoff
    [[GH-809](https://github.com/hashicorp/nomad/issues/809)]
  * client: Send Node to server when periodic fingerprinters change Node
    attributes/metadata [[GH-749](https://github.com/hashicorp/nomad/issues/749)]
  * client/api: File-system access to allocation directories [[GH-669](https://github.com/hashicorp/nomad/issues/669)]
  * drivers: Validate the "command" field contains a single value [[GH-842](https://github.com/hashicorp/nomad/issues/842)]
  * drivers: Interpret Nomad variables in environment variables/args [[GH-653](https://github.com/hashicorp/nomad/issues/653)]
  * driver/rkt: Add support for CPU/Memory isolation [[GH-610](https://github.com/hashicorp/nomad/issues/610)]
  * driver/rkt: Add support for mounting alloc/task directory [[GH-645](https://github.com/hashicorp/nomad/issues/645)]
  * driver/docker: Support for .dockercfg based auth for private registries
    [[GH-773](https://github.com/hashicorp/nomad/issues/773)]

BUG FIXES:
  * core: Node drain could only be partially applied [[GH-750](https://github.com/hashicorp/nomad/issues/750)]
  * core: Fix panic when eval Ack occurs at delivery limit [[GH-790](https://github.com/hashicorp/nomad/issues/790)]
  * cli: Handle parsing of un-named ports [[GH-604](https://github.com/hashicorp/nomad/issues/604)]
  * cli: Enforce absolute paths for data directories [[GH-622](https://github.com/hashicorp/nomad/issues/622)]
  * client: Cleanup of the allocation directory [[GH-755](https://github.com/hashicorp/nomad/issues/755)]
  * client: Improved stability under high contention [[GH-789](https://github.com/hashicorp/nomad/issues/789)]
  * client: Handle non-200 codes when parsing AWS metadata [[GH-614](https://github.com/hashicorp/nomad/issues/614)]
  * client: Unmounted of shared alloc dir when client is rebooted [[GH-755](https://github.com/hashicorp/nomad/issues/755)]
  * client/consul: Service name changes handled properly [[GH-766](https://github.com/hashicorp/nomad/issues/766)]
  * driver/rkt: handle broader format of rkt version outputs [[GH-745](https://github.com/hashicorp/nomad/issues/745)]
  * driver/qemu: failed to load image and kvm accelerator fixes [[GH-656](https://github.com/hashicorp/nomad/issues/656)]

## 0.2.3 (December 17, 2015)

BUG FIXES:
  * core: Task States not being properly updated [[GH-600](https://github.com/hashicorp/nomad/issues/600)]
  * client: Fixes for user lookup to support CoreOS [[GH-591](https://github.com/hashicorp/nomad/issues/591)]
  * discovery: Using a random prefix for nomad managed services [[GH-579](https://github.com/hashicorp/nomad/issues/579)]
  * discovery: De-Registering Tasks while Nomad sleeps before failed tasks are
    restarted.
  * discovery: Fixes for service registration when multiple allocations are bin
    packed on a node [[GH-583](https://github.com/hashicorp/nomad/issues/583)]
  * configuration: Sort configuration files [[GH-588](https://github.com/hashicorp/nomad/issues/588)]
  * cli: RetryInterval was not being applied properly [[GH-601](https://github.com/hashicorp/nomad/issues/601)]

## 0.2.2 (December 11, 2015)

IMPROVEMENTS:
  * core: Enable `raw_exec` driver in dev mode [[GH-558](https://github.com/hashicorp/nomad/issues/558)]
  * cli: Server join/retry-join command line and config options [[GH-527](https://github.com/hashicorp/nomad/issues/527)]
  * cli: Nomad reports which config files are loaded at start time, or if none
    are loaded [[GH-536](https://github.com/hashicorp/nomad/issues/536)], [[GH-553](https://github.com/hashicorp/nomad/issues/553)]

BUG FIXES:
  * core: Send syslog to `LOCAL0` by default as previously documented [[GH-547](https://github.com/hashicorp/nomad/issues/547)]
  * client: remove all calls to default logger [[GH-570](https://github.com/hashicorp/nomad/issues/570)]
  * consul: Nomad is less noisy when Consul is not running [[GH-567](https://github.com/hashicorp/nomad/issues/567)]
  * consul: Nomad only deregisters services that it created [[GH-568](https://github.com/hashicorp/nomad/issues/568)]
  * driver/exec: Shutdown a task now sends the interrupt signal first to the
    process before forcefully killing it. [[GH-543](https://github.com/hashicorp/nomad/issues/543)]
  * driver/docker: Docker driver no longer leaks unix domain socket connections
    [[GH-556](https://github.com/hashicorp/nomad/issues/556)]
  * fingerprint/network: Now correctly detects interfaces on Windows [[GH-382](https://github.com/hashicorp/nomad/issues/382)]

## 0.2.1 (November 28, 2015)

IMPROVEMENTS:

  * core: Can specify a whitelist for activating drivers [[GH-467](https://github.com/hashicorp/nomad/issues/467)]
  * core: Can specify a whitelist for activating fingerprinters [[GH-488](https://github.com/hashicorp/nomad/issues/488)]
  * core/api: Can list all known regions in the cluster [[GH-495](https://github.com/hashicorp/nomad/issues/495)]
  * client/spawn: spawn package tests made portable (work on Windows) [[GH-442](https://github.com/hashicorp/nomad/issues/442)]
  * client/executor: executor package tests made portable (work on Windows) [[GH-497](https://github.com/hashicorp/nomad/issues/497)]
  * client/driver: driver package tests made portable (work on windows) [[GH-502](https://github.com/hashicorp/nomad/issues/502)]
  * client/discovery: Added more consul client api configuration options [[GH-503](https://github.com/hashicorp/nomad/issues/503)]
  * driver/docker: Added TLS client options to the config file [[GH-480](https://github.com/hashicorp/nomad/issues/480)]
  * jobspec: More flexibility in naming Services [[GH-509](https://github.com/hashicorp/nomad/issues/509)]

BUG FIXES:

  * core: Shared reference to DynamicPorts caused port conflicts when scheduling
    count > 1 [[GH-494](https://github.com/hashicorp/nomad/issues/494)]
  * client/restart policy: Not restarting Batch Jobs if the exit code is 0 [[GH-491](https://github.com/hashicorp/nomad/issues/491)]
  * client/service discovery: Make Service IDs unique [[GH-479](https://github.com/hashicorp/nomad/issues/479)]
  * client/service: Fixes update to check definitions and services which are already registered [[GH-498](https://github.com/hashicorp/nomad/issues/498)]
  * driver/docker: Expose the container port instead of the host port [[GH-466](https://github.com/hashicorp/nomad/issues/466)]
  * driver/docker: Support `port_map` for static ports [[GH-476](https://github.com/hashicorp/nomad/issues/476)]
  * driver/docker: Pass 0.2.0-style port environment variables to the docker container [[GH-476](https://github.com/hashicorp/nomad/issues/476)]
  * jobspec: distinct_hosts constraint can be specified as a boolean (previously panicked) [[GH-501](https://github.com/hashicorp/nomad/issues/501)]

## 0.2.0 (November 18, 2015)

__BACKWARDS INCOMPATIBILITIES:__

  * core: HTTP API `/v1/node/<id>/allocations` returns full Allocation and not
    stub [[GH-402](https://github.com/hashicorp/nomad/issues/402)]
  * core: Removed weight and hard/soft fields in constraints [[GH-351](https://github.com/hashicorp/nomad/issues/351)]
  * drivers: Qemu and Java driver configurations have been updated to both use
    `artifact_source` as the source for external images/jars to be ran
  * jobspec: New reserved and dynamic port specification [[GH-415](https://github.com/hashicorp/nomad/issues/415)]
  * jobspec/drivers: Driver configuration supports arbitrary struct to be
    passed in jobspec [[GH-415](https://github.com/hashicorp/nomad/issues/415)]

FEATURES:

  * core: Blocking queries supported in API [[GH-366](https://github.com/hashicorp/nomad/issues/366)]
  * core: System Scheduler that runs tasks on every node [[GH-287](https://github.com/hashicorp/nomad/issues/287)]
  * core: Regexp, version and lexical ordering constraints [[GH-271](https://github.com/hashicorp/nomad/issues/271)]
  * core: distinctHost constraint ensures Task Groups are running on distinct
    clients [[GH-321](https://github.com/hashicorp/nomad/issues/321)]
  * core: Service block definition with Consul registration [GH-463, GH-460,
    GH-458, GH-455, GH-446, GH-425]
  * client: GCE Fingerprinting [[GH-215](https://github.com/hashicorp/nomad/issues/215)]
  * client: Restart policy for task groups enforced by the client [GH-369,
    GH-393]
  * driver/rawexec: Raw Fork/Exec Driver [[GH-237](https://github.com/hashicorp/nomad/issues/237)]
  * driver/rkt: Experimental Rkt Driver [GH-165, GH-247]
  * drivers: Add support for downloading external artifacts to execute for
    Exec, Raw exec drivers [[GH-381](https://github.com/hashicorp/nomad/issues/381)]

IMPROVEMENTS:

  * core: Configurable Node GC threshold [[GH-362](https://github.com/hashicorp/nomad/issues/362)]
  * core: Overlap plan verification and plan application for increased
    throughput [[GH-272](https://github.com/hashicorp/nomad/issues/272)]
  * cli: Output of `alloc-status` also displays task state [[GH-424](https://github.com/hashicorp/nomad/issues/424)]
  * cli: Output of `server-members` is sorted [[GH-323](https://github.com/hashicorp/nomad/issues/323)]
  * cli: Show node attributes in `node-status` [[GH-313](https://github.com/hashicorp/nomad/issues/313)]
  * client/fingerprint: Network fingerprinter detects interface suitable for
    use, rather than defaulting to eth0 [GH-334, GH-356]
  * client: Client Restore State properly reattaches to tasks and recreates
    them as needed [GH-364, GH-380, GH-388, GH-392, GH-394, GH-397, GH-408]
  * client: Periodic Fingerprinting [[GH-391](https://github.com/hashicorp/nomad/issues/391)]
  * client: Precise snapshotting of TaskRunner and AllocRunner [GH-403, GH-411]
  * client: Task State is tracked by client [[GH-416](https://github.com/hashicorp/nomad/issues/416)]
  * client: Test Skip Detection [[GH-221](https://github.com/hashicorp/nomad/issues/221)]
  * driver/docker: Can now specify auth for docker pull [[GH-390](https://github.com/hashicorp/nomad/issues/390)]
  * driver/docker: Can now specify DNS and DNSSearch options [[GH-390](https://github.com/hashicorp/nomad/issues/390)]
  * driver/docker: Can now specify the container's hostname [[GH-426](https://github.com/hashicorp/nomad/issues/426)]
  * driver/docker: Containers now have names based on the task name. [[GH-389](https://github.com/hashicorp/nomad/issues/389)]
  * driver/docker: Mount task local and alloc directory to docker containers [[GH-290](https://github.com/hashicorp/nomad/issues/290)]
  * driver/docker: Now accepts any value for `network_mode` to support userspace networking plugins in docker 1.9
  * driver/java: Pass JVM options in java driver [GH-293, GH-297]
  * drivers: Use BlkioWeight rather than BlkioThrottleReadIopsDevice [[GH-222](https://github.com/hashicorp/nomad/issues/222)]
  * jobspec and drivers: Driver configuration supports arbitrary struct to be passed in jobspec [[GH-415](https://github.com/hashicorp/nomad/issues/415)]

BUG FIXES:

  * core: Nomad Client/Server RPC codec encodes strings properly [[GH-420](https://github.com/hashicorp/nomad/issues/420)]
  * core: Reset Nack timer in response to scheduler operations [[GH-325](https://github.com/hashicorp/nomad/issues/325)]
  * core: Scheduler checks for updates to environment variables [[GH-327](https://github.com/hashicorp/nomad/issues/327)]
  * cli: Fix crash when -config was given a directory or empty path [[GH-119](https://github.com/hashicorp/nomad/issues/119)]
  * client/fingerprint: Use correct local interface on OS X [GH-361, GH-365]
  * client: Nomad Client doesn't restart failed containers [[GH-198](https://github.com/hashicorp/nomad/issues/198)]
  * client: Reap spawn-daemon process, avoiding a zombie process [[GH-240](https://github.com/hashicorp/nomad/issues/240)]
  * client: Resource exhausted errors because of link-speed zero [GH-146,
    GH-205]
  * client: Restarting Nomad Client leads to orphaned containers [[GH-159](https://github.com/hashicorp/nomad/issues/159)]
  * driver/docker: Apply SELinux label for mounting directories in docker
    [[GH-377](https://github.com/hashicorp/nomad/issues/377)]
  * driver/docker: Docker driver exposes ports when creating container [GH-212,
    GH-412]
  * driver/docker: Docker driver uses docker environment variables correctly
    [[GH-407](https://github.com/hashicorp/nomad/issues/407)]
  * driver/qemu: Qemu fingerprint and tests work on both windows/linux [[GH-352](https://github.com/hashicorp/nomad/issues/352)]

## 0.1.2 (October 6, 2015)

IMPROVEMENTS:

  * client: Nomad client cleans allocations on exit when in dev mode [[GH-214](https://github.com/hashicorp/nomad/issues/214)]
  * drivers: Use go-getter for artifact retrieval, add artifact support to
    Exec, Raw Exec drivers [[GH-288](https://github.com/hashicorp/nomad/issues/288)]

## 0.1.1 (October 5, 2015)

IMPROVEMENTS:

  * cli: Nomad Client configurable from command-line [[GH-191](https://github.com/hashicorp/nomad/issues/191)]
  * client/fingerprint: Native IP detection and user specifiable network
    interface for fingerprinting [[GH-189](https://github.com/hashicorp/nomad/issues/189)]
  * driver/docker: Docker networking mode is configurable [[GH-184](https://github.com/hashicorp/nomad/issues/184)]
  * drivers: Set task environment variables [[GH-206](https://github.com/hashicorp/nomad/issues/206)]

BUG FIXES:

  * client/fingerprint: Network fingerprinting failed if default network
    interface did not exist [[GH-189](https://github.com/hashicorp/nomad/issues/189)]
  * client: Fixed issue where network resources throughput would be set to 0
    MBits if the link speed could not be determined [[GH-205](https://github.com/hashicorp/nomad/issues/205)]
  * client: Improved detection of Nomad binary [[GH-181](https://github.com/hashicorp/nomad/issues/181)]
  * driver/docker: Docker dynamic port mapping were not being set properly
    [[GH-199](https://github.com/hashicorp/nomad/issues/199)]

## 0.1.0 (September 28, 2015)

  * Initial release<|MERGE_RESOLUTION|>--- conflicted
+++ resolved
@@ -1,5 +1,3 @@
-<<<<<<< HEAD
-=======
 ## 0.10.1 (October 31, 2019)
 
 BUG FIXES:
@@ -9,7 +7,6 @@
  * api: Fix panic when submitting Connect-enabled job without using a bridge
    network [[GH-6575](https://github.com/hashicorp/nomad/issues/6575)]
 
->>>>>>> 2dc9ab9c
 ## 0.10.0 (October 22, 2019)
 
 FEATURES:
