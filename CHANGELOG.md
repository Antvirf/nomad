--- conflicted
+++ resolved
@@ -1,5 +1,3 @@
-<<<<<<< HEAD
-=======
 ## 0.9.1 (Unreleased)
 
 FEATURES:
@@ -10,7 +8,6 @@
 
  * core: Add node name to output of `nomad node status` command in verbose mode [[GH-5224](https://github.com/hashicorp/nomad/pull/5224)]
 
->>>>>>> 176b48c2
 ## 0.9.0 (April 9, 2019)
 
 __BACKWARDS INCOMPATIBILITIES:__
