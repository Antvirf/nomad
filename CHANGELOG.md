--- conflicted
+++ resolved
@@ -1,13 +1,3 @@
-<<<<<<< HEAD
-## 0.10.1 (October 31, 2019)
-
-BUG FIXES:
-
- * core: Fix server panic after upgrading from 0.8 -> 0.10 and performing an
-   inplace update of an allocation. [[GH-6541](https://github.com/hashicorp/nomad/issues/6541)]
- * api: Fix panic when submitting Connect-enabled job without using a bridge
-   network [[GH-6575](https://github.com/hashicorp/nomad/issues/6575)]
-=======
 ## 0.10.1 (Unreleased)
 
 BUG FIXES:
@@ -18,7 +8,6 @@
    network [[GH-6575](https://github.com/hashicorp/nomad/issues/6575)]
  * client: Fixed client panic when upgrading from 0.8 -> 0.10 and performing an
    inplace update of an allocation. [[GH-6605](https://github.com/hashicorp/nomad/issues/6605)]
->>>>>>> b74146ef
 
 ## 0.10.0 (October 22, 2019)
 
